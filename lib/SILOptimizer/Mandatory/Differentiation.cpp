//===--- Differentiation.cpp - SIL Automatic Differentiation --*- C++ -*---===//
//
// This source file is part of the Swift.org open source project
//
// Copyright (c) 2014 - 2017 Apple Inc. and the Swift project authors
// Licensed under Apache License v2.0 with Runtime Library Exception
//
// See https://swift.org/LICENSE.txt for license information
// See https://swift.org/CONTRIBUTORS.txt for the list of Swift project authors
//
//===----------------------------------------------------------------------===//
//
// SWIFT_ENABLE_TENSORFLOW
//
// This file implements reverse-mode automatic differentiation.
//
// NOTE: Although the AD feature is developed as part of the Swift for
// TensorFlow project, it is completely independent from TensorFlow support.
//
//===----------------------------------------------------------------------===//

#define DEBUG_TYPE "differentiation"

#include "Differentiation.h"
#include "swift/AST/ASTMangler.h"
#include "swift/AST/ASTPrinter.h"
#include "swift/AST/AnyFunctionRef.h"
#include "swift/AST/AutoDiff.h"
#include "swift/AST/Builtins.h"
#include "swift/AST/DeclContext.h"
#include "swift/AST/DiagnosticsSIL.h"
#include "swift/AST/Expr.h"
#include "swift/AST/GenericEnvironment.h"
#include "swift/AST/GenericSignatureBuilder.h"
#include "swift/AST/Module.h"
#include "swift/AST/ParameterList.h"
#include "swift/AST/SubstitutionMap.h"
#include "swift/SIL/FormalLinkage.h"
#include "swift/SIL/LoopInfo.h"
#include "swift/SIL/Projection.h"
#include "swift/SIL/SILBuilder.h"
#include "swift/SIL/TypeSubstCloner.h"
#include "swift/SILOptimizer/Analysis/DominanceAnalysis.h"
#include "swift/SILOptimizer/Analysis/LoopAnalysis.h"
#include "swift/SILOptimizer/PassManager/Passes.h"
#include "swift/SILOptimizer/PassManager/Transforms.h"
#include "swift/SILOptimizer/Utils/Local.h"
#include "swift/SILOptimizer/Utils/LoopUtils.h"
#include "swift/SILOptimizer/Utils/SILOptFunctionBuilder.h"
#include "llvm/ADT/APSInt.h"
#include "llvm/ADT/BreadthFirstIterator.h"
#include "llvm/ADT/DenseSet.h"

using namespace swift;
using llvm::DenseMap;
using llvm::SmallDenseMap;
using llvm::SmallDenseSet;
using llvm::SmallMapVector;
using llvm::SmallSet;

/// This flag is used to disable `autodiff_function_extract` instruction folding
/// for SIL testing purposes.
static llvm::cl::opt<bool> SkipFoldingAutoDiffFunctionExtraction(
    "differentiation-skip-folding-autodiff-function-extraction",
    llvm::cl::init(true));

//===----------------------------------------------------------------------===//
// Helpers
//===----------------------------------------------------------------------===//

/// Prints an "[AD] " prefix to `llvm::dbgs()` and returns the debug stream.
/// This is being used to print short debug messages within the AD pass.
static raw_ostream &getADDebugStream() { return llvm::dbgs() << "[AD] "; }

/// Given a dumpable value, dumps it to `llvm::dbgs()`.
template <typename T> static inline void debugDump(T &v) {
  LLVM_DEBUG(llvm::dbgs() << "\n==== BEGIN DEBUG DUMP ====\n"
                          << v << "\n==== END DEBUG DUMP ====\n");
}

<<<<<<< HEAD
/// Creates arguments in the entry block based on the function type.
static void createEntryArguments(SILFunction *f) {
  auto *entry = f->getEntryBlock();
  auto conv = f->getConventions();
  auto &ctx = f->getASTContext();
  auto moduleDecl = f->getModule().getSwiftModule();
  assert((entry->getNumArguments() == 0 || conv.getNumSILArguments() == 0) &&
         "Entry already has arguments?!");
  auto createFunctionArgument = [&](SILType type) {
    // Create a dummy parameter declaration.
    // Necessary to prevent crash during argument explosion optimization.
    auto loc = f->getLocation().getSourceLoc();
    auto *decl = new (ctx)
        ParamDecl(ParamDecl::Specifier::Default, loc, loc, Identifier(), loc,
                  Identifier(), moduleDecl);
    decl->setType(type.getASTType());
    entry->createFunctionArgument(type, decl);
  };
  for (auto indResTy : conv.getIndirectSILResultTypes())
    createFunctionArgument(f->mapTypeIntoContext(indResTy).getAddressType());
  for (auto paramTy : conv.getParameterSILTypes())
    createFunctionArgument(f->mapTypeIntoContext(paramTy));
}

=======
>>>>>>> 5a73cc12
static bool isWithoutDerivative(SILValue v) {
  if (auto *fnRef = dyn_cast<FunctionRefInst>(v))
    return fnRef->getReferencedFunctionOrNull()->hasSemanticsAttr(
        "autodiff.nonvarying");
  return false;
}

static ApplyInst *getAllocateUninitializedArrayIntrinsic(SILValue v) {
  if (auto *applyInst = dyn_cast<ApplyInst>(v))
    if (applyInst->hasSemantics("array.uninitialized_intrinsic"))
      return applyInst;
  return nullptr;
}

/// Given a function, gather all of its formal results (both direct and
/// indirect) in an order defined by its result type. Note that "formal results"
/// refer to result values in the body of the function, not at call sites.
static void
collectAllFormalResultsInTypeOrder(SILFunction &function,
                                   SmallVectorImpl<SILValue> &results) {
  SILFunctionConventions convs(function.getLoweredFunctionType(),
                               function.getModule());
  auto indResults = function.getIndirectResults();
  auto *retInst = cast<ReturnInst>(function.findReturnBB()->getTerminator());
  auto retVal = retInst->getOperand();
  SmallVector<SILValue, 8> dirResults;
  if (auto *tupleInst =
          dyn_cast_or_null<TupleInst>(retVal->getDefiningInstruction()))
    dirResults.append(tupleInst->getElements().begin(),
                      tupleInst->getElements().end());
  else
    dirResults.push_back(retVal);
  unsigned indResIdx = 0, dirResIdx = 0;
  for (auto &resInfo : convs.getResults())
    results.push_back(resInfo.isFormalDirect() ? dirResults[dirResIdx++]
                                               : indResults[indResIdx++]);
}

/// Given a function call site, gather all of its actual results (both direct
/// and indirect) in an order defined by its result type.
template <typename IndResRange>
static void collectAllActualResultsInTypeOrder(
    ApplyInst *ai, ArrayRef<SILValue> extractedDirectResults,
    IndResRange &&indirectResults, SmallVectorImpl<SILValue> &results) {
  auto callee = ai->getCallee();
  SILFunctionConventions calleeConvs(
      callee->getType().castTo<SILFunctionType>(), ai->getModule());
  unsigned indResIdx = 0, dirResIdx = 0;
  for (auto &resInfo : calleeConvs.getResults()) {
    results.push_back(resInfo.isFormalDirect()
                          ? extractedDirectResults[dirResIdx++]
                          : indirectResults[indResIdx++]);
  }
}

/// Given a range of types, joins these into a single type. If there's exactly
/// one element type, returns that element type. Otherwise, creates a tuple type
/// of all element types.
template <typename TypeRange>
static CanType joinElementTypes(TypeRange &&range, const ASTContext &ctx) {
  if (range.size() == 1)
    return range.front();
  auto typeElts =
      map<SmallVector<TupleTypeElt, 8>>(range, [&](Type type) { return type; });
  return TupleType::get(typeElts, ctx);
}

/// Given a range of SIL values, retrieves the canonical types of these values,
/// and joins these types into a single type.
template <typename SILValueRange>
static CanType joinElementTypesFromValues(SILValueRange &&range,
                                          const ASTContext &ctx) {
  if (range.size() == 1)
    return range.front()->getType().getASTType();
  SmallVector<TupleTypeElt, 8> elts;
  transform(range, elts.begin(),
            [&](SILValue val) { return val->getType().getASTType(); });
  return TupleType::get(elts, ctx)->getCanonicalType();
}

/// Given an operator name, such as '+', and a protocol, returns the '+'
/// operator. If the operator does not exist in the protocol, returns null.
static FuncDecl *findOperatorDeclInProtocol(DeclName operatorName,
                                            ProtocolDecl *protocol) {
  assert(operatorName.isOperator());
  // Find the operator requirement in the `VectorProtocol` protocol
  // declaration and cache it.
  auto opLookup = protocol->lookupDirect(operatorName);
  // Find the `+` with type siguature `(Self, Self) -> Self`.
  for (auto *decl : opLookup) {
    auto *fd = dyn_cast<FuncDecl>(decl);
    if (!fd || !fd->isStatic() || !fd->isOperator())
      continue;
    return fd;
  }
  // Not found.
  return nullptr;
}

/// Assuming the buffer is for indirect passing, returns the store ownership
/// qualifier for creating a `store` instruction into the buffer.
static StoreOwnershipQualifier getBufferSOQ(Type type, SILFunction &fn) {
  if (fn.hasOwnership())
    return fn.getModule().Types.getTypeLowering(
        type, ResilienceExpansion::Minimal).isTrivial()
            ? StoreOwnershipQualifier::Trivial
            : StoreOwnershipQualifier::Init;
  return StoreOwnershipQualifier::Unqualified;
}

/// Assuming the buffer is for indirect passing, returns the load ownership
/// qualified for creating a `load` instruction from the buffer.
static LoadOwnershipQualifier getBufferLOQ(Type type, SILFunction &fn) {
  if (fn.hasOwnership())
    return fn.getModule().Types.getTypeLowering(
        type, ResilienceExpansion::Minimal).isTrivial()
            ? LoadOwnershipQualifier::Trivial
            : LoadOwnershipQualifier::Take;
  return LoadOwnershipQualifier::Unqualified;
}

// Return the expected generic signature for autodiff associated functions given
// a SILDifferentiableAttr. The expected generic signature is built from the
// original generic signature and the attribute's requirements.
static CanGenericSignature
getAssociatedFunctionGenericSignature(SILDifferentiableAttr *attr,
                                      SILFunction *original) {
  auto originalGenSig =
      original->getLoweredFunctionType()->getGenericSignature();
  if (!originalGenSig)
    return nullptr;
  GenericSignatureBuilder builder(original->getASTContext());
  // Add original generic signature.
  builder.addGenericSignature(originalGenSig);
  // Add where clause requirements.
  auto source =
      GenericSignatureBuilder::FloatingRequirementSource::forAbstract();
  for (auto &req : attr->getRequirements())
    builder.addRequirement(req, source, original->getModule().getSwiftModule());
  // Constrain all wrt parameters to conform to `Differentiable`.
  auto &ctx = original->getASTContext();
  auto *diffableProto = ctx.getProtocol(KnownProtocolKind::Differentiable);
  auto paramIndexSet = attr->getIndices().parameters;
  for (unsigned paramIdx : paramIndexSet->getIndices()) {
    if (!paramIndexSet->contains(paramIdx))
      continue;
    auto paramType =
        original->getConventions().getSILArgumentType(paramIdx).getASTType();
    Requirement req(RequirementKind::Conformance, paramType,
                    diffableProto->getDeclaredType());
    builder.addRequirement(req, source, original->getModule().getSwiftModule());
  }
  return std::move(builder)
      .computeGenericSignature(SourceLoc(), /*allowConcreteGenericParams=*/true)
      ->getCanonicalSignature();
}

// Clone the generic parameters of the given generic signature and return a new
// `GenericParamList`.
static GenericParamList *cloneGenericParameters(ASTContext &ctx,
                                                DeclContext *dc,
                                                CanGenericSignature sig) {
  SmallVector<GenericTypeParamDecl *, 2> clonedParams;
  for (auto paramType : sig->getGenericParams()) {
    auto clonedParam = new (ctx) GenericTypeParamDecl(
        dc, paramType->getName(), SourceLoc(), paramType->getDepth(),
        paramType->getIndex());
    clonedParam->setDeclContext(dc);
    clonedParam->setImplicit(true);
    clonedParams.push_back(clonedParam);
  }
  return GenericParamList::create(ctx, SourceLoc(), clonedParams, SourceLoc());
}

/// Given an `autodiff_function` instruction, find the corresponding
/// differential operator used in the AST. If no differential operator is found,
/// return nullptr.
static AutoDiffFunctionExpr *
findDifferentialOperator(AutoDiffFunctionInst *inst) {
  return inst->getLoc().getAsASTNode<AutoDiffFunctionExpr>();
}

/// Returns the underlying instruction for the given SILValue, if it exists,
/// peering through function conversion instructions.
template<class Inst>
static Inst *peerThroughFunctionConversions(SILValue value) {
  if (auto *inst = dyn_cast<Inst>(value))
    return inst;
  if (auto *thinToThick = dyn_cast<ThinToThickFunctionInst>(value))
    return peerThroughFunctionConversions<Inst>(thinToThick->getOperand());
  if (auto *convertFn = dyn_cast<ConvertFunctionInst>(value))
    return peerThroughFunctionConversions<Inst>(convertFn->getOperand());
  if (auto *partialApply = dyn_cast<PartialApplyInst>(value))
    return peerThroughFunctionConversions<Inst>(partialApply->getCallee());
  return nullptr;
}

//===----------------------------------------------------------------------===//
// Auxiliary data structures
//===----------------------------------------------------------------------===//

namespace {
class ADContext;

/// The invoker of a differentiation task. It can be some user syntax, e.g.
/// an `autodiff_function` instruction lowered from an `AutoDiffFunctionExpr`
/// expression, the differentiation pass, or nothing at all. This will be used
/// to emit informative diagnostics.
struct DifferentiationInvoker {
public:
  /// The kind of the invoker of a differentiation task.
  enum class Kind {
    // Invoked by an `autodiff_function` instruction, which may or may not be
    // linked to a Swift AST node (e.g. an `AutoDiffFunctionExpr` expression).
    AutoDiffFunctionInst,

    // Invoked by the indirect application of differentiation. This case has an
    // associated original `apply` instruction and `[differentiable]` attribute.
    IndirectDifferentiation,

    // Invoker by a `[differentiable]` attribute in SIL **without** being linked
    // to a Swift AST attribute. This case has an associated `[differentiable]`
    // attribute.
    SILDifferentiableAttribute
  };

private:
  Kind kind;
  union Value {
    /// The instruction associated with the `AutoDiffFunctionInst` case.
    AutoDiffFunctionInst *adFuncInst;
    Value(AutoDiffFunctionInst *inst) : adFuncInst(inst) {}

    /// The parent `apply` instruction and `[differentiable]` attribute
    /// associated with the `IndirectDifferentiation` case.
    std::pair<ApplyInst *, SILDifferentiableAttr *>
        indirectDifferentiation;
    Value(ApplyInst *applyInst, SILDifferentiableAttr *attr)
        : indirectDifferentiation({applyInst, attr}) {}

    /// The `[differentiable]` attribute associated with the
    /// `SILDifferentiableAttribute` case.
    SILDifferentiableAttr *silDifferentiableAttribute;
    Value(SILDifferentiableAttr *attr) : silDifferentiableAttribute(attr) {}
  } value;

  /*implicit*/
  DifferentiationInvoker(Kind kind, Value value) : kind(kind), value(value) {}

public:
  DifferentiationInvoker(AutoDiffFunctionInst *inst)
      : kind(Kind::AutoDiffFunctionInst), value(inst) {}
  DifferentiationInvoker(ApplyInst *applyInst, SILDifferentiableAttr *attr)
      : kind(Kind::IndirectDifferentiation),
        value({applyInst, attr}) {}
  DifferentiationInvoker(SILDifferentiableAttr *attr)
      : kind(Kind::SILDifferentiableAttribute), value(attr) {}

  Kind getKind() const { return kind; }

  AutoDiffFunctionInst *getAutoDiffFunctionInst() const {
    assert(kind == Kind::AutoDiffFunctionInst);
    return value.adFuncInst;
  }

  std::pair<ApplyInst *, SILDifferentiableAttr *>
  getIndirectDifferentiation() const {
    assert(kind == Kind::IndirectDifferentiation);
    return value.indirectDifferentiation;
  }


  SILDifferentiableAttr *getSILDifferentiableAttribute() const {
    assert(kind == Kind::SILDifferentiableAttribute);
    return value.silDifferentiableAttribute;
  }

  SourceLoc getLocation() const {
    switch (kind) {
    case Kind::AutoDiffFunctionInst:
      return getAutoDiffFunctionInst()->getLoc().getSourceLoc();
    case Kind::IndirectDifferentiation:
      return getIndirectDifferentiation().first->getLoc().getSourceLoc();
    case Kind::SILDifferentiableAttribute:
      return getSILDifferentiableAttribute()->getOriginal()
          ->getLocation().getSourceLoc();
    }
  }

  void print(llvm::raw_ostream &os) const;
};

/// Information about the VJP function produced during VJP generation, e.g.
/// mappings from original values to corresponding values in the pullback
/// struct.
///
/// A pullback struct is an aggregate value containing pullbacks checkpointed
/// during the VJP computation. Pullback structs are generated for every
/// original function during VJP generation. Pullback struct values are
/// constructed by VJP functions and consumed by pullback functions.
class PullbackInfo {
private:
  /// The original function.
  SILFunction *const original;

  /// Mapping from original basic blocks to pullback structs.
  DenseMap<SILBasicBlock *, StructDecl *> pullbackStructs;

  /// Mapping from original basic blocks to predecessor enums.
  DenseMap<SILBasicBlock *, EnumDecl *> predecessorEnums;

  /// Mapping from `apply` and `struct_extract` instructions in the original
  /// function to the corresponding pullback declaration in the pullback struct.
  DenseMap<SILInstruction *, VarDecl *> pullbackValueMap;

  /// Mapping from predecessor+succcessor basic block pairs in original function
  /// to the corresponding predecessor enum case.
  DenseMap<std::pair<SILBasicBlock *, SILBasicBlock *>, EnumElementDecl *>
      predecessorEnumCases;

  /// Mapping from pullback structs to their predecessor enum fields.
  DenseMap<StructDecl *, VarDecl *> pullbackStructPredecessorFields;

  /// A type converter, used to compute struct/enum SIL types.
  Lowering::TypeConverter &typeConverter;

private:
  VarDecl *addVarDecl(NominalTypeDecl *nominal, StringRef name, Type type) {
    auto &astCtx = nominal->getASTContext();
    auto id = astCtx.getIdentifier(name);
    auto *varDecl = new (astCtx) VarDecl(
        /*IsStatic*/ false, VarDecl::Introducer::Var,
        /*IsCaptureList*/ false, SourceLoc(), id, nominal);
    varDecl->setAccess(nominal->getEffectiveAccess());
    if (type->hasArchetype())
      varDecl->setInterfaceType(type->mapTypeOutOfContext());
    else
      varDecl->setInterfaceType(type);
    nominal->addMember(varDecl);
    return varDecl;
  }

  /// Retrieves the file unit that contains implicit declarations in the
  /// current Swift module. If it does not exist, create one.
  ///
  // FIXME: Currently it defaults to the file containing `origFn`, if it can be
  // determined. Otherwise, it defaults to any file unit in the module. To
  // handle this more properly, we should make a DerivedFileUnit class to
  // contain all synthesized implicit type declarations.
  SourceFile &getDeclarationFileUnit() {
    if (original->hasLocation())
      if (auto *declContext = original->getLocation().getAsDeclContext())
        if (auto *parentSourceFile = declContext->getParentSourceFile())
          return *parentSourceFile;
    for (auto *file : original->getModule().getSwiftModule()->getFiles())
      if (auto *src = dyn_cast<SourceFile>(file))
        return *src;
    llvm_unreachable("No files?");
  }

  /// Compute and set the access level for the given pullback data structure,
  /// given the original function linkage.
  void computeAccessLevel(
      NominalTypeDecl *nominal, SILLinkage originalLinkage) {
    auto &astCtx = nominal->getASTContext();
    switch (originalLinkage) {
    case swift::SILLinkage::Public:
    case swift::SILLinkage::PublicNonABI:
      nominal->setAccess(AccessLevel::Internal);
      nominal->getAttrs().add(
          new (astCtx) UsableFromInlineAttr(/*Implicit*/ true));
      break;
    case swift::SILLinkage::Hidden:
    case swift::SILLinkage::Shared:
      nominal->setAccess(AccessLevel::Internal);
      break;
    case swift::SILLinkage::Private:
      nominal->setAccess(AccessLevel::FilePrivate);
      break;
    default:
      // When the original function has external linkage, we create an internal
      // struct for use by our own module. This is necessary for cross-cell
      // differentiation in Jupyter.
      // TODO: Add a test in the compiler that exercises a similar situation as
      // cross-cell differentiation in Jupyter.
      nominal->setAccess(AccessLevel::Internal);
    }
  }

  /// Creates an enum declaration with the given VJP generic signature, whose
  /// cases represent the predecessors of the given original block.
  EnumDecl *
  createBasicBlockPredecessorEnum(SILBasicBlock *originalBB,
                                  SILAutoDiffIndices indices,
                                  CanGenericSignature vjpGenericSig) {
    assert(originalBB->getParent() == original);
    auto *moduleDecl = original->getModule().getSwiftModule();
    auto &astCtx = original->getASTContext();
    auto &file = getDeclarationFileUnit();
    // Create a `_AD__<fn_name>_bb<bb_id>__Pred__` predecessor enum.
    std::string predEnumName =
        "_AD__" + original->getName().str() +
        "_bb" + std::to_string(originalBB->getDebugID()) +
         "__Pred__" + indices.mangle();
    auto enumId = astCtx.getIdentifier(predEnumName);
    auto loc = original->getLocation().getSourceLoc();
    auto *predecessorEnum = new (astCtx) EnumDecl(
        /*EnumLoc*/ loc, /*Name*/ enumId, /*NameLoc*/ loc, /*Inherited*/ {},
        /*GenericParams*/ /*set later*/ nullptr, /*DC*/ &file);
    if (vjpGenericSig) {
      auto *genericParams =
          cloneGenericParameters(astCtx, predecessorEnum, vjpGenericSig);
      predecessorEnum->setGenericParams(genericParams);
      predecessorEnum->setGenericEnvironment(
          vjpGenericSig->createGenericEnvironment());
    }
    predecessorEnum->setBraces(loc);
    computeAccessLevel(predecessorEnum, original->getEffectiveSymbolLinkage());
    predecessorEnum->computeType();
    assert(predecessorEnum->hasInterfaceType());
    file.addVisibleDecl(predecessorEnum);
    // Add predecessor block enum cases.
    for (auto *predBB : originalBB->getPredecessorBlocks()) {
      auto bbId = "bb" + std::to_string(predBB->getDebugID());
      auto *predPBStruct = getPullbackStruct(predBB);
      assert(predPBStruct);
      auto predPBStructTy =
          predPBStruct->getDeclaredInterfaceType()->getCanonicalType();
      // Create dummy declaration representing enum case parameter.
      auto *decl = new (astCtx)
          ParamDecl(ParamDecl::Specifier::Default, loc, loc, Identifier(), loc,
                    Identifier(), moduleDecl);
      if (predPBStructTy->hasArchetype())
        decl->setInterfaceType(predPBStructTy->mapTypeOutOfContext());
      else
        decl->setInterfaceType(predPBStructTy);

      // Create enum element and enum case declarations.
      auto *paramList = ParameterList::create(astCtx, {decl});
      auto *enumEltDecl = new (astCtx) EnumElementDecl(
          /*IdentifierLoc*/ loc, DeclName(astCtx.getIdentifier(bbId)),
          paramList, loc, /*RawValueExpr*/ nullptr, predecessorEnum);
      enumEltDecl->setImplicit();
      enumEltDecl->computeType();
      auto *enumCaseDecl = EnumCaseDecl::create(
          /*CaseLoc*/ loc, {enumEltDecl}, predecessorEnum);
      enumCaseDecl->setImplicit();
      predecessorEnum->addMember(enumEltDecl);
      predecessorEnum->addMember(enumCaseDecl);
      // Cache predecessor/successor enum element declarations.
      predecessorEnumCases.insert({{predBB, originalBB}, enumEltDecl});
    }
    LLVM_DEBUG({
      auto &s = getADDebugStream();
      s << "Predecessor enum created for function @" << original->getName()
        << " bb" << originalBB->getDebugID() << '\n';
      predecessorEnum->print(s);
      s << '\n';
    });
    return predecessorEnum;
  }

  /// Creates a struct declaration with the given VJP generic signature, for
  /// storing the pullback values and predecessor of the given original block.
  StructDecl *
  createPullbackStruct(SILBasicBlock *originalBB, SILAutoDiffIndices indices,
                       CanGenericSignature vjpGenericSig) {
    auto *original = originalBB->getParent();
    auto &astCtx = original->getASTContext();
    auto &file = getDeclarationFileUnit();
    // Create a `_AD__<fn_name>_bb<bb_id>__PB__` struct.
    std::string pbStructName =
        "_AD__" + original->getName().str() +
        "_bb" + std::to_string(originalBB->getDebugID()) +
         "__PB__" + indices.mangle();
    auto structId = astCtx.getIdentifier(pbStructName);
    SourceLoc loc = original->getLocation().getSourceLoc();
    auto *pullbackStruct = new (astCtx) StructDecl(
        /*StructLoc*/ loc, /*Name*/ structId, /*NameLoc*/ loc, /*Inherited*/ {},
        /*GenericParams*/ /*set later*/ nullptr, /*DC*/ &file);
    if (vjpGenericSig) {
      auto *genericParams =
          cloneGenericParameters(astCtx, pullbackStruct, vjpGenericSig);
      pullbackStruct->setGenericParams(genericParams);
      pullbackStruct->setGenericEnvironment(
          vjpGenericSig->createGenericEnvironment());
    }
    pullbackStruct->setBraces(loc);
    computeAccessLevel(
        pullbackStruct, original->getEffectiveSymbolLinkage());
    pullbackStruct->computeType();
    assert(pullbackStruct->hasInterfaceType());
    file.addVisibleDecl(pullbackStruct);
    LLVM_DEBUG({
      auto &s = getADDebugStream();
      s << "Pullback struct created for function @" << original->getName()
        << " bb" << originalBB->getDebugID() << '\n';
      pullbackStruct->print(s);
      s << '\n';
    });
    return pullbackStruct;
  }

public:
  PullbackInfo(const PullbackInfo &) = delete;
  PullbackInfo &operator=(const PullbackInfo &) = delete;

  explicit PullbackInfo(ADContext &context, SILFunction *original,
                        SILFunction *vjp, const SILAutoDiffIndices &indices);

  /// Returns the pullback struct associated with the given original block.
  StructDecl *getPullbackStruct(SILBasicBlock *origBB) const {
    return pullbackStructs.lookup(origBB);
  }

  /// Returns the lowered SIL type of the pullback struct associated with the
  /// given original block.
  SILType getPullbackStructLoweredType(SILBasicBlock *origBB) const {
    auto *pbStruct = getPullbackStruct(origBB);
    auto pbStructType =
        pbStruct->getDeclaredInterfaceType()->getCanonicalType();
    return typeConverter.getLoweredType(pbStructType,
                                        ResilienceExpansion::Minimal);
  }

  /// Returns the predecessor enum associated with the given original block.
  EnumDecl *getPredecessorEnum(SILBasicBlock *origBB) const {
    return predecessorEnums.lookup(origBB);
  }

  /// Returns the lowered SIL type of the predecessor enum associated with the
  /// given original block.
  SILType getPredecessorEnumLoweredType(SILBasicBlock *origBB) const {
    auto *predEnum = getPredecessorEnum(origBB);
    auto predEnumType =
        predEnum->getDeclaredInterfaceType()->getCanonicalType();
    return typeConverter.getLoweredType(predEnumType,
                                        ResilienceExpansion::Minimal);
  }

  /// Returns the enum element in the given successor block's predecessor enum
  /// corresponding to the given predecessor block.
  EnumElementDecl *
  lookUpPredecessorEnumElement(SILBasicBlock *origPredBB,
                               SILBasicBlock *origSuccBB) const {
    assert(origPredBB->getParent() == original);
    return predecessorEnumCases.lookup({origPredBB, origSuccBB});
  }

  /// Returns the mapping from pullback structs to their predecessor enum
  /// fields.
  DenseMap<StructDecl *, VarDecl *> &getPullbackStructPredecessorFields() {
    return pullbackStructPredecessorFields;
  }

  /// Returns the predecessor enum field for the pullback struct of the given
  /// original block.
  VarDecl *lookUpPullbackStructPredecessorField(SILBasicBlock *origBB) {
    auto *pullbackStruct = getPullbackStruct(origBB);
    return pullbackStructPredecessorFields.lookup(pullbackStruct);
  }

  /// Add a pullback to the pullback struct.
  VarDecl *addPullbackDecl(SILInstruction *inst, SILType pullbackType) {
    // IRGen requires decls to have AST types (not `SILFunctionType`), so we
    // convert the `SILFunctionType` of the pullback to a `FunctionType` with
    // the same parameters and results.
    auto silFnTy = pullbackType.castTo<SILFunctionType>();
    SmallVector<AnyFunctionType::Param, 8> params;
    for (auto &param : silFnTy->getParameters())
      params.push_back(AnyFunctionType::Param(param.getType()));
    AnyFunctionType *astFnTy;
    if (auto genSig = silFnTy->getGenericSignature())
      astFnTy = GenericFunctionType::get(
          genSig, params, silFnTy->getAllResultsType().getASTType());
    else
      astFnTy = FunctionType::get(
          params, silFnTy->getAllResultsType().getASTType());

    auto *origBB = inst->getParent();
    auto *pbStruct = getPullbackStruct(origBB);
    auto pullbackName = "pullback_" + llvm::itostr(pullbackValueMap.size());
    auto *pullbackDecl = addVarDecl(pbStruct, pullbackName, astFnTy);
    pullbackValueMap.insert({inst, pullbackDecl});
    return pullbackDecl;
  }

  /// Finds the pullback declaration in the pullback struct for an `apply` or
  /// `struct_extract` in the original function.
  VarDecl *lookUpPullbackDecl(SILInstruction *inst) {
    auto lookup = pullbackValueMap.find(inst);
    return lookup == pullbackValueMap.end() ? nullptr
                                            : lookup->getSecond();
  }
};

/// Stores `apply` instruction information calculated by VJP generation.
struct NestedApplyInfo {
  /// The differentiation indices that are used to differentiate this `apply`
  /// instruction.
  SILAutoDiffIndices indices;
  /// The original pullback type before reabstraction. `None` if the pullback
  /// type is not reabstracted.
  Optional<CanSILFunctionType> originalPullbackType;
};

static inline llvm::raw_ostream &operator<<(llvm::raw_ostream &os,
                                            DifferentiationInvoker invoker) {
  invoker.print(os);
  return os;
}

void DifferentiationInvoker::print(llvm::raw_ostream &os) const {
  os << "(differentiation_invoker ";
  switch (kind) {
  case Kind::AutoDiffFunctionInst:
    os << "autodiff_function_inst=(" << *getAutoDiffFunctionInst() << ")";
    break;
  case Kind::IndirectDifferentiation: {
    auto indDiff = getIndirectDifferentiation();
    os << "indirect_differentiation=(" << *std::get<0>(indDiff) << ')';
    // TODO: Enable printing parent invokers.
    // May require storing a `DifferentiableInvoker *` in the
    // `IndirectDifferentiation` case.
    /*
    SILInstruction *inst;
    SILDifferentiableAttr *attr;
    std::tie(inst, attr) = getIndirectDifferentiation();
    auto invokerLookup = invokers.find(attr); // No access to ADContext?
    assert(invokerLookup != invokers.end() && "Expected parent invoker");
    */
    break;
  }
  case Kind::SILDifferentiableAttribute: {
    auto diffAttr = getSILDifferentiableAttribute();
    os << "sil_differentiable_attribute=(attr=(";
    diffAttr->print(os);
    os << ") function=" << diffAttr->getOriginal()->getName();
    break;
  }
  }
  os << ')';
}

//===----------------------------------------------------------------------===//
// ADContext - Per-module contextual information for the Differentiation pass.
//===----------------------------------------------------------------------===//

class ADContext {
private:
  /// Reference to the main transform.
  SILModuleTransform &transform;

  /// The module where Differentiation is performed on.
  SILModule &module;

  /// AST context.
  ASTContext &astCtx = module.getASTContext();

  /// Shared pass manager.
  SILPassManager &passManager;

  /// The worklist (stack) of `autodiff_function` instructions to be processed.
  SmallVector<AutoDiffFunctionInst *, 32> autoDiffFunctionInsts;

  /// The set of `autodiff_function` instructions that have been processed.
  /// Used to avoid reprocessing invalidated instructions.
  SmallPtrSet<AutoDiffFunctionInst *, 32> processedAutoDiffFunctionInsts;

  /// Mapping from `[differentiable]` attributes to invokers.
  /// `SmallMapVector` is used for deterministic insertion order iteration.
  SmallMapVector<SILDifferentiableAttr *, DifferentiationInvoker, 32>
      invokers;

  /// Mapping from `autodiff_function` instructions to result indices.
  DenseMap<AutoDiffFunctionInst *, unsigned> resultIndices;

  /// Mapping from original `apply` instructions to their corresponding
  /// `NestedApplyInfo`s.
  DenseMap<ApplyInst *, NestedApplyInfo> nestedApplyInfo;

  /// List of generated functions (JVPs, VJPs, pullbacks, and thunks).
  /// Saved for deletion during cleanup.
  SmallVector<SILFunction *, 32> generatedFunctions;

  /// List of associated function references, generated via
  /// `emitAssociatedFunctionReference`.
  /// Saved for deletion during cleanup.
  SmallVector<SILValue, 32> generatedAssociatedFunctionReferences;

  /// The AdditiveArithmetic protocol in the standard library.
  ProtocolDecl *additiveArithmeticProtocol =
      astCtx.getProtocol(KnownProtocolKind::AdditiveArithmetic);
  /// The VectorProtocol protocol in the standard library.
  ProtocolDecl *vectorProtocolProtocol =
      astCtx.getProtocol(KnownProtocolKind::VectorProtocol);

  /// `AdditiveArithmetic.+` declaration.
  mutable FuncDecl *cachedPlusFn = nullptr;
  /// `AdditiveArithmetic.+=` declaration.
  mutable FuncDecl *cachedPlusEqualFn = nullptr;

public:
  /// Construct an ADContext for the given module.
  explicit ADContext(SILModuleTransform &transform);

  //--------------------------------------------------------------------------//
  // General utilities
  //--------------------------------------------------------------------------//

  SILModuleTransform &getTransform() const { return transform; }
  SILModule &getModule() const { return module; }
  ASTContext &getASTContext() const { return module.getASTContext(); }
  SILPassManager &getPassManager() const { return passManager; }
  Lowering::TypeConverter &getTypeConverter() { return module.Types; }

  SmallVectorImpl<AutoDiffFunctionInst *> &getAutoDiffFunctionInsts() {
    return autoDiffFunctionInsts;
  }

  SmallPtrSetImpl<AutoDiffFunctionInst *> &getProcessedAutoDiffFunctionInsts() {
    return processedAutoDiffFunctionInsts;
  }

  llvm::SmallMapVector<SILDifferentiableAttr *, DifferentiationInvoker, 32> &
  getInvokers() {
    return invokers;
  }

  DenseMap<AutoDiffFunctionInst *, unsigned> &getResultIndices() {
    return resultIndices;
  }

  DenseMap<ApplyInst *, NestedApplyInfo> &getNestedApplyInfo() {
    return nestedApplyInfo;
  }

  SmallVector<SILFunction *, 32> &getGeneratedFunctions() {
    return generatedFunctions;
  }

  SmallVector<SILValue, 32> &getGeneratedAssociatedFunctionReferences() {
    return generatedAssociatedFunctionReferences;
  }

  ProtocolDecl *getAdditiveArithmeticProtocol() const {
    return additiveArithmeticProtocol;
  }

  ProtocolDecl *getVectorProtocolProtocol() const {
    return vectorProtocolProtocol;
  }

  FuncDecl *getPlusDecl() const {
    if (!cachedPlusFn) {
      cachedPlusFn = findOperatorDeclInProtocol(
          astCtx.getIdentifier("+"), additiveArithmeticProtocol);
      assert(cachedPlusFn && "AdditiveArithmetic.+ not found");
    }
    return cachedPlusFn;
  }

  FuncDecl *getPlusEqualDecl() const {
    if (!cachedPlusEqualFn) {
      cachedPlusEqualFn = findOperatorDeclInProtocol(
          astCtx.getIdentifier("+="), additiveArithmeticProtocol);
      assert(cachedPlusEqualFn && "AdditiveArithmetic.+= not found");
    }
    return cachedPlusEqualFn;
  }

  void cleanUp() {
    for (auto invokerPair : invokers) {
      auto *attr = std::get<0>(invokerPair);
      auto *original = attr->getOriginal();
      LLVM_DEBUG(getADDebugStream()
                 << "Removing [differentiable] attribute for "
                 << original->getName() << '\n');
      original->removeDifferentiableAttr(attr);
    }
    // Delete all references to generated functions.
    for (auto assocFn : generatedAssociatedFunctionReferences) {
      if (auto *fnRef =
              peerThroughFunctionConversions<FunctionRefInst>(assocFn)) {
        LLVM_DEBUG(getADDebugStream()
                   << "Deleting generated associated function reference:\n"
                   << *fnRef);
        fnRef->replaceAllUsesWithUndef();
        fnRef->eraseFromParent();
      }
    }
    // Delete all generated functions.
    for (auto *generatedFunction : generatedFunctions) {
      LLVM_DEBUG(getADDebugStream()
                 << "Deleting generated function "
                 << generatedFunction->getName() << '\n');
      generatedFunction->dropAllReferences();
      transform.notifyWillDeleteFunction(generatedFunction);
      module.eraseFunction(generatedFunction);
    }
  }

  //--------------------------------------------------------------------------//
  // `[differentiable]` attribute lookup and registration
  //--------------------------------------------------------------------------//

  /// Finds the `[differentiable]` attribute on the specified original function
  /// with the exact specified parameter indices. Returns nullptr if no such
  /// attribute exists.
  SILDifferentiableAttr *lookUpDifferentiableAttr(
      SILFunction *original, const SILAutoDiffIndices &indices) const {
    for (auto *attr : original->getDifferentiableAttrs())
      if (attr->getIndices() == indices)
        return attr;
    return nullptr;
  }

  /// Finds the `[differentiable]` attribute on the specified original function
  /// whose parameter indices are a minimal superset of the specified parameter
  /// indices. Returns nullptr if no such attribute exists.
  SILDifferentiableAttr *lookUpMinimalDifferentiableAttr(
      SILFunction *original, const SILAutoDiffIndices &indices) const {
    auto *minimalIndexSet = AutoDiffIndexSubset::getDefault(
        getASTContext(),
        original->getLoweredFunctionType()->getNumParameters(), false);
    auto *indexSet = indices.parameters;
    if (auto *exactAttr = lookUpDifferentiableAttr(original, indices))
      return exactAttr;
    SILDifferentiableAttr *minimalAttr = nullptr;
    for (auto *da : original->getDifferentiableAttrs()) {
      if (da->getIndices().source != indices.source)
        continue;
      auto *daIndexSet = da->getIndices().parameters;
      // If all indices in `indexSet` are in `daIndexSet`, and it has fewer
      // indices than our current candidate and a primitive VJP, then `da` is
      // our new candidate.
      //
      // NOTE(TF-642): `da` may come from a un-partial-applied function and
      // have larger capacity than the desired indices. We expect this logic to
      // go away when `partial_apply` supports `@differentiable` callees.
      if (daIndexSet->isSupersetOf(indexSet->extendingCapacity(
              getASTContext(), daIndexSet->getCapacity())) &&
          // fewer parameters than before
          (minimalIndexSet->isEmpty() ||
           daIndexSet->getNumIndices() < minimalIndexSet->getNumIndices())) {
        minimalAttr = da;
        minimalIndexSet = daIndexSet;
      }
    }
    return minimalAttr;
  }

  /// Finds the `@differentiable` attribute (and its parameter indices) on the
  /// specified original function whose parameter indices are a minimal
  /// superset of the specified parameter indices. Returns nullptr if no such
  /// attribute exists.
  std::pair<const DifferentiableAttr *, AutoDiffIndexSubset *>
  lookUpMinimalASTDifferentiableAttrAndIndexSubset(
      SILDeclRef originalDeclRef, CanSILFunctionType originalFnType,
      const SILAutoDiffIndices &indices) {
    auto *original = originalDeclRef.getDecl();
    const DifferentiableAttr *minimalAttr = nullptr;
    auto *minimalIndexSet = AutoDiffIndexSubset::getDefault(
        getASTContext(), originalFnType->getNumParameters(), false);
    auto *indexSet = indices.parameters;
    for (auto *da : original->getAttrs().getAttributes<DifferentiableAttr>()) {
      auto *daParamIndices = da->getParameterIndices();
      auto *daIndexSet = daParamIndices->getLowered(
          getASTContext(),
          original->getInterfaceType()->castTo<AnyFunctionType>());
      // If all indices in `indexSet` are in `daIndexSet`, and it has fewer
      // indices than our current candidate and a primitive VJP, then `da` is
      // our new candidate.
      //
      // NOTE(TF-642): `da` may come from a un-partial-applied function and
      // have larger capacity than the desired indices. We expect this logic to
      // go away when `partial_apply` supports `@differentiable` callees.
      if (daIndexSet->isSupersetOf(indexSet->extendingCapacity(getASTContext(),
              daIndexSet->getCapacity())) &&
          // fewer parameters than before
          (minimalIndexSet->isEmpty() ||
           daIndexSet->getNumIndices() < minimalIndexSet->getNumIndices())) {
        minimalAttr = da;
        minimalIndexSet = daIndexSet;
      }
    }
    return std::make_pair(minimalAttr, minimalIndexSet);
  }

  /// Creates a `[differentiable]` attribute on the specified original function
  /// with the specified parameter indices.
  SILDifferentiableAttr *createDifferentiableAttr(
      SILFunction *original, const SILAutoDiffIndices &indices,
      ArrayRef<Requirement> contextualRequirements) const {
    assert(!lookUpDifferentiableAttr(original, indices));
    auto *attr = SILDifferentiableAttr::create(getModule(), indices,
                                               contextualRequirements);
    original->addDifferentiableAttr(attr);
    return attr;
  }

  /// Finds or creates a `[differentiable]` attribute on the specified
  /// original function corresponding to the specified parameter indices.
  SILDifferentiableAttr *getOrCreateDifferentiableAttr(
      SILFunction *original, const SILAutoDiffIndices &indices,
      ArrayRef<Requirement> contextualRequirements) {
    if (auto *attr = lookUpDifferentiableAttr(original, indices))
      return attr;
    assert(original->isDefinition());
    return createDifferentiableAttr(original, indices, contextualRequirements);
  }

  /// Creates an `autodiff_function` instruction using the given builder and
  /// arguments. Erase the newly created instruction from the processed set, if
  /// it exists - it may exist in the processed set if it has the same pointer
  /// value as a previously processed and deleted instruction.
  AutoDiffFunctionInst *createAutoDiffFunction(
      SILBuilder &builder, SILLocation loc,
      AutoDiffIndexSubset *parameterIndices, unsigned differentiationOrder,
      SILValue original, ArrayRef<SILValue> associatedFunctions = {}) {
    auto *adfi = builder.createAutoDiffFunction(
        loc, parameterIndices, differentiationOrder, original,
        associatedFunctions);
    processedAutoDiffFunctionInsts.erase(adfi);
    return adfi;
  }

private:
  /// Promotes the given `autodiff_function` instruction to a valid
  /// `@differentiable` function-typed value.
  SILValue promoteToDifferentiableFunction(
      AutoDiffFunctionInst *inst, SILBuilder &builder, SILLocation loc,
      DifferentiationInvoker invoker);

public:
  /// Process the given `[differentiable]` attribute, filling in JVP/VJPs if
  /// missing.
  bool processDifferentiableAttribute(
      SILFunction *original, SILDifferentiableAttr *attr,
      DifferentiationInvoker invoker);

  /// Process the given `autodiff_function` instruction, filling in missing
  /// associated functions if necessary.
  bool processAutoDiffFunctionInst(AutoDiffFunctionInst *adfi);

  /// Fold `autodiff_function_extract` users of the given `autodiff_function`
  /// instruction, directly replacing them with `autodiff_function` instruction
  /// operands. If the `autodiff_function` instruction has no remaining uses,
  /// delete the instruction itself after folding.
  ///
  /// Folding can be disabled by the `SkipFoldingAutoDiffFunctionExtraction`
  /// flag for SIL testing purposes.
  void foldAutoDiffFunctionExtraction(AutoDiffFunctionInst *source);

  /// Get or create an associated function index subset thunk from
  /// `actualIndices` to `desiredIndices` for the given associated function
  /// value and original function operand.
  /// Calls `getOrCreateSubsetParametersThunkForLinearMap` to thunk the linear
  /// map returned by the associated function.
  std::pair<SILFunction *, SubstitutionMap>
  getOrCreateSubsetParametersThunkForAssociatedFunction(
      SILValue origFnOperand, SILValue assocFn,
      AutoDiffAssociatedFunctionKind kind, SILAutoDiffIndices desiredIndices,
      SILAutoDiffIndices actualIndices);

  /// Get or create an associated function index subset thunk from
  /// `actualIndices` to `desiredIndices` for the given associated function
  /// value and original function operand.
  SILFunction *getOrCreateSubsetParametersThunkForLinearMap(
      SILFunction *assocFn, CanSILFunctionType linearMapType,
      CanSILFunctionType targetType, AutoDiffAssociatedFunctionKind kind,
      SILAutoDiffIndices desiredIndices, SILAutoDiffIndices actualIndices);

public:
  /// Declare an external reference to an associated function of `original`,
  /// given a `[differentiable]` attribute of `original` and the associated
  /// function kind.
  SILFunction *
  declareExternalAssociatedFunction(SILFunction *original,
                                    SILDifferentiableAttr *attr, StringRef name,
                                    AutoDiffAssociatedFunctionKind kind);

  template <typename ...T, typename ...U>
  InFlightDiagnostic diagnose(SourceLoc loc, Diag<T...> diag,
                              U &&...args) const {
    return getASTContext().Diags.diagnose(loc, diag, std::forward<U>(args)...);
  }

  /// Given an instruction and a differentiation task associated with the
  /// parent function, emits a "not differentiable" error based on the task. If
  /// the task is indirect, emits notes all the way up to the outermost task,
  /// and emits an error at the outer task. Otherwise, emits an error directly.
  template<typename ...T, typename ...U>
  InFlightDiagnostic emitNondifferentiabilityError(
      SILInstruction *inst, DifferentiationInvoker invoker,
      Diag<T...> diag, U &&...args);

  /// Given a value and a differentiation task associated with the parent
  /// function, emits a "not differentiable" error based on the task. If the
  /// task is indirect, emits notes all the way up to the outermost task, and
  /// emits an error at the outer task. Otherwise, emits an error directly.
  template<typename ...T, typename ...U>
  InFlightDiagnostic emitNondifferentiabilityError(
      SILValue value, DifferentiationInvoker invoker,
      Diag<T...> diag, U &&...args);

  /// Emit a "not differentiable" error based on the given differentiation task
  /// and diagnostic.
  template<typename ...T, typename ...U>
  InFlightDiagnostic emitNondifferentiabilityError(
      SourceLoc loc, DifferentiationInvoker invoker,
      Diag<T...> diag, U &&...args);
};
} // end anonymous namespace

ADContext::ADContext(SILModuleTransform &transform)
    : transform(transform), module(*transform.getModule()),
      passManager(*transform.getPassManager()) {}

template<typename ...T, typename ...U>
InFlightDiagnostic
ADContext::emitNondifferentiabilityError(SILValue value,
                                         DifferentiationInvoker invoker,
                                         Diag<T...> diag, U &&...args) {
  LLVM_DEBUG({
    getADDebugStream() << "Diagnosing non-differentiability.\n";
    getADDebugStream() << "For value:\n" << value;
    getADDebugStream() << "With invoker:\n" << invoker << '\n';
  });
  auto valueLoc = value.getLoc().getSourceLoc();
  return emitNondifferentiabilityError(valueLoc, invoker, diag,
                                       std::forward<U>(args)...);
}

template<typename ...T, typename ...U>
InFlightDiagnostic
ADContext::emitNondifferentiabilityError(SILInstruction *inst,
                                         DifferentiationInvoker invoker,
                                         Diag<T...> diag, U &&...args) {
  LLVM_DEBUG({
    getADDebugStream() << "Diagnosing non-differentiability.\n";
    getADDebugStream() << "For instruction:\n" << *inst;
    getADDebugStream() << "With invoker:\n" << invoker << '\n';
  });
  auto instLoc = inst->getLoc().getSourceLoc();
  // If instruction does not have a valid location, use the function location
  // as a fallback. Improves diagnostics for `ref_element_addr` generated in
  // synthesized stored property getters.
  if (instLoc.isInvalid())
    instLoc = inst->getFunction()->getLocation().getSourceLoc();
  return emitNondifferentiabilityError(instLoc, invoker, diag,
                                       std::forward<U>(args)...);
}

template<typename ...T, typename ...U>
InFlightDiagnostic
ADContext::emitNondifferentiabilityError(SourceLoc loc,
                                         DifferentiationInvoker invoker,
                                         Diag<T...> diag, U &&...args) {
  switch (invoker.getKind()) {
  // For `autodiff_function` instructions: if the `autodiff_function`
  // instruction comes from a differential operator, emit an error on the
  // expression and a note on the non-differentiable operation. Otherwise, emit
  // both an error and note on the non-differentiation operation.
  case DifferentiationInvoker::Kind::AutoDiffFunctionInst: {
    auto *inst = invoker.getAutoDiffFunctionInst();
    if (auto *expr = findDifferentialOperator(inst)) {
      diagnose(expr->getLoc(), diag::autodiff_function_not_differentiable_error)
          .highlight(expr->getSubExpr()->getSourceRange());
      return diagnose(loc, diag, std::forward<U>(args)...);
    }
    diagnose(loc, diag::autodiff_expression_not_differentiable_error);
    return diagnose(loc, diag, std::forward<U>(args)...);
  }

  // For `[differentiable]` attributes, try to find an AST function declaration
  // and `@differentiable` attribute. If they are found, emit an error on the
  // `@differentiable` attribute; otherwise, emit an error on the SIL function.
  // Emit a note at the non-differentiable operation.
  case DifferentiationInvoker::Kind::SILDifferentiableAttribute: {
    auto *attr = invoker.getSILDifferentiableAttribute();
    auto *original = attr->getOriginal();
    bool foundAttr = false;
    if (auto *declContext = original->getDeclContext()) {
      if (auto *fnDecl = declContext->getInnermostDeclarationDeclContext()) {
        if (auto *diffAttr =
                fnDecl->getAttrs().getAttribute<DifferentiableAttr>()) {
          diagnose(diffAttr->getLocation(),
                   diag::autodiff_function_not_differentiable_error)
              .highlight(diffAttr->getRangeWithAt());
          diagnose(original->getLocation().getSourceLoc(),
                   diag::autodiff_when_differentiating_function_definition);
          foundAttr = true;
        }
      }
    }
    // Fallback if we cannot find the expected attribute.
    if (!foundAttr)
      diagnose(original->getLocation().getSourceLoc(),
               diag::autodiff_function_not_differentiable_error);
    return diagnose(loc, diag, std::forward<U>(args)...);
  }

  // For indirect differentiation, emit a "not differentiable" note on the
  // expression first. Then emit an error at the source invoker of
  // differentiation, and a "when differentiating this" note at each indirect
  // invoker.
  case DifferentiationInvoker::Kind::IndirectDifferentiation: {
    SILInstruction *inst;
    SILDifferentiableAttr *attr;
    std::tie(inst, attr) = invoker.getIndirectDifferentiation();
    auto invokerLookup = invokers.find(attr);
    assert(invokerLookup != invokers.end() && "Expected parent invoker");
    emitNondifferentiabilityError(inst, invokerLookup->second,
        diag::autodiff_expression_not_differentiable_note);
    return diagnose(loc, diag::autodiff_when_differentiating_function_call);
  }
  }
}

PullbackInfo::PullbackInfo(ADContext &context, SILFunction *original,
                           SILFunction *vjp, const SILAutoDiffIndices &indices)
    : original(original), typeConverter(context.getTypeConverter()) {
  auto &astCtx = original->getASTContext();
  auto *loopAnalysis = context.getPassManager().getAnalysis<SILLoopAnalysis>();
  auto *loopInfo = loopAnalysis->get(original);
  // Get VJP generic signature.
  CanGenericSignature vjpGenSig = nullptr;
  if (auto *vjpGenEnv = vjp->getGenericEnvironment())
    vjpGenSig = vjpGenEnv->getGenericSignature()->getCanonicalSignature();
  // Create predecessor enum and pullback struct for each original block.
  for (auto &origBB : *original) {
    auto *pbStruct = createPullbackStruct(&origBB, indices, vjpGenSig);
    pullbackStructs.insert({&origBB, pbStruct});
  }
  for (auto &origBB : *original) {
    auto *pbStruct = getPullbackStruct(&origBB);
    auto *predEnum =
        createBasicBlockPredecessorEnum(&origBB, indices, vjpGenSig);
    // If original block is in a loop, mark predecessor enum as indirect.
    if (loopInfo->getLoopFor(&origBB))
      predEnum->getAttrs().add(new (astCtx) IndirectAttr(/*Implicit*/ true));
    predecessorEnums.insert({&origBB, predEnum});
    if (origBB.isEntry())
      continue;
    auto *predEnumField =
        addVarDecl(pbStruct, astCtx.getIdentifier("predecessor").str(),
                   predEnum->getDeclaredInterfaceType());
    pullbackStructPredecessorFields.insert({pbStruct, predEnumField});
  }
}

//===----------------------------------------------------------------------===//
// Activity Analysis
//===----------------------------------------------------------------------===//

namespace {
class DifferentiableActivityCollection;

/// In many real situations, the end-users of AD need only the derivatives of
/// some selected outputs of `P` with respect to some selected inputs of `P`.
/// Whatever the differentiation mode (tangent, reverse,...), these restrictions
/// allow the AD tool to produce a much more efficient differentiated program.
/// Essentially, fixing some inputs and neglecting some outputs allows AD to
/// just forget about several intermediate differentiated variables.
///
/// Activity analysis is the specific analysis that detects these situations,
/// therefore allowing for a better differentiated code. Activity analysis is
/// present in all transformation-based AD tools.
///
/// To begin with, the end-user specifies that only some output variables (the
/// “dependent”) must be differentiated with respect to only some input
/// variables (the “independent”). We say that variable `y` depends on `x` when
/// the derivative of `y` with respect to `x` is not trivially null. We say that
/// a variable is “varied” if it depends on at least one independent. Conversely
/// we say that a variable is “useful” if at least one dependent depends on it.
/// Finally, we say that a variable is “active” if it is at the same time varied
/// and useful. In the special case of the tangent mode, it is easy to check
/// that when variable `v` is not varied at some place in the program, then its
/// derivative `v̇` at this place is certainly null. Conversely when variable `v`
/// is not useful, then whatever the value of `v̇`, this value does not matter
/// for the final result. Symmetric reasoning applies for the reverse mode of
/// AD: observing that differentiated variables go upstream, we see that a
/// useless variable has a null derivative, in other words the partial
/// derivative of the output with respect to this variable is null. Conversely
/// when variable `v` is not varied, then whatever the value of `v`, this value
/// does not matter for the final result.
///
/// Reference:
/// Laurent Hascoët. Automatic Differentiation by Program Transformation. 2007.
class DifferentiableActivityAnalysis
    : public FunctionAnalysisBase<DifferentiableActivityCollection> {
private:
  DominanceAnalysis *dominanceAnalysis = nullptr;
  PostDominanceAnalysis *postDominanceAnalysis = nullptr;

public:
  explicit DifferentiableActivityAnalysis()
      : FunctionAnalysisBase(SILAnalysisKind::DifferentiableActivity) {}

  static bool classof(const SILAnalysis *s) {
    return s->getKind() == SILAnalysisKind::DifferentiableActivity;
  }

  virtual bool shouldInvalidate(SILAnalysis::InvalidationKind k) override {
    return k & InvalidationKind::Everything;
  }

  virtual std::unique_ptr<DifferentiableActivityCollection>
  newFunctionAnalysis(SILFunction *f) override;

  virtual void initialize(SILPassManager *pm) override;
};
} // end anonymous namespace

namespace {
/// Represents the differentiation activity associated with a SIL value.
enum class ActivityFlags : unsigned {
  /// The value depends on a function parameter.
  Varied = 1 << 1,
  /// The value contributes to a result.
  Useful = 1 << 2,
  /// The value is both varied and useful.
  Active = Varied | Useful,
};

using Activity = OptionSet<ActivityFlags>;

/// Result of activity analysis on a function. Accepts queries for whether a
/// value is "varied", "useful" or "active" against certain differentiation
/// indices.
class DifferentiableActivityInfo {
private:
  DifferentiableActivityCollection &parent;
  GenericSignature *assocGenSig = nullptr;

  /// Input values, i.e. parameters (both direct and indirect).
  SmallVector<SILValue, 4> inputValues;
  /// Output values, i.e. individual values (not the final tuple) being returned
  /// by the `return` instruction.
  SmallVector<SILValue, 4> outputValues;

  /// The set of useful variables, indexed by the corresponding dependent value
  /// (output) index.
  SmallVector<SmallDenseSet<SILValue>, 4> usefulValueSets;
  /// The set of useful variables, indexed by the corresponding independent
  /// value (input) index.
  SmallVector<SmallDenseSet<SILValue>, 4> variedValueSets;

  /// The original function.
  SILFunction &getFunction();

  /// Perform analysis and populate sets.
  void analyze(DominanceInfo *di, PostDominanceInfo *pdi);

  void setVaried(SILValue value, unsigned independentVariableIndex);
  void setVariedAcrossArrayInitialization(SILValue value,
                                          unsigned independentVariableIndex);
  void setUseful(SILValue value, unsigned dependentVariableIndex);
  void setUsefulAcrossArrayInitialization(SILValue value,
                                          unsigned dependentVariableIndex);
  void recursivelySetVaried(SILValue value, unsigned independentVariableIndex);
  void propagateUsefulThroughBuffer(SILValue value,
                                    unsigned dependentVariableIndex);

public:
  explicit DifferentiableActivityInfo(
      DifferentiableActivityCollection &parent, GenericSignature *assocGenSig);

  bool isVaried(SILValue value, unsigned independentVariableIndex) const;
  bool isUseful(SILValue value, unsigned dependentVariableIndex) const;
  bool isVaried(SILValue value, AutoDiffIndexSubset *parameterIndices) const;
  bool isActive(SILValue value, const SILAutoDiffIndices &indices) const;

  Activity getActivity(SILValue value,
                       const SILAutoDiffIndices &indices) const;
  Activity getActivity(SILInstruction *inst,
                       const SILAutoDiffIndices &indices) const;
};

class DifferentiableActivityCollection {
public:
  SmallDenseMap<GenericSignature *, DifferentiableActivityInfo> activityInfoMap;
  SILFunction &function;
  DominanceInfo *domInfo;
  PostDominanceInfo *postDomInfo;

  DifferentiableActivityInfo &getActivityInfo(GenericSignature *assocGenSig) {
    auto activityInfoLookup = activityInfoMap.find(assocGenSig);
    if (activityInfoLookup != activityInfoMap.end())
      return activityInfoLookup->getSecond();
    auto insertion = activityInfoMap.insert(
        {assocGenSig, DifferentiableActivityInfo(*this, assocGenSig)});
    return insertion.first->getSecond();
  }

  explicit DifferentiableActivityCollection(SILFunction &f,
                                            DominanceInfo *di,
                                            PostDominanceInfo *pdi);
};

} // end anonymous namespace

std::unique_ptr<DifferentiableActivityCollection>
DifferentiableActivityAnalysis::newFunctionAnalysis(SILFunction *f) {
  assert(dominanceAnalysis && "Expect a valid dominance anaysis");
  assert(postDominanceAnalysis && "Expect a valid post-dominance anaysis");
  return llvm::make_unique<DifferentiableActivityCollection>(
      *f, dominanceAnalysis->get(f), postDominanceAnalysis->get(f));
}

void DifferentiableActivityAnalysis::initialize(SILPassManager *pm) {
  dominanceAnalysis = pm->getAnalysis<DominanceAnalysis>();
  postDominanceAnalysis = pm->getAnalysis<PostDominanceAnalysis>();
}

SILAnalysis *swift::createDifferentiableActivityAnalysis(SILModule *m) {
  return new DifferentiableActivityAnalysis();
}

DifferentiableActivityCollection::DifferentiableActivityCollection(
    SILFunction &f, DominanceInfo *di, PostDominanceInfo *pdi)
    : function(f), domInfo(di), postDomInfo(pdi) {}

DifferentiableActivityInfo::DifferentiableActivityInfo(
    DifferentiableActivityCollection &parent, GenericSignature *assocGenSig)
    : parent(parent), assocGenSig(assocGenSig) {
  analyze(parent.domInfo, parent.postDomInfo);
}

void DifferentiableActivityInfo::analyze(DominanceInfo *di,
                                         PostDominanceInfo *pdi) {
  auto &function = parent.function;
  LLVM_DEBUG(getADDebugStream()
             << "Running activity analysis on @" << function.getName() << '\n');
  // Inputs are just function's arguments, count `n`.
  auto paramArgs = function.getArgumentsWithoutIndirectResults();
  for (auto value : paramArgs)
    inputValues.push_back(value);
  LLVM_DEBUG({
    auto &s = getADDebugStream();
    s << "Inputs in @" << function.getName() << ":\n";
    for (auto val : inputValues)
      s << val << '\n';
  });
  // Outputs are indirect result buffers and return values, count `m`.
  collectAllFormalResultsInTypeOrder(function, outputValues);
  LLVM_DEBUG({
    auto &s = getADDebugStream();
    s << "Outputs in @" << function.getName() << ":\n";
    for (auto val : outputValues)
      s << val << '\n';
  });

  // Mark inputs as varied.
  assert(variedValueSets.empty());
  for (auto input : inputValues)
    variedValueSets.push_back({input});
  // Propagate varied-ness through the function in dominance order.
  DominanceOrder domOrder(function.getEntryBlock(), di);
  while (auto *bb = domOrder.getNext()) {
    for (auto &inst : *bb) {
      for (auto i : indices(inputValues)) {
        // Handle `apply`.
        if (auto *ai = dyn_cast<ApplyInst>(&inst)) {
          if (isWithoutDerivative(ai->getCallee()))
            continue;
          for (auto arg : ai->getArgumentsWithoutIndirectResults()) {
            if (isVaried(arg, i)) {
              for (auto indRes : ai->getIndirectSILResults())
                setVaried(indRes, i);
              for (auto dirRes : ai->getResults())
                setVaried(dirRes, i);
            }
          }
        }
        // Handle `store`.
        else if (auto *si = dyn_cast<StoreInst>(&inst)) {
          if (isVaried(si->getSrc(), i))
            recursivelySetVaried(si->getDest(), i);
        }
        // Handle `copy_addr`.
        else if (auto *cai = dyn_cast<CopyAddrInst>(&inst)) {
          if (isVaried(cai->getSrc(), i))
            recursivelySetVaried(cai->getDest(), i);
        }
        // Handle `tuple_element_addr`.
        else if (auto *teai = dyn_cast<TupleElementAddrInst>(&inst)) {
          if (isVaried(teai->getOperand(), i)) {
            auto projType = teai->getType().getASTType();
            if (assocGenSig && projType->hasArchetype())
              projType = assocGenSig->getCanonicalTypeInContext(
                  projType->mapTypeOutOfContext());
            if (projType->getAutoDiffAssociatedTangentSpace(
                LookUpConformanceInSignature(*assocGenSig)))
              setVaried(teai, i);
          }
        }

// Handle `struct_extract` and `struct_element_addr` instructions.
// - If the field is marked `@noDerivative`, do not set the result as varied
//   because it is not in the set of differentiable variables.
// - Otherwise, propagate variedness from operand to result as usual.
#define PROPAGATE_VARIED_FOR_STRUCT_EXTRACTION(INST) \
  else if (auto *sei = dyn_cast<INST##Inst>(&inst)) { \
    if (isVaried(sei->getOperand(), i)) { \
      auto hasNoDeriv = sei->getField()->getAttrs() \
          .hasAttribute<NoDerivativeAttr>(); \
      if (!hasNoDeriv) \
        setVaried(sei, i); \
    } \
  }
  PROPAGATE_VARIED_FOR_STRUCT_EXTRACTION(StructExtract)
  PROPAGATE_VARIED_FOR_STRUCT_EXTRACTION(StructElementAddr)
#undef VISIT_STRUCT_ELEMENT_INNS

        // Handle `br`.
        else if (auto *bi = dyn_cast<BranchInst>(&inst)) {
          for (auto &op : bi->getAllOperands())
            if (isVaried(op.get(), i))
              setVaried(bi->getArgForOperand(&op), i);
        }
        // Handle `cond_br`.
        else if (auto *cbi = dyn_cast<CondBranchInst>(&inst)) {
          for (unsigned opIdx : indices(cbi->getTrueOperands())) {
            auto &op = cbi->getTrueOperands()[opIdx];
            if (isVaried(op.get(), i))
              setVaried(cbi->getTrueBB()->getArgument(opIdx), i);
          }
          for (unsigned opIdx : indices(cbi->getFalseOperands())) {
            auto &op = cbi->getFalseOperands()[opIdx];
            if (isVaried(op.get(), i))
              setVaried(cbi->getFalseBB()->getArgument(opIdx), i);
          }
        }
        // Handle `switch_enum`.
        else if (auto *sei = dyn_cast<SwitchEnumInst>(&inst)) {
          if (isVaried(sei->getOperand(), i)) {
            for (auto *succBB : sei->getSuccessorBlocks())
              for (auto *arg : succBB->getArguments())
                setVaried(arg, i);
            // Default block cannot have arguments.
          }
        }
        // Handle everything else.
        else {
          for (auto &op : inst.getAllOperands())
            if (isVaried(op.get(), i))
              for (auto result : inst.getResults())
                setVaried(result, i);
        }
      }
    }
    domOrder.pushChildren(bb);
  }

  // Mark differentiable outputs as useful.
  assert(usefulValueSets.empty());
  for (auto output : outputValues) {
    usefulValueSets.push_back({});
    // If the output has an address or class type, propagate usefulness
    // recursively.
    if (output->getType().isAddress() ||
        output->getType().isClassOrClassMetatype())
      propagateUsefulThroughBuffer(output, usefulValueSets.size() - 1);
    // Otherwise, just mark the output as useful.
    else
      setUseful(output, usefulValueSets.size() - 1);
  }
  // Propagate usefulness through the function in post-dominance order.
  PostDominanceOrder postDomOrder(&*function.findReturnBB(), pdi);
  while (auto *bb = postDomOrder.getNext()) {
    for (auto &inst : reversed(*bb)) {
      for (auto i : indices(outputValues)) {
        // Handle indirect results in `apply`.
        if (auto *ai = dyn_cast<ApplyInst>(&inst)) {
          if (isWithoutDerivative(ai->getCallee()))
            continue;
          auto checkAndSetUseful = [&](SILValue res) {
            if (isUseful(res, i))
              for (auto arg : ai->getArgumentsWithoutIndirectResults())
                setUseful(arg, i);
          };
          for (auto dirRes : ai->getResults())
            checkAndSetUseful(dirRes);
          for (auto indRes : ai->getIndirectSILResults())
            checkAndSetUseful(indRes);
          auto paramInfos = ai->getSubstCalleeConv().getParameters();
          for (auto i : indices(paramInfos))
            if (paramInfos[i].isIndirectInOut())
              checkAndSetUseful(ai->getArgumentsWithoutIndirectResults()[i]);
        }
        // Handle `store`.
        else if (auto *si = dyn_cast<StoreInst>(&inst)) {
          if (isUseful(si->getDest(), i))
            setUseful(si->getSrc(), i);
        }
        // Handle `copy_addr`.
        else if (auto *cai = dyn_cast<CopyAddrInst>(&inst)) {
          if (isUseful(cai->getDest(), i))
            propagateUsefulThroughBuffer(cai->getSrc(), i);
        }
        // Handle reads.
        else if (inst.mayReadFromMemory()) {
          if (llvm::any_of(inst.getResults(),
                           [&](SILValue res) { return isUseful(res, i); }))
            for (auto &op : inst.getAllOperands())
              if (op.get()->getType().isAddress())
                propagateUsefulThroughBuffer(op.get(), i);
        }
        // Handle everything else.
        else {
          for (auto result : inst.getResults())
            if (isUseful(result, i))
              for (auto &op : inst.getAllOperands())
                setUseful(op.get(), i);
        }
      }
    }
    // Propagate usefulness from basic block arguments to incoming phi values.
    for (auto i : indices(outputValues)) {
      for (auto *arg : bb->getArguments()) {
        if (isUseful(arg, i)) {
          SmallVector<SILValue, 4> incomingValues;
          arg->getSingleTerminatorOperands(incomingValues);
          for (auto incomingValue : incomingValues)
            setUseful(incomingValue, i);
        }
      }
    }
    postDomOrder.pushChildren(bb);
  }
}

void DifferentiableActivityInfo::setVariedAcrossArrayInitialization(
    SILValue value, unsigned independentVariableIndex) {
  auto uai = getAllocateUninitializedArrayIntrinsic(value);
  if (!uai) return;
  for (auto use : value->getUses())
    if (auto tei = dyn_cast<TupleExtractInst>(use->getUser()->getResult(0)))
      // The first tuple field of the intrinsic's return value is the array.
      if (tei->getFieldNo() == 0)
        setVaried(tei->getResult(0), independentVariableIndex);
}

void DifferentiableActivityInfo::setUsefulAcrossArrayInitialization(
    SILValue value, unsigned dependentVariableIndex) {
  // Array initializer syntax is lowered to an intrinsic and one or more
  // stores to a `RawPointer` returned by the intrinsic.
  auto uai = getAllocateUninitializedArrayIntrinsic(value);
  if (!uai) return;
  for (auto use : value->getUses()) {
    auto tei = dyn_cast<TupleExtractInst>(use->getUser()->getResult(0));
    if (!tei || tei->getFieldNo() != 1) continue;
    // The second tuple field of the return value is the `RawPointer`.
    for (auto use : tei->getUses()) {
      // The `RawPointer` passes through a `pointer_to_address`. That
      // instruction's first use is a `store` whose src is useful; its
      // subsequent uses are `index_addr`s whose only use is a useful `store`.
      for (auto use : use->getUser()->getResult(0)->getUses()) {
        auto inst = use->getUser();
        if (auto si = dyn_cast<StoreInst>(inst)) {
          setUseful(si->getSrc(), dependentVariableIndex);
        } else if (auto iai = dyn_cast<IndexAddrInst>(inst)) {
          for (auto use : iai->getUses())
            if (auto si = dyn_cast<StoreInst>(use->getUser()))
              setUseful(si->getSrc(), dependentVariableIndex);
        }
      }
    }
  }
}

void DifferentiableActivityInfo::setVaried(SILValue value,
                                           unsigned independentVariableIndex) {
  variedValueSets[independentVariableIndex].insert(value);
  setVariedAcrossArrayInitialization(value, independentVariableIndex);
}

void DifferentiableActivityInfo::setUseful(SILValue value,
                                           unsigned dependentVariableIndex) {
  usefulValueSets[dependentVariableIndex].insert(value);
  setUsefulAcrossArrayInitialization(value, dependentVariableIndex);
}

void DifferentiableActivityInfo::recursivelySetVaried(
    SILValue value, unsigned independentVariableIndex) {
  setVaried(value, independentVariableIndex);
  if (auto *inst = value->getDefiningInstruction()) {
    if (auto *ai = dyn_cast<ApplyInst>(inst))
      return;
    for (auto &op : inst->getAllOperands())
      recursivelySetVaried(op.get(), independentVariableIndex);
  }
}

void DifferentiableActivityInfo::propagateUsefulThroughBuffer(
    SILValue value, unsigned dependentVariableIndex) {
  assert(value->getType().isAddress() ||
         value->getType().isClassOrClassMetatype());
  // Check whether value is already useful to prevent infinite recursion.
  if (isUseful(value, dependentVariableIndex))
    return;
  setUseful(value, dependentVariableIndex);
  if (auto *inst = value->getDefiningInstruction())
    for (auto &operand : inst->getAllOperands())
      if (operand.get()->getType().isAddress())
        propagateUsefulThroughBuffer(operand.get(), dependentVariableIndex);
  // Recursively propagate usefulness through users that are projections or
  // `begin_access` instructions.
  for (auto use : value->getUses())
    for (auto res : use->getUser()->getResults())
      if (Projection::isAddressProjection(res) || isa<BeginAccessInst>(res))
        propagateUsefulThroughBuffer(res, dependentVariableIndex);
}

bool DifferentiableActivityInfo::isVaried(
    SILValue value, unsigned independentVariableIndex) const {
  auto &set = variedValueSets[independentVariableIndex];
  return set.count(value);
}

bool DifferentiableActivityInfo::isVaried(
    SILValue value, AutoDiffIndexSubset *parameterIndices) const {
  for (auto paramIdx : parameterIndices->getIndices())
    if (isVaried(value, paramIdx))
      return true;
  return false;
}

bool DifferentiableActivityInfo::isUseful(
    SILValue value, unsigned dependentVariableIndex) const {
  auto &set = usefulValueSets[dependentVariableIndex];
  return set.count(value);
}

bool DifferentiableActivityInfo::isActive(
    SILValue value, const SILAutoDiffIndices &indices) const {
  return isVaried(value, indices.parameters) && isUseful(value, indices.source);
}

Activity DifferentiableActivityInfo::getActivity(
    SILValue value, const SILAutoDiffIndices &indices) const {
  Activity activity;
  if (isVaried(value, indices.parameters))
    activity |= ActivityFlags::Varied;
  if (isUseful(value, indices.source))
    activity |= ActivityFlags::Useful;
  return activity;
}

Activity DifferentiableActivityInfo::getActivity(
    SILInstruction *inst, const SILAutoDiffIndices &indices) const {
  Activity activity;
  for (auto result : inst->getResults())
    activity |= getActivity(result, indices);
  return activity;
}

static void dumpActivityInfo(SILValue value,
                             const SILAutoDiffIndices &indices,
                             const DifferentiableActivityInfo &activityInfo,
                             llvm::raw_ostream &s = llvm::dbgs()) {
  s << '[';
  auto activity = activityInfo.getActivity(value, indices);
  switch (activity.toRaw()) {
  case 0: s << "NONE"; break;
  case (unsigned)ActivityFlags::Varied: s << "VARIED"; break;
  case (unsigned)ActivityFlags::Useful: s << "USEFUL"; break;
  case (unsigned)ActivityFlags::Active: s << "ACTIVE"; break;
  }
  s << "] " << value;
}

static void dumpActivityInfo(SILFunction &fn,
                             const SILAutoDiffIndices &indices,
                             DifferentiableActivityInfo &activityInfo,
                             llvm::raw_ostream &s = llvm::dbgs()) {
  s << "Activity info for " << fn.getName() << " at " << indices << '\n';
  for (auto &bb : fn) {
    s << "bb" << bb.getDebugID() << ":\n";
    for (auto *arg : bb.getArguments())
      dumpActivityInfo(arg, indices, activityInfo, s);
    for (auto &inst : bb)
      for (auto res : inst.getResults())
        dumpActivityInfo(res, indices, activityInfo, s);
    s << '\n';
  }
}

/// If the original function doesn't have a return, it cannot be differentiated.
/// Returns true if error is emitted.
static bool diagnoseNoReturn(ADContext &context, SILFunction *original,
                             DifferentiationInvoker invoker) {
  if (original->findReturnBB() != original->end())
    return false;
  context.emitNondifferentiabilityError(
      original->getLocation().getEndSourceLoc(), invoker,
      diag::autodiff_missing_return);
  return true;
}

/// If the original function contains unsupported control flow, emit a "control
/// flow unsupported" error at appropriate source locations. Returns true if
/// error is emitted.
///
/// Update as control flow support is added. Currently, branching terminators
/// other than `br`, `cond_br`, `switch_enum` are not supported.
static bool diagnoseUnsupportedControlFlow(ADContext &context,
                                           SILFunction *original,
                                           DifferentiationInvoker invoker) {
  if (original->getBlocks().size() <= 1)
    return false;
  // Diagnose unsupported branching terminators.
  for (auto &bb : *original) {
    auto *term = bb.getTerminator();
    // Supported terminators are: `br`, `cond_br`, `switch_enum`.
    if (isa<BranchInst>(term) || isa<CondBranchInst>(term) ||
        isa<SwitchEnumInst>(term))
      continue;
    // If terminator is an unsupported branching terminator, emit an error.
    if (term->isBranch()) {
      context.emitNondifferentiabilityError(
          term, invoker, diag::autodiff_control_flow_not_supported);
      return true;
    }
  }
  return false;
}

/// Check whether the given requirements are satisfied, with the given original
/// function and substitution map. Returns true if error is emitted.
static bool diagnoseUnsatisfiedRequirements(ADContext &context,
                                            ArrayRef<Requirement> requirements,
                                            SILFunction *original,
                                            SubstitutionMap substMap,
                                            DifferentiationInvoker invoker,
                                            SourceLoc loc) {
  if (requirements.empty())
    return false;
  auto *swiftModule = context.getModule().getSwiftModule();
  // Iterate through all requirements and check whether they are satisfied.
  SmallVector<Requirement, 2> unsatisfiedRequirements;
  for (auto req : requirements) {
    auto firstType = req.getFirstType();
    auto secondType = req.getSecondType();
    // Substitute first and second types using the given substitution map,
    // looking up conformances in the current module, if possible.
    if (auto substFirstType =
            firstType.subst(QuerySubstitutionMap{substMap},
                            LookUpConformanceInModule(swiftModule))) {
      firstType = substFirstType;
    }
    if (auto substSecondType =
            secondType.subst(QuerySubstitutionMap{substMap},
                             LookUpConformanceInModule(swiftModule))) {
      secondType = substSecondType;
    }
    switch (req.getKind()) {
    // Check same type requirements.
    case RequirementKind::SameType:
      // If the first type does not equal the second type, then record the
      // unsatisfied requirement.
      if (!firstType->isEqual(secondType))
        unsatisfiedRequirements.push_back(req);
      continue;
    // Check conformance requirements.
    case RequirementKind::Conformance: {
      auto protocolType = req.getSecondType()->castTo<ProtocolType>();
      auto protocol = protocolType->getDecl();
      assert(protocol && "Expected protocol in generic signature requirement");
      // If the first type does not conform to the second type in the current
      // module, then record the unsatisfied requirement.
      if (!swiftModule->lookupConformance(firstType, protocol))
        unsatisfiedRequirements.push_back(req);
      continue;
    }
    // Ignore other requirements (superclass and layout).
    // Layout requirements are rejected during type-checking.
    default:
      continue;
    }
  }
  if (unsatisfiedRequirements.empty())
    return false;
  // Diagnose unsatisfied requirements.
  std::string reqText;
  llvm::raw_string_ostream stream(reqText);
  interleave(unsatisfiedRequirements,
             [&](Requirement req) { req.print(stream, PrintOptions()); },
             [&] { stream << ", "; });
  context.emitNondifferentiabilityError(
      loc, invoker, diag::autodiff_function_assoc_func_unmet_requirements,
      stream.str());
  return true;
}

//===----------------------------------------------------------------------===//
// Code emission utilities
//===----------------------------------------------------------------------===//

/// Given a value, collect all `tuple_extract` users in `result` if value is a
/// tuple. Otherwise, add the value directly to `result`.
static void collectAllExtractedElements(SILValue val,
                                        SmallVectorImpl<SILValue> &result) {
  if (auto tupleType = val->getType().getAs<TupleType>()) {
    result.resize(tupleType->getNumElements(), SILValue());
    for (auto *use : val->getUses())
      if (auto *tupleExtract = dyn_cast<TupleExtractInst>(use->getUser()))
        result[tupleExtract->getFieldNo()] = tupleExtract;
  }
  else
    result.push_back(val);
}

/// Given a value, extracts all elements to `result` from this value if it's a
/// tuple. Otherwise, add this value directly to `result`.
static void extractAllElements(SILValue val, SILBuilder &builder,
                               SmallVectorImpl<SILValue> &result) {
  if (auto tupleType = val->getType().getAs<TupleType>())
    for (auto i : range(tupleType->getNumElements()))
      result.push_back(builder.createTupleExtract(val.getLoc(), val, i));
  else
    result.push_back(val);
}

/// Given a range of elements, joins these into a single value. If there's
/// exactly one element, returns that element. Otherwise, creates a tuple using
/// a `tuple` instruction.
static SILValue joinElements(ArrayRef<SILValue> elements, SILBuilder &builder,
                             SILLocation loc) {
  if (elements.size() == 1)
    return elements.front();
  return builder.createTuple(loc, elements);
}

/// When a function value is used in an instruction (usually `apply`), there's
/// some conversion instruction in between, e.g. `thin_to_thick_function`. Given
/// a new function value and an old function value, this helper function
/// recursively converts the new function just like how the old function is
/// converted. If the new function's generic signature is specified, it is used
/// to create substitution maps for reapplied `partial_apply` instructions.
static SILValue
reapplyFunctionConversion(SILValue newFunc, SILValue oldFunc,
                          SILValue oldConvertedFunc, SILBuilder &builder,
                          SILLocation loc,
                          GenericSignature *newFuncGenSig = nullptr) {
  // If the old func is the new func, then there's no conversion.
  if (oldFunc == oldConvertedFunc)
    return newFunc;
  // Handle a few instruction cases.
  // thin_to_thick_function
  if (auto *tttfi = dyn_cast<ThinToThickFunctionInst>(oldConvertedFunc)) {
    auto innerNewFunc = reapplyFunctionConversion(
        newFunc, oldFunc, tttfi->getOperand(), builder, loc, newFuncGenSig);
    auto operandFnTy = innerNewFunc->getType().castTo<SILFunctionType>();
    auto thickTy = operandFnTy->getWithRepresentation(
        SILFunctionTypeRepresentation::Thick);
    auto silTy = SILType::getPrimitiveObjectType(thickTy);
    return builder.createThinToThickFunction(loc, innerNewFunc, silTy);
  }
  // partial_apply
  if (auto *pai = dyn_cast<PartialApplyInst>(oldConvertedFunc)) {
    SmallVector<SILValue, 8> newArgs;
    newArgs.reserve(pai->getNumArguments());
    SmallVector<AllocStackInst *, 1> copiedIndirectParams;
    SWIFT_DEFER {
      for (auto *alloc : reversed(copiedIndirectParams))
        builder.createDeallocStack(loc, alloc);
    };
    for (auto arg : pai->getArguments()) {
      // Retain the argument since it's to be owned by the newly created
      // closure.
      if (arg->getType().isObject()) {
        builder.createRetainValue(loc, arg, builder.getDefaultAtomicity());
        newArgs.push_back(arg);
      } else if (arg->getType().isLoadable(builder.getFunction())) {
        builder.createRetainValueAddr(loc, arg, builder.getDefaultAtomicity());
        newArgs.push_back(arg);
      } else {
        auto *argCopy = builder.createAllocStack(loc, arg->getType());
        copiedIndirectParams.push_back(argCopy);
        builder.createCopyAddr(loc, arg, argCopy, IsNotTake, IsInitialization);
        newArgs.push_back(argCopy);
      }
    }
    auto innerNewFunc = reapplyFunctionConversion(
        newFunc, oldFunc, pai->getCallee(), builder, loc, newFuncGenSig);
    // If new function's generic signature is specified, use it to create
    // substitution map for reapplied `partial_apply` instruction.
    auto substMap = !newFuncGenSig
        ? pai->getSubstitutionMap()
        : SubstitutionMap::get(
              newFuncGenSig, QuerySubstitutionMap{pai->getSubstitutionMap()},
              LookUpConformanceInModule(builder.getModule().getSwiftModule()));
    return builder.createPartialApply(loc, innerNewFunc, substMap, newArgs,
                                      ParameterConvention::Direct_Guaranteed);
  }
  llvm_unreachable("Unhandled function conversion instruction");
}

static SubstitutionMap getSubstitutionMap(
    SILValue value, SubstitutionMap substMap = SubstitutionMap()) {
  if (auto *thinToThick = dyn_cast<ThinToThickFunctionInst>(value))
    return getSubstitutionMap(thinToThick->getOperand(), substMap);
  if (auto *convertFn = dyn_cast<ConvertFunctionInst>(value))
    return getSubstitutionMap(convertFn->getOperand(), substMap);
  if (auto *partialApply = dyn_cast<PartialApplyInst>(value)) {
    auto appliedSubstMap = partialApply->getSubstitutionMap();
    // TODO: Combine argument `substMap` with `appliedSubstMap`.
    return getSubstitutionMap(partialApply->getCallee(), appliedSubstMap);
  }
  if (auto *apply = dyn_cast<ApplyInst>(value)) {
    auto appliedSubstMap = apply->getSubstitutionMap();
    // TODO: Combine argument `substMap` with `appliedSubstMap`.
    return getSubstitutionMap(apply->getCallee(), appliedSubstMap);
  }
  return substMap;
}

/// Emits a reference to an associated function of `original`, differentiated
/// with respect to a superset of `desiredIndices`. Returns the `SILValue` for
/// the associated function and the actual indices that the associated function
/// is with respect to.
///
/// Returns `None` on failure, signifying that a diagnostic has been emitted.
///
/// Creates new differentiation tasks, if necessary, using `invoker` as the
/// invoker. Calls `taskCallback` for all newly-created tasks (but may also call
/// `taskCallback` for already-existing tasks), so that the caller can make sure
/// that the task actually gets executed.
///
/// FIXME: This is too complicated and needs to be rewritten.
static Optional<std::pair<SILValue, SILAutoDiffIndices>>
emitAssociatedFunctionReference(
    ADContext &context, SILBuilder &builder, SILAutoDiffIndices desiredIndices,
    AutoDiffAssociatedFunctionKind kind, SILValue original,
    DifferentiationInvoker invoker) {

  SILValue functionSource = original;

  // If `original` is itself an `AutoDiffFunctionExtractInst` whose kind matches
  // the given kind and desired differentiation parameter indices, simply
  // extract the associated function of its function operand, retain the
  // associated function, and return it.
  if (auto *inst = original->getDefiningInstruction())
    if (auto *adfei = dyn_cast<AutoDiffFunctionExtractInst>(inst))
      if (adfei->getExtractee() == AutoDiffFunctionExtractee::Original)
        functionSource = adfei->getFunctionOperand();

  // If `functionSource` is a `@differentiable` function, just extract the
  // associated function.
  if (auto diffableFnType = original->getType().castTo<SILFunctionType>()) {
    if (diffableFnType->isDifferentiable()) {
      auto paramIndices = diffableFnType->getDifferentiationParameterIndices();
      for (auto i : desiredIndices.parameters->getIndices()) {
        if (!paramIndices->contains(i)) {
          context.emitNondifferentiabilityError(original, invoker,
              diag::autodiff_function_nondiff_parameter_not_differentiable);
          return None;
        }
      }
      SILValue assocFn = builder.createAutoDiffFunctionExtract(
          original.getLoc(), kind, /*differentiationOrder*/ 1, functionSource);
      SILAutoDiffIndices indices(0, desiredIndices.parameters);
      return std::make_pair(assocFn, indices);
    }
  }

  // Find local function reference.
  if (auto *originalFRI =
          peerThroughFunctionConversions<FunctionRefInst>(original)) {
    auto loc = originalFRI->getLoc();
    auto *originalFn = originalFRI->getReferencedFunctionOrNull();
    auto substMap = getSubstitutionMap(original);
    // Attempt to look up a `[differentiable]` attribute that minimally
    // satisfies the specified indices.
    // TODO(TF-482): Change `lookUpMinimalDifferentiableAttr` to additionally
    // check whether `[differentiable]` attribute generic requirements are
    // satisfied.
    auto *minimalAttr =
        context.lookUpMinimalDifferentiableAttr(originalFn, desiredIndices);
    if (!minimalAttr) {
      // If the function is intentionally marked as being opaque to
      // differentiation, then we should not create a task for it.
      if (originalFn->hasSemanticsAttr("autodiff.opaque")) {
        context.emitNondifferentiabilityError(original, invoker,
            diag::autodiff_opaque_function_not_differentiable);
        return None;
      }
      // Check and diagnose non-differentiable arguments.
      auto originalFnTy = originalFn->getLoweredFunctionType();
      for (unsigned paramIndex : range(originalFnTy->getNumParameters())) {
        if (desiredIndices.isWrtParameter(paramIndex) &&
            !originalFnTy->getParameters()[paramIndex]
                 .getSILStorageType()
                 .isDifferentiable(context.getModule())) {
          auto diag = context.emitNondifferentiabilityError(
              original, invoker, diag::autodiff_nondifferentiable_argument);
          return None;
        }
      }
      // Check and diagnose non-differentiable results.
      if (!originalFnTy->getResults()[desiredIndices.source]
               .getSILStorageType()
               .isDifferentiable(context.getModule())) {
        context.emitNondifferentiabilityError(
            original, invoker, diag::autodiff_nondifferentiable_result);
        return None;
      }
      // Check and diagnose external declarations.
      if (originalFn->isExternalDeclaration()) {
        context.emitNondifferentiabilityError(
            original, invoker,
            diag::autodiff_external_nondifferentiable_function);
        return None;
      }
      // Sanity check passed. Create a new `[differentiable]` attribute and
      // process it it.
      ArrayRef<Requirement> contextualRequirements;
      if (invoker.getKind() ==
          DifferentiationInvoker::Kind::IndirectDifferentiation)
        contextualRequirements =
            invoker.getIndirectDifferentiation().second->getRequirements();
      auto *newAttr = context.getOrCreateDifferentiableAttr(
          originalFn, desiredIndices, contextualRequirements);
      if (context.processDifferentiableAttribute(originalFn, newAttr, invoker))
        return None;
      minimalAttr = newAttr;
    }
    assert(minimalAttr);
    // TODO(TF-482): Move generic requirement checking logic to
    // `lookUpMinimalDifferentiableAttr`.
    if (diagnoseUnsatisfiedRequirements(context, minimalAttr->getRequirements(),
                                        originalFn, substMap, invoker,
                                        original.getLoc().getSourceLoc()))
      return None;
    if (context.processDifferentiableAttribute(
            originalFn, minimalAttr, invoker))
      return None;
    SILFunction *assocFn = nullptr;
    switch (kind) {
    case AutoDiffAssociatedFunctionKind::JVP:
      assert(!minimalAttr->getJVPName().empty() && "Expected JVP name");
      assocFn = context.getModule().lookUpFunction(minimalAttr->getJVPName());
      break;
    case AutoDiffAssociatedFunctionKind::VJP:
      assert(!minimalAttr->getVJPName().empty() && "Expected VJP name");
      assocFn = context.getModule().lookUpFunction(minimalAttr->getVJPName());
      break;
    }
    auto *assocFnRef = builder.createFunctionRef(loc, assocFn);
    // FIXME(TF-201): Handle direct differentiation of reabstraction thunks.
    // Tentative solution: clone a new reabstraction thunk where function
    // argument has a `@differentiable` function type.
    if (originalFn->isThunk() == IsReabstractionThunk) {
      // Handle here.
    }
    auto convertedRef = reapplyFunctionConversion(
        assocFnRef, originalFRI, original, builder, loc,
        assocFn->getLoweredFunctionType()->getGenericSignature());
    return std::make_pair(convertedRef, minimalAttr->getIndices());
  }

  // Find witness method retrieval.
  if (auto *witnessMethod =
          peerThroughFunctionConversions<WitnessMethodInst>(original)) {
    auto loc = witnessMethod->getLoc();
    auto requirementDeclRef = witnessMethod->getMember();
    auto *requirementDecl = requirementDeclRef.getDecl();
    auto witnessMethodType = witnessMethod->getType().castTo<SILFunctionType>();
    // If requirement declaration does not have any `@differentiable`
    // attributes, produce an error.
    if (!requirementDecl->getAttrs().hasAttribute<DifferentiableAttr>()) {
      context.emitNondifferentiabilityError(
          original, invoker, diag::autodiff_protocol_member_not_differentiable);
      return None;
    }
    // Get the minimal `@differentiable` attribute and parameter index subset.
    const DifferentiableAttr *minimalAttr;
    AutoDiffIndexSubset *minimalParamIndexSet;
    std::tie(minimalAttr, minimalParamIndexSet) =
        context.lookUpMinimalASTDifferentiableAttrAndIndexSubset(
            requirementDeclRef, witnessMethodType, desiredIndices);
    SILAutoDiffIndices minimalIndices(/*source*/ 0, minimalParamIndexSet);
    // If minimal `@differentiable` attribute does not exist, then no attribute
    // exists with a superset of the desired indices. Produce an error.
    if (!minimalAttr) {
      context.emitNondifferentiabilityError(
          original, invoker,
          diag::autodiff_member_subset_indices_not_differentiable);
      return None;
    }
    // Emit a `witness_method` instruction for the associated function.
    auto originalType = witnessMethod->getType().castTo<SILFunctionType>();
    auto assocType = originalType->getAutoDiffAssociatedFunctionType(
        minimalIndices.parameters, minimalIndices.source,
        /*differentiationOrder*/ 1, kind, builder.getModule(),
        LookUpConformanceInModule(builder.getModule().getSwiftModule()));
    auto *autoDiffFuncId = AutoDiffAssociatedFunctionIdentifier::get(
        kind, /*differentiationOrder*/ 1, minimalAttr->getParameterIndices(),
        context.getASTContext());
    auto *ref = builder.createWitnessMethod(
        loc, witnessMethod->getLookupType(), witnessMethod->getConformance(),
        requirementDeclRef.asAutoDiffAssociatedFunction(autoDiffFuncId),
        SILType::getPrimitiveObjectType(assocType));
    auto convertedRef =
        reapplyFunctionConversion(ref, witnessMethod, original, builder, loc);
    return std::make_pair(convertedRef, minimalIndices);
  }

  // Find class method.
  if (auto *classMethodInst =
          peerThroughFunctionConversions<ClassMethodInst>(original)) {
    auto loc = classMethodInst->getLoc();
    auto methodDeclRef = classMethodInst->getMember();
    auto *methodDecl = methodDeclRef.getDecl();
    auto classMethodType = classMethodInst->getType().castTo<SILFunctionType>();
    // If method declaration does not have any `@differentiable` attributes,
    // produce an error.
    if (!methodDecl->getAttrs().hasAttribute<DifferentiableAttr>()) {
      context.emitNondifferentiabilityError(
          original, invoker, diag::autodiff_class_member_not_differentiable);
      return None;
    }
    // Get the minimal `@differentiable` attribute and parameter index subset.
    const DifferentiableAttr *minimalAttr;
    AutoDiffIndexSubset *minimalParamIndexSet;
    std::tie(minimalAttr, minimalParamIndexSet) =
        context.lookUpMinimalASTDifferentiableAttrAndIndexSubset(
            methodDeclRef, classMethodType, desiredIndices);
    SILAutoDiffIndices minimalIndices(/*source*/ 0, minimalParamIndexSet);
    // If minimal `@differentiable` attribute does not exist, then no attribute
    // exists with a superset of the desired indices. Produce an error.
    if (!minimalAttr) {
      context.emitNondifferentiabilityError(
          original, invoker,
          diag::autodiff_member_subset_indices_not_differentiable);
      return None;
    }
    // Emit a `class_method` instruction for the associated function.
    auto originalType = classMethodInst->getType().castTo<SILFunctionType>();
    auto assocType = originalType->getAutoDiffAssociatedFunctionType(
        minimalIndices.parameters, minimalIndices.source,
        /*differentiationOrder*/ 1, kind, builder.getModule(),
        LookUpConformanceInModule(builder.getModule().getSwiftModule()));
    auto *autoDiffFuncId = AutoDiffAssociatedFunctionIdentifier::get(
        kind, /*differentiationOrder*/ 1, minimalAttr->getParameterIndices(),
        context.getASTContext());
    auto *ref = builder.createClassMethod(
        loc, classMethodInst->getOperand(),
        methodDeclRef.asAutoDiffAssociatedFunction(autoDiffFuncId),
        SILType::getPrimitiveObjectType(assocType));
    auto convertedRef =
        reapplyFunctionConversion(ref, classMethodInst, original, builder, loc);
    return std::make_pair(convertedRef, minimalIndices);
  }

  // Emit the general opaque function error.
  context.emitNondifferentiabilityError(original, invoker,
      diag::autodiff_opaque_function_not_differentiable);
  return None;
}

/// Emit a zero value into the given buffer access by calling
/// `AdditiveArithmetic.zero`. The given type must conform to
/// `AdditiveArithmetic`.
static void emitZeroIntoBuffer(
    SILBuilder &builder, CanType type, SILValue bufferAccess,
    SILLocation loc) {
  auto &astCtx = builder.getASTContext();
  auto *swiftMod = builder.getModule().getSwiftModule();
  auto &typeConverter = builder.getModule().Types;
  // Look up conformance to `AdditiveArithmetic`.
  auto *additiveArithmeticProto =
      astCtx.getProtocol(KnownProtocolKind::AdditiveArithmetic);
  auto confRef = swiftMod->lookupConformance(type, additiveArithmeticProto);
  assert(confRef.hasValue() && "Missing conformance to `AdditiveArithmetic`");
  // Look up `AdditiveArithmetic.zero.getter`.
  auto zeroDeclLookup = additiveArithmeticProto->lookupDirect(astCtx.Id_zero);
  auto *zeroDecl = cast<VarDecl>(zeroDeclLookup.front());
  assert(zeroDecl->isProtocolRequirement());
  auto *accessorDecl = zeroDecl->getAccessor(AccessorKind::Get);
  SILDeclRef accessorDeclRef(accessorDecl, SILDeclRef::Kind::Func);
  auto silFnType = typeConverter.getConstantType(accessorDeclRef);
  // %wm = witness_method ...
  auto *getter = builder.createWitnessMethod(
      loc, type, *confRef, accessorDeclRef, silFnType);
  // %metatype = metatype $T
  auto metatypeType = CanMetatypeType::get(
      type, MetatypeRepresentation::Thick);
  auto metatype = builder.createMetatype(
      loc, SILType::getPrimitiveObjectType(metatypeType));
  auto subMap = SubstitutionMap::getProtocolSubstitutions(
      additiveArithmeticProto, type, *confRef);
  builder.createApply(loc, getter, subMap, {bufferAccess, metatype},
                      /*isNonThrowing*/ false);
}

//===----------------------------------------------------------------------===//
// Thunk helpers
//===----------------------------------------------------------------------===//
// These helpers are copied/adapted from SILGen. They should be refactored and
// moved to a shared location.
//===----------------------------------------------------------------------===//

static CanGenericSignature
buildThunkSignature(SILFunction *fn,
                    bool inheritGenericSig,
                    OpenedArchetypeType *openedExistential,
                    GenericEnvironment *&genericEnv,
                    SubstitutionMap &contextSubs,
                    SubstitutionMap &interfaceSubs,
                    ArchetypeType *&newArchetype) {
  // If there's no opened existential, we just inherit the generic environment
  // from the parent function.
  if (openedExistential == nullptr) {
    auto genericSig = fn->getLoweredFunctionType()->getGenericSignature();
    genericEnv = fn->getGenericEnvironment();
    interfaceSubs = fn->getForwardingSubstitutionMap();
    contextSubs = interfaceSubs;
    return genericSig;
  }

  auto &ctx = fn->getASTContext();
  GenericSignatureBuilder builder(ctx);

  // Add the existing generic signature.
  int depth = 0;
  if (inheritGenericSig) {
    if (auto genericSig =
            fn->getLoweredFunctionType()->getGenericSignature()) {
      builder.addGenericSignature(genericSig);
      depth = genericSig->getGenericParams().back()->getDepth() + 1;
    }
  }

  // Add a new generic parameter to replace the opened existential.
  auto *newGenericParam = GenericTypeParamType::get(depth, 0, ctx);

  builder.addGenericParameter(newGenericParam);
  Requirement newRequirement(RequirementKind::Conformance, newGenericParam,
                             openedExistential->getOpenedExistentialType());
  auto source =
      GenericSignatureBuilder::FloatingRequirementSource::forAbstract();
  builder.addRequirement(newRequirement, source, nullptr);

  auto *genericSig = std::move(builder).computeGenericSignature(
      SourceLoc(), /*allowConcreteGenericParams=*/true);
  genericEnv = genericSig->createGenericEnvironment();

  newArchetype = genericEnv->mapTypeIntoContext(newGenericParam)
      ->castTo<ArchetypeType>();

  // Calculate substitutions to map the caller's archetypes to the thunk's
  // archetypes.
  if (auto calleeGenericSig =
          fn->getLoweredFunctionType()->getGenericSignature()) {
    contextSubs = SubstitutionMap::get(
        calleeGenericSig,
        [&](SubstitutableType *type) -> Type {
          return genericEnv->mapTypeIntoContext(type);
        },
        MakeAbstractConformanceForGenericType());
  }

  // Calculate substitutions to map interface types to the caller's archetypes.
  interfaceSubs = SubstitutionMap::get(
      genericSig,
      [&](SubstitutableType *type) -> Type {
        if (type->isEqual(newGenericParam))
          return openedExistential;
        return fn->mapTypeIntoContext(type);
      },
      MakeAbstractConformanceForGenericType());

  return genericSig->getCanonicalSignature();

}

/// The thunk kinds used in the differentiation transform.
enum class DifferentiationThunkKind {
  /// A reabstraction thunk.
  ///
  /// Reabstraction thunks transform a function-typed value to another one with
  /// different parameter/result abstraction patterns. This is identical to the
  /// thunks generated by SILGen.
  Reabstraction,

  /// An index subset thunk.
  ///
  /// An index subset thunk is used transform JVP/VJPs into a version that is
  /// "wrt" fewer differentiation parameters.
  /// - Differentials of thunked JVPs use zero for non-requested differentiation
  //    parameters.
  /// - Pullbacks of thunked VJPs discard results for non-requested
  ///   differentiation parameters.
  IndexSubset
};

/// Build the type of a function transformation thunk.
static CanSILFunctionType buildThunkType(SILFunction *fn,
                                         CanSILFunctionType &sourceType,
                                         CanSILFunctionType &expectedType,
                                         GenericEnvironment *&genericEnv,
                                         SubstitutionMap &interfaceSubs,
                                         bool withoutActuallyEscaping,
                                         DifferentiationThunkKind thunkKind) {
  assert(!expectedType->isPolymorphic());
  assert(!sourceType->isPolymorphic());

  auto &module = fn->getModule();
  auto origType = sourceType;

  // Cannot build a reabstraction thunk without context. Ownership semantics
  // on the result type are required.
  if (thunkKind == DifferentiationThunkKind::Reabstraction)
    assert(expectedType->getExtInfo().hasContext());

  // This may inherit @noescape from the expected type. The `@noescape`
  // attribute is only stripped when using this type to materialize a new decl.
  // Use `@convention(thin)` if:
  // - Building a reabstraction thunk type.
  // - Building an index subset thunk type, where the expected type has context
  //   (i.e. is `@convention(thick)`).
  auto extInfo = expectedType->getExtInfo();
  if (thunkKind == DifferentiationThunkKind::Reabstraction ||
      extInfo.hasContext()) {
    extInfo = extInfo.withRepresentation(
        SILFunctionType::Representation::Thin);
  }
  if (withoutActuallyEscaping)
    extInfo = extInfo.withNoEscape(false);

  // Does the thunk type involve archetypes other than opened existentials?
  bool hasArchetypes = false;
  // Does the thunk type involve an open existential type?
  CanOpenedArchetypeType openedExistential;
  auto archetypeVisitor = [&](CanType t) {
    if (auto archetypeTy = dyn_cast<OpenedArchetypeType>(t)) {
      if (auto opened = dyn_cast<OpenedArchetypeType>(archetypeTy)) {
        assert((openedExistential == CanArchetypeType() ||
                openedExistential == opened) &&
               "one too many open existentials");
        openedExistential = opened;
      } else {
        hasArchetypes = true;
      }
    }
  };

  // Use the generic signature from the context if the thunk involves
  // generic parameters.
  CanGenericSignature genericSig;
  SubstitutionMap contextSubs;
  ArchetypeType *newArchetype = nullptr;

  if (expectedType->hasArchetype() || sourceType->hasArchetype()) {
    expectedType.visit(archetypeVisitor);
    sourceType.visit(archetypeVisitor);
    genericSig = buildThunkSignature(
        fn, hasArchetypes, openedExistential, genericEnv, contextSubs,
        interfaceSubs, newArchetype);
  }

  // Utility function to apply contextSubs, and also replace the
  // opened existential with the new archetype.
  auto substIntoThunkContext = [&](CanType t) -> CanType {
    return t.subst(
        [&](SubstitutableType *type) -> Type {
          if (CanType(type) == openedExistential)
            return newArchetype;
          return Type(type).subst(contextSubs);
        },
        LookUpConformanceInSubstitutionMap(contextSubs),
        SubstFlags::AllowLoweredTypes)->getCanonicalType();
  };

  sourceType = cast<SILFunctionType>(substIntoThunkContext(sourceType));
  expectedType = cast<SILFunctionType>(substIntoThunkContext(expectedType));

  // If our parent function was pseudogeneric, this thunk must also be
  // pseudogeneric, since we have no way to pass generic parameters.
  if (genericSig)
    if (origType->isPseudogeneric())
      extInfo = extInfo.withIsPseudogeneric();

  // Add the function type as the parameter.
  auto contextConvention =
      SILType::getPrimitiveObjectType(sourceType).isTrivial(*fn)
          ? ParameterConvention::Direct_Unowned
          : ParameterConvention::Direct_Guaranteed;
  SmallVector<SILParameterInfo, 4> params;
  params.append(expectedType->getParameters().begin(),
                expectedType->getParameters().end());
  // Add reabstraction function parameter only if building a reabstraction thunk
  // type.
  if (thunkKind == DifferentiationThunkKind::Reabstraction)
    params.push_back({sourceType, sourceType->getExtInfo().hasContext()
                                      ? contextConvention
                                      : ParameterConvention::Direct_Unowned});

  // Map the parameter and expected types out of context to get the interface
  // type of the thunk.
  SmallVector<SILParameterInfo, 4> interfaceParams;
  interfaceParams.reserve(params.size());
  for (auto &param : params) {
    auto paramIfaceTy = param.getType()->mapTypeOutOfContext();
    interfaceParams.push_back(SILParameterInfo(
        paramIfaceTy->getCanonicalType(genericSig), param.getConvention()));
  }

  SmallVector<SILYieldInfo, 4> interfaceYields;
  for (auto &yield : expectedType->getYields()) {
    auto yieldIfaceTy = yield.getType()->mapTypeOutOfContext();
    auto interfaceYield =
        yield.getWithType(yieldIfaceTy->getCanonicalType(genericSig));
    interfaceYields.push_back(interfaceYield);
  }

  SmallVector<SILResultInfo, 4> interfaceResults;
  for (auto &result : expectedType->getResults()) {
    auto resultIfaceTy = result.getType()->mapTypeOutOfContext();
    auto interfaceResult =
        result.getWithType(resultIfaceTy->getCanonicalType(genericSig));
    interfaceResults.push_back(interfaceResult);
  }

  Optional<SILResultInfo> interfaceErrorResult;
  if (expectedType->hasErrorResult()) {
    auto errorResult = expectedType->getErrorResult();
    auto errorIfaceTy = errorResult.getType()->mapTypeOutOfContext();
    interfaceErrorResult =
        SILResultInfo(errorIfaceTy->getCanonicalType(genericSig),
                      expectedType->getErrorResult().getConvention());
  }

  // The type of the thunk function.
  return SILFunctionType::get(
      genericSig, extInfo, expectedType->getCoroutineKind(),
      ParameterConvention::Direct_Unowned, interfaceParams, interfaceYields,
      interfaceResults, interfaceErrorResult, module.getASTContext());
}

/// Get or create a reabstraction thunk from `fromType` to `toType`, to be
/// called in `caller`.
static SILFunction *getOrCreateReabstractionThunk(SILOptFunctionBuilder &fb,
                                                  SILModule &module,
                                                  SILLocation loc,
                                                  SILFunction *caller,
                                                  CanSILFunctionType fromType,
                                                  CanSILFunctionType toType) {
  SubstitutionMap interfaceSubs;
  GenericEnvironment *genericEnv = nullptr;
  auto thunkType = buildThunkType(
      caller, fromType, toType, genericEnv, interfaceSubs,
      /*withoutActuallyEscaping*/ false,
      DifferentiationThunkKind::Reabstraction);
  auto thunkDeclType =
      thunkType->getWithExtInfo(thunkType->getExtInfo().withNoEscape(false));

  auto fromInterfaceType = fromType->mapTypeOutOfContext()->getCanonicalType();
  auto toInterfaceType = toType->mapTypeOutOfContext()->getCanonicalType();

  Mangle::ASTMangler mangler;
  std::string name = mangler.mangleReabstractionThunkHelper(
      thunkType, fromInterfaceType, toInterfaceType,
      Type(), module.getSwiftModule());

  auto *thunk = fb.getOrCreateSharedFunction(
      loc, name, thunkDeclType, IsBare, IsTransparent, IsSerialized,
      ProfileCounter(), IsReabstractionThunk, IsNotDynamic);
  if (!thunk->empty())
    return thunk;

  thunk->setGenericEnvironment(genericEnv);
  thunk->setOwnershipEliminated();
  auto *entry = thunk->createBasicBlock();
  SILBuilder builder(entry);
  createEntryArguments(thunk);

  SILFunctionConventions fromConv(fromType, module);
  SILFunctionConventions toConv(toType, module);
  assert(toConv.useLoweredAddresses());

  auto *fnArg = thunk->getArgumentsWithoutIndirectResults().back();

  SmallVector<SILValue, 4> arguments;
  auto toArgIter = thunk->getArguments().begin();
  auto useNextArgument = [&]() {
    arguments.push_back(*toArgIter++);
  };

  SmallVector<AllocStackInst *, 4> localAllocations;
  auto createAllocStack = [&](SILType type) {
    auto *alloc = builder.createAllocStack(loc, type);
    localAllocations.push_back(alloc);
    return alloc;
  };

  // Handle indirect results.
  assert(fromType->getNumResults() == toType->getNumResults());
  for (unsigned resIdx : range(toType->getNumResults())) {
    auto fromRes = fromConv.getResults()[resIdx];
    auto toRes = toConv.getResults()[resIdx];
    // No abstraction mismatch.
    if (fromRes.isFormalIndirect() == toRes.isFormalIndirect()) {
      // If result types are indirect, directly pass as next argument.
      if (toRes.isFormalIndirect())
        useNextArgument();
      continue;
    }
    // Convert indirect result to direct result.
    if (fromRes.isFormalIndirect()) {
      SILType resultTy = fromConv.getSILType(fromRes);
      assert(resultTy.isAddress());
      auto *indRes = createAllocStack(resultTy);
      arguments.push_back(indRes);
      continue;
    }
    // Convert direct result to indirect result.
    // Increment thunk argument iterator; reabstraction handled later.
    toArgIter++;
  }

  // Reabstract parameters.
  assert(toType->getNumParameters() == fromType->getNumParameters());
  for (unsigned paramIdx : range(toType->getNumParameters())) {
    auto fromParam = fromConv.getParameters()[paramIdx];
    auto toParam = toConv.getParameters()[paramIdx];
    // No abstraction mismatch. Directly use next argument.
    if (fromParam.isFormalIndirect() == toParam.isFormalIndirect()) {
      useNextArgument();
      continue;
    }
    // Convert indirect parameter to direct parameter.
    if (fromParam.isFormalIndirect()) {
      auto paramTy = fromConv.getSILType(fromType->getParameters()[paramIdx]);
      if (!paramTy.hasArchetype())
        paramTy = thunk->mapTypeIntoContext(paramTy);
      assert(paramTy.isAddress());
      auto *toArg = *toArgIter++;
      auto *buf = createAllocStack(toArg->getType());
      builder.createStore(loc, toArg, buf,
          getBufferSOQ(toArg->getType().getASTType(), *thunk));
      arguments.push_back(buf);
      continue;
    }
    // Convert direct parameter to indirect parameter.
    assert(toParam.isFormalIndirect());
    auto *toArg = *toArgIter++;
    auto *load = builder.createLoad(loc, toArg,
        getBufferLOQ(toArg->getType().getASTType(), *thunk));
    arguments.push_back(load);
  }

  auto *apply = builder.createApply(
      loc, fnArg, SubstitutionMap(), arguments, /*isNonThrowing*/ false);

  // Get return elements.
  SmallVector<SILValue, 4> results;
  // Extract all direct results.
  SmallVector<SILValue, 4> directResults;
  extractAllElements(apply, builder, directResults);

  auto fromDirResultsIter = directResults.begin();
  auto fromIndResultsIter = apply->getIndirectSILResults().begin();
  auto toIndResultsIter = thunk->getIndirectResults().begin();
  // Reabstract results.
  for (unsigned resIdx : range(toType->getNumResults())) {
    auto fromRes = fromConv.getResults()[resIdx];
    auto toRes = toConv.getResults()[resIdx];
    // No abstraction mismatch.
    if (fromRes.isFormalIndirect() == toRes.isFormalIndirect()) {
      // If result types are direct, add call result as direct thunk result.
      if (toRes.isFormalDirect())
        results.push_back(*fromDirResultsIter++);
      // If result types are indirect, increment indirect result iterators.
      else {
        ++fromIndResultsIter;
        ++toIndResultsIter;
      }
      continue;
    }
    // Load direct results from indirect results.
    if (fromRes.isFormalIndirect()) {
      auto indRes = *fromIndResultsIter++;
      auto *load = builder.createLoad(loc, indRes,
          getBufferLOQ(indRes->getType().getASTType(), *thunk));
      results.push_back(load);
      continue;
    }
    // Store direct results to indirect results.
    assert(toRes.isFormalIndirect());
    SILType resultTy = toConv.getSILType(toRes);
    assert(resultTy.isAddress());
    auto indRes = *toIndResultsIter++;
    builder.createStore(loc, *fromDirResultsIter++, indRes,
                        getBufferSOQ(indRes->getType().getASTType(), *thunk));
  }
  auto retVal = joinElements(results, builder, loc);

  // Deallocate local allocations.
  for (auto *alloc : reversed(localAllocations))
    builder.createDeallocStack(loc, alloc);

  // Create return.
  builder.createReturn(loc, retVal);

  LLVM_DEBUG(auto &s = getADDebugStream() << "Created reabstraction thunk.\n";
             s << "  From type: " << fromType << '\n';
             s << "  To type: " << toType << '\n';
             s << '\n' << *thunk);

  return thunk;
}

/// Given an parameter argument (not indirect result) and some differentiation
/// indices, figure out whether the parent function is being differentiated with
/// respect to this parameter, according to the indices.
static bool isDifferentiationParameter(SILArgument *argument,
                                       AutoDiffIndexSubset *indices) {
  if (!argument) return false;
  auto *function = argument->getFunction();
  auto paramArgs = function->getArgumentsWithoutIndirectResults();
  for (unsigned i : indices->getIndices())
    if (paramArgs[i] == argument)
      return true;
  return false;
}

/// For a nested function call that has results active on the differentiation
/// path, compute the set of minimal indices for differentiating this function
/// as required by the data flow.
static void collectMinimalIndicesForFunctionCall(
    ApplyInst *ai, SmallVectorImpl<SILValue> &results,
    const SILAutoDiffIndices &parentIndices,
    const DifferentiableActivityInfo &activityInfo,
    SmallVectorImpl<unsigned> &paramIndices,
    SmallVectorImpl<unsigned> &resultIndices) {
  // Make sure the function call has active results.
  assert(llvm::any_of(results, [&](SILValue result) {
    return activityInfo.isActive(result, parentIndices);
  }));
  auto fnTy = ai->getCallee()->getType().castTo<SILFunctionType>();
  SILFunctionConventions convs(fnTy, ai->getModule());
  auto arguments = ai->getArgumentOperands();
  // Parameter indices are indices (in the type signature) of parameter
  // arguments that are varied or are arguments.
  unsigned currentParamIdx = 0;
  for (auto applyArg : ai->getArgumentsWithoutIndirectResults()) {
    if (activityInfo.isVaried(applyArg, parentIndices.parameters) ||
        isDifferentiationParameter(dyn_cast<SILArgument>(applyArg),
                                   parentIndices.parameters))
      paramIndices.push_back(currentParamIdx);
    ++currentParamIdx;
  }
  // Result indices are indices (in the type signature) of results that are
  // useful.
  //
  // If the function returns only one result, then we just see if that is
  // useful.
  if (fnTy->getNumDirectFormalResults() == 1) {
    if (activityInfo.isUseful(ai, parentIndices.source))
      resultIndices.push_back(0);
    return;
  }
  // If the function returns more than 1 results, the return type is a tuple. We
  // need to find all `tuple_extract`s on that tuple, and determine if each
  // found extracted element is useful.
  // Collect direct results being retrieved using `tuple_extract`.
  SmallVector<SILValue, 8> usedDirectResults(convs.getNumDirectSILResults());
  for (auto *use : ai->getUses())
    if (auto *tei = dyn_cast<TupleExtractInst>(use->getUser()))
      usedDirectResults[tei->getFieldNo()] = tei;
  // Add differentiation indices based on activity analysis.
  unsigned dirResIdx = 0;
  unsigned indResIdx = convs.getSILArgIndexOfFirstIndirectResult();
  for (auto &resAndIdx : enumerate(convs.getResults())) {
    auto &res = resAndIdx.value();
    unsigned idx = resAndIdx.index();
    if (res.isFormalDirect()) {
      if (auto dirRes = usedDirectResults[dirResIdx])
        if (dirRes && activityInfo.isUseful(dirRes, parentIndices.source))
          resultIndices.push_back(idx);
      ++dirResIdx;
    } else {
      if (activityInfo.isUseful(arguments[indResIdx].get(),
                                parentIndices.source))
        resultIndices.push_back(idx);
      ++indResIdx;
    }
  }
}

namespace {
class VJPEmitter final
    : public TypeSubstCloner<VJPEmitter, SILOptFunctionBuilder> {
  friend class PullbackEmitter;

private:
  /// The global context.
  ADContext &context;

  /// The original function.
  SILFunction *const original;

  /// The `[differentiable]` attribute.
  SILDifferentiableAttr *const attr;

  /// The VJP function.
  SILFunction *const vjp;

  /// The pullback function.
  SILFunction *pullback;

  /// The pullback info.
  PullbackInfo pullbackInfo;

  /// The differentiation invoker.
  DifferentiationInvoker invoker;

  /// Info from activity analysis on the original function.
  const DifferentiableActivityInfo &activityInfo;

  /// Caches basic blocks whose phi arguments have been remapped (adding a
  /// predecessor enum argument).
  SmallPtrSet<SILBasicBlock *, 4> remappedBasicBlocks;

  bool errorOccurred = false;

  /// Mapping from original blocks to pullback values. Used to build pullback
  /// struct instances.
  DenseMap<SILBasicBlock *, SmallVector<SILValue, 8>> pullbackValues;

  ASTContext &getASTContext() const { return vjp->getASTContext(); }
  SILModule &getModule() const { return vjp->getModule(); }
  const SILAutoDiffIndices &getIndices() const { return attr->getIndices(); }

  static SubstitutionMap getSubstitutionMap(SILFunction *original,
                                            SILFunction *vjp) {
    auto substMap = original->getForwardingSubstitutionMap();
    if (auto *vjpGenEnv = vjp->getGenericEnvironment()) {
      auto vjpSubstMap = vjpGenEnv->getForwardingSubstitutionMap();
      substMap = SubstitutionMap::get(
          vjpGenEnv->getGenericSignature(), QuerySubstitutionMap{vjpSubstMap},
          LookUpConformanceInSubstitutionMap(vjpSubstMap));
    }
    return substMap;
  }

  static const DifferentiableActivityInfo &getActivityInfo(
      ADContext &context, SILFunction *original,
      const SILAutoDiffIndices &indices, SILFunction *vjp) {
    // Get activity info of the original function.
    auto &passManager = context.getPassManager();
    auto *activityAnalysis =
        passManager.getAnalysis<DifferentiableActivityAnalysis>();
    auto &activityCollection = *activityAnalysis->get(original);
    auto &activityInfo = activityCollection.getActivityInfo(
        vjp->getLoweredFunctionType()->getGenericSignature());
    LLVM_DEBUG(dumpActivityInfo(*original, indices, activityInfo,
                                getADDebugStream()));
    return activityInfo;
  }

public:
  explicit VJPEmitter(ADContext &context, SILFunction *original,
                      SILDifferentiableAttr *attr, SILFunction *vjp,
                      DifferentiationInvoker invoker)
      : TypeSubstCloner(*vjp, *original, getSubstitutionMap(original, vjp)),
        context(context), original(original), attr(attr), vjp(vjp),
        pullbackInfo(context, original, vjp, attr->getIndices()),
        invoker(invoker), activityInfo(getActivityInfo(
                              context, original, attr->getIndices(), vjp)) {
    // Create empty pullback function.
    pullback = createEmptyPullback();
    context.getGeneratedFunctions().push_back(pullback);
  }

  SILFunction *createEmptyPullback() {
    auto &module = context.getModule();
    auto origTy = original->getLoweredFunctionType();
    auto lookupConformance = LookUpConformanceInModule(module.getSwiftModule());

    auto pbGenericSig = getAssociatedFunctionGenericSignature(attr, original);

    // RAII that pushes the original function's generic signature to
    // `module.Types` so that the calls `module.Types.getTypeLowering()` below
    // will know the pullback's generic parameter types.
    Lowering::GenericContextScope genericContextScope(
        module.Types, pbGenericSig);

    auto *pbGenericEnv = pbGenericSig
        ? pbGenericSig->createGenericEnvironment()
        : nullptr;

    // Given a type, returns its formal SIL parameter info.
    auto getTangentParameterInfoForOriginalResult = [&](
        CanType tanType, ResultConvention origResConv) -> SILParameterInfo {
      auto &tl = context.getTypeConverter().getTypeLowering(
          tanType, ResilienceExpansion::Minimal);
      ParameterConvention conv;
      switch (origResConv) {
      case ResultConvention::Owned:
      case ResultConvention::Autoreleased:
        conv = tl.isTrivial()
            ? ParameterConvention::Direct_Unowned
            : ParameterConvention::Direct_Guaranteed;
        break;
      case ResultConvention::Unowned:
      case ResultConvention::UnownedInnerPointer:
        conv = ParameterConvention::Direct_Unowned;
        break;
      case ResultConvention::Indirect:
        conv = ParameterConvention::Indirect_In_Guaranteed;
        break;
      }
      return {tanType, conv};
    };

    // Given a type, returns its formal SIL result info.
    auto getTangentResultInfoForOriginalParameter = [&](
        CanType tanType, ParameterConvention origParamConv) -> SILResultInfo {
      auto &tl = context.getTypeConverter().getTypeLowering(
          tanType, ResilienceExpansion::Minimal);
      ResultConvention conv;
      switch (origParamConv) {
      case ParameterConvention::Direct_Owned:
      case ParameterConvention::Direct_Guaranteed:
      case ParameterConvention::Direct_Unowned:
        conv = tl.isTrivial()
            ? ResultConvention::Unowned
            : ResultConvention::Owned;
        break;
      case ParameterConvention::Indirect_In:
      case ParameterConvention::Indirect_Inout:
      case ParameterConvention::Indirect_In_Constant:
      case ParameterConvention::Indirect_In_Guaranteed:
      case ParameterConvention::Indirect_InoutAliasable:
        conv = ResultConvention::Indirect;
        break;
      }
      return {tanType, conv};
    };

    // Parameters of the pullback are:
    // - a seed,
    // - a pullback struct,
    // - original results, and
    // - the original parameters.
    // Results of the pullback are in the tangent space of the original
    // parameters.
    SmallVector<SILParameterInfo, 8> pbParams;
    SmallVector<SILResultInfo, 8> adjResults;
    auto origParams = origTy->getParameters();
    auto indices = attr->getIndices();

    // Add pullback parameter for the seed.
    auto origResInfo = origTy->getResults()[indices.source];
    pbParams.push_back(getTangentParameterInfoForOriginalResult(
        origResInfo.getType()
            ->getAutoDiffAssociatedTangentSpace(lookupConformance)
            ->getCanonicalType(), origResInfo.getConvention()));

    // Accept a pullback struct in the pullback parameter list. This is the
    // returned pullback's closure context.
    auto *origExit = &*original->findReturnBB();
    auto *pbStruct = pullbackInfo.getPullbackStruct(origExit);
    auto pbStructType = pbStruct->getDeclaredInterfaceType()
        ->getCanonicalType();
    pbParams.push_back({pbStructType, ParameterConvention::Direct_Guaranteed});

    // Add pullback results for the requested wrt parameters.
    for (auto i : indices.parameters->getIndices()) {
      auto origParam = origParams[i];
      adjResults.push_back(getTangentResultInfoForOriginalParameter(
          origParam.getType()
              ->getAutoDiffAssociatedTangentSpace(lookupConformance)
              ->getCanonicalType(), origParam.getConvention()));
    }

    Mangle::ASTMangler mangler;
    auto pbName = original->getASTContext().getIdentifier(
        mangler.mangleAutoDiffLinearMapHelper(
            original->getName(), AutoDiffLinearMapKind::Pullback,
            indices)).str();
    auto pbType = SILFunctionType::get(
        pbGenericSig, origTy->getExtInfo(), origTy->getCoroutineKind(),
        origTy->getCalleeConvention(), pbParams, {}, adjResults, None,
        original->getASTContext());

    SILOptFunctionBuilder fb(context.getTransform());
    // The generated pullback linkage is set to Hidden because generated
    // pullbacks are never called cross-module.
    auto linkage = SILLinkage::Hidden;
    auto *pullback = fb.createFunction(
        linkage, pbName, pbType, pbGenericEnv, original->getLocation(),
        original->isBare(), IsNotTransparent, original->isSerialized(),
        original->isDynamicallyReplaceable());
    pullback->setOwnershipEliminated();
    pullback->setDebugScope(
        new (module) SILDebugScope(original->getLocation(), pullback));
    return pullback;
  }

  /// Run VJP generation. Returns true on error.
  bool run();

  void postProcess(SILInstruction *orig, SILInstruction *cloned) {
    if (errorOccurred)
      return;
    SILClonerWithScopes::postProcess(orig, cloned);
  }

  /// Remap original basic blocks, adding predecessor enum arguments.
  SILBasicBlock *remapBasicBlock(SILBasicBlock *bb) {
    auto *vjpBB = BBMap[bb];
    // If error has occurred, or if block has already been remapped, return
    // remapped, return remapped block.
    if (errorOccurred || remappedBasicBlocks.count(bb))
      return vjpBB;
    // Add predecessor enum argument to the remapped block.
    auto *predEnum = pullbackInfo.getPredecessorEnum(bb);
    auto enumTy = getOpASTType(predEnum->getDeclaredInterfaceType()
                                 ->getCanonicalType());
    auto enumLoweredTy = context.getTypeConverter().getLoweredType(
        enumTy, ResilienceExpansion::Minimal);
    vjpBB->createPhiArgument(enumLoweredTy, ValueOwnershipKind::Guaranteed);
    remappedBasicBlocks.insert(bb);
    return vjpBB;
  }

  /// General visitor for all instructions. If any error is emitted by previous
  /// visits, bail out.
  void visit(SILInstruction *inst) {
    if (errorOccurred)
      return;
    TypeSubstCloner::visit(inst);
  }

  void visitSILInstruction(SILInstruction *inst) {
    context.emitNondifferentiabilityError(inst, invoker,
        diag::autodiff_expression_not_differentiable_note);
    errorOccurred = true;
  }

private:
  /// Get the lowered SIL type of the given nominal type declaration.
  SILType getNominalDeclLoweredType(NominalTypeDecl *nominal) {
    auto nomType = getOpASTType(
        nominal->getDeclaredInterfaceType()->getCanonicalType());
    auto nomSILType = context.getTypeConverter().getLoweredType(
        nomType, ResilienceExpansion::Minimal);
    return nomSILType;
  }

  /// Build a pullback struct value for the original block corresponding to the
  /// given terminator.
  StructInst *buildPullbackValueStructValue(TermInst *termInst) {
    assert(termInst->getFunction() == original);
    auto loc = termInst->getFunction()->getLocation();
    auto *origBB = termInst->getParent();
    auto *vjpBB = BBMap[origBB];
    auto *pbStruct = pullbackInfo.getPullbackStruct(origBB);
    auto structLoweredTy = getNominalDeclLoweredType(pbStruct);
    auto bbPullbackValues = pullbackValues[origBB];
    if (!origBB->isEntry()) {
      auto *predEnumArg = vjpBB->getArguments().back();
      bbPullbackValues.insert(bbPullbackValues.begin(), predEnumArg);
    }
    return getBuilder().createStruct(loc, structLoweredTy, bbPullbackValues);
  }

  /// Build a predecessor enum instance using the given builder for the given
  /// original predecessor/successor blocks and pullback struct value.
  EnumInst *buildPredecessorEnumValue(SILBuilder &builder,
                                      SILBasicBlock *predBB,
                                      SILBasicBlock *succBB,
                                      StructInst *pbStructVal) {
    auto loc = pbStructVal->getLoc();
    auto *succEnum = pullbackInfo.getPredecessorEnum(succBB);
    auto enumLoweredTy = getNominalDeclLoweredType(succEnum);
    auto *enumEltDecl =
        pullbackInfo.lookUpPredecessorEnumElement(predBB, succBB);
    auto enumEltType = getOpType(
        enumLoweredTy.getEnumElementType(enumEltDecl, getModule()));
    // If the enum element type does not have a box type (i.e. the enum case is
    // not indirect), then directly create an enum.
    auto boxType = dyn_cast<SILBoxType>(enumEltType.getASTType());
    if (!boxType)
      return builder.createEnum(loc, pbStructVal, enumEltDecl, enumLoweredTy);
    // Otherwise, box the pullback struct value and create an enum.
    auto *allocBox = builder.createAllocBox(loc, boxType);
    auto *projectBox = builder.createProjectBox(loc, allocBox, /*index*/ 0);
    builder.createStore(loc, pbStructVal, projectBox,
                        getBufferSOQ(projectBox->getType().getASTType(), *vjp));
    // NOTE(TF-585): `fix_lifetime` is generated to avoid AllocBoxToStack crash
    // for nested loop AD.
    builder.createFixLifetime(loc, allocBox);
    return builder.createEnum(loc, allocBox, enumEltDecl, enumLoweredTy);
  }

public:
  void visitReturnInst(ReturnInst *ri) {
    auto loc = ri->getOperand().getLoc();
    auto *origExit = ri->getParent();
    auto &builder = getBuilder();
    auto *pbStructVal = buildPullbackValueStructValue(ri);

    // Get the VJP value corresponding to the original functions's return value.
    auto *origRetInst = cast<ReturnInst>(origExit->getTerminator());
    auto origResult = getOpValue(origRetInst->getOperand());
    SmallVector<SILValue, 8> origResults;
    extractAllElements(origResult, builder, origResults);

    // Get and partially apply the pullback.
    auto vjpGenericEnv = vjp->getGenericEnvironment();
    auto vjpSubstMap = vjpGenericEnv
        ? vjpGenericEnv->getForwardingSubstitutionMap()
        : vjp->getForwardingSubstitutionMap();
    auto *pullbackRef = builder.createFunctionRef(loc, pullback);
    auto *pullbackPartialApply = builder.createPartialApply(
        loc, pullbackRef, vjpSubstMap, {pbStructVal},
        ParameterConvention::Direct_Guaranteed);

    // Return a tuple of the original result and pullback.
    SmallVector<SILValue, 8> directResults;
    directResults.append(origResults.begin(), origResults.end());
    directResults.push_back(pullbackPartialApply);
    builder.createReturn(
        ri->getLoc(), joinElements(directResults, builder, loc));
  }

  void visitBranchInst(BranchInst *bi) {
    // Build pullback struct value for original block.
    // Build predecessor enum value for destination block.
    auto *origBB = bi->getParent();
    auto *pbStructVal = buildPullbackValueStructValue(bi);
    auto *enumVal = buildPredecessorEnumValue(
        getBuilder(), origBB, bi->getDestBB(), pbStructVal);

    // Remap arguments, appending the new enum values.
    SmallVector<SILValue, 8> args;
    for (auto origArg : bi->getArgs())
      args.push_back(getOpValue(origArg));
    args.push_back(enumVal);

    // Create a new `br` instruction.
    getBuilder().createBranch(
        bi->getLoc(), getOpBasicBlock(bi->getDestBB()), args);
  }

  void visitCondBranchInst(CondBranchInst *cbi) {
    // Build pullback struct value for original block.
    // Build predecessor enum values for true/false blocks.
    auto *origBB = cbi->getParent();
    auto *pbStructVal = buildPullbackValueStructValue(cbi);
    auto *trueEnumVal = buildPredecessorEnumValue(
        getBuilder(), origBB, cbi->getTrueBB(), pbStructVal);
    auto *falseEnumVal = buildPredecessorEnumValue(
        getBuilder(), origBB, cbi->getFalseBB(), pbStructVal);

    // Remap arguments, appending the new enum values.
    SmallVector<SILValue, 8> trueArgs;
    for (auto &origTrueOp : cbi->getTrueOperands())
      trueArgs.push_back(getOpValue(origTrueOp.get()));
    trueArgs.push_back(trueEnumVal);

    SmallVector<SILValue, 8> falseArgs;
    for (auto &origFalseOp : cbi->getFalseOperands())
      falseArgs.push_back(getOpValue(origFalseOp.get()));
    falseArgs.push_back(falseEnumVal);

    // Create a new `cond_br` instruction.
    getBuilder().createCondBranch(
        cbi->getLoc(), getOpValue(cbi->getCondition()),
        getOpBasicBlock(cbi->getTrueBB()), trueArgs,
        getOpBasicBlock(cbi->getFalseBB()), falseArgs);
  }

  void visitSwitchEnumInst(SwitchEnumInst *sei) {
    // Build pullback struct value for original block.
    auto *origBB = sei->getParent();
    auto *pbStructVal = buildPullbackValueStructValue(sei);

    // Creates a trampoline block for given original successor block. The
    // trampoline block has the same arguments as the VJP successor block but
    // drops the last predecessor enum argument. The generated `switch_enum`
    // instruction branches to the trampoline block, and the trampoline block
    // constructs a predecessor enum value and branches to the VJP successor
    // block.
    auto createTrampolineBasicBlock =
        [&](SILBasicBlock *origSuccBB) -> SILBasicBlock * {
      auto *vjpSuccBB = getOpBasicBlock(origSuccBB);
      // Create the trampoline block.
      auto *trampolineBB = vjp->createBasicBlockBefore(vjpSuccBB);
      for (auto *arg : vjpSuccBB->getArguments().drop_back())
        trampolineBB->createPhiArgument(arg->getType(),
                                        arg->getOwnershipKind());
      // Build predecessor enum value for successor block and branch to it.
      SILBuilder trampolineBuilder(trampolineBB);
      auto *succEnumVal = buildPredecessorEnumValue(trampolineBuilder, origBB,
                                                    origSuccBB, pbStructVal);
      SmallVector<SILValue, 4> forwardedArguments(
          trampolineBB->getArguments().begin(),
          trampolineBB->getArguments().end());
      forwardedArguments.push_back(succEnumVal);
      trampolineBuilder.createBranch(sei->getLoc(), vjpSuccBB,
                                     forwardedArguments);
      return trampolineBB;
    };

    // Create trampoline successor basic blocks.
    SmallVector<std::pair<EnumElementDecl *, SILBasicBlock *>, 4> caseBBs;
    for (unsigned i : range(sei->getNumCases())) {
      auto caseBB = sei->getCase(i);
      auto *trampolineBB = createTrampolineBasicBlock(caseBB.second);
      caseBBs.push_back({caseBB.first, trampolineBB});
    }
    // Create trampoline default basic block.
    SILBasicBlock *newDefaultBB = nullptr;
    if (auto *defaultBB = sei->getDefaultBBOrNull().getPtrOrNull())
      newDefaultBB = createTrampolineBasicBlock(defaultBB);

    // Create a new `switch_enum` instruction.
    getBuilder().createSwitchEnum(
        sei->getLoc(), getOpValue(sei->getOperand()),
        newDefaultBB, caseBBs);
  }

  // If an `apply` has active results or active inout parameters, replace it
  // with an `apply` of its VJP.
  void visitApplyInst(ApplyInst *ai) {
    // Special handling logic only applies when `apply` has active results or
    // active arguments at an active 'inout' parameter position. If not, just do
    // standard cloning.
    SmallVector<SILValue, 4> allResults;
    allResults.push_back(ai);
    allResults.append(ai->getIndirectSILResults().begin(),
                      ai->getIndirectSILResults().end());
    auto hasActiveResults = llvm::any_of(
        allResults, [this](SILValue res) {
      return activityInfo.isActive(res, getIndices());
    });
    auto hasActiveArguments = llvm::any_of(
        ai->getArgumentsWithoutIndirectResults(), [this](SILValue arg) {
      return activityInfo.isActive(arg, getIndices());
    });
    // Check for active 'inout' arguments.
    auto paramInfos = ai->getSubstCalleeConv().getParameters();
    bool hasActiveInoutParams = false;
    for (unsigned i : swift::indices(paramInfos))
      if (paramInfos[i].isIndirectInOut() &&
          activityInfo.isActive(ai->getArgumentsWithoutIndirectResults()[i],
                                getIndices()))
        hasActiveInoutParams = true;
    // Reject functions with active inout arguments. It's not yet supported.
    if (hasActiveInoutParams) {
      context.emitNondifferentiabilityError(ai, invoker,
          diag::autodiff_cannot_differentiate_through_inout_arguments);
      errorOccurred = true;
      return;
    }
    // If there's no active results, this function should not be differentiated.
    // Do standard cloning.
    if (!hasActiveResults || !hasActiveArguments) {
      LLVM_DEBUG(getADDebugStream() << "No active results:\n" << *ai << '\n');
      TypeSubstCloner::visitApplyInst(ai);
      return;
    }

    // Get the parameter indices required for differentiating this function.
    LLVM_DEBUG(getADDebugStream() << "VJP-transforming:\n" << *ai << '\n');
    SmallVector<unsigned, 8> activeParamIndices;
    SmallVector<unsigned, 8> activeResultIndices;
    collectMinimalIndicesForFunctionCall(ai, allResults, getIndices(),
                                         activityInfo, activeParamIndices,
                                         activeResultIndices);
    assert(!activeParamIndices.empty() && "Parameter indices cannot be empty");
    assert(!activeResultIndices.empty() && "Result indices cannot be empty");
    LLVM_DEBUG(auto &s = getADDebugStream() << "Active indices: params={";
               interleave(activeParamIndices.begin(), activeParamIndices.end(),
                          [&s](unsigned i) { s << i; }, [&s] { s << ", "; });
               s << "}, results={"; interleave(
                   activeResultIndices.begin(), activeResultIndices.end(),
                   [&s](unsigned i) { s << i; }, [&s] { s << ", "; });
               s << "}\n";);
    // FIXME: We don't support multiple active results yet.
    if (activeResultIndices.size() > 1) {
      context.emitNondifferentiabilityError(
          ai, invoker, diag::autodiff_expression_not_differentiable_note);
      errorOccurred = true;
      return;
    }
    // Form expected indices by assuming there's only one result.
    SILAutoDiffIndices indices(activeResultIndices.front(),
        AutoDiffIndexSubset::get(
            getASTContext(),
            ai->getArgumentsWithoutIndirectResults().size(),
            activeParamIndices));

    // Emit the VJP.
    auto loc = ai->getLoc();
    auto &builder = getBuilder();
    auto original = getOpValue(ai->getCallee());
    auto functionSource = original;
    SILValue vjpValue;
    // If `functionSource` is a `@differentiable` function, just extract it.
    auto originalFnTy = original->getType().castTo<SILFunctionType>();
    if (originalFnTy->isDifferentiable()) {
      auto paramIndices = originalFnTy->getDifferentiationParameterIndices();
      for (auto i : indices.parameters->getIndices()) {
        if (!paramIndices->contains(i)) {
          context.emitNondifferentiabilityError(original, invoker,
              diag::autodiff_function_nondiff_parameter_not_differentiable);
          errorOccurred = true;
          return;
        }
      }
      vjpValue = builder.createAutoDiffFunctionExtract(
          loc, AutoDiffFunctionExtractInst::Extractee::VJP,
          /*differentiationOrder*/ 1, functionSource);
    }

    // Check and diagnose non-differentiable original function type.
    auto diagnoseNondifferentiableOriginalFunctionType =
        [&](CanSILFunctionType origFnTy) {
          // Check and diagnose non-differentiable arguments.
          for (unsigned paramIndex : range(originalFnTy->getNumParameters())) {
            if (indices.isWrtParameter(paramIndex) &&
                    !originalFnTy->getParameters()[paramIndex]
                    .getSILStorageType()
                    .isDifferentiable(getModule())) {
              context.emitNondifferentiabilityError(
                  ai->getArgumentsWithoutIndirectResults()[paramIndex], invoker,
                  diag::autodiff_nondifferentiable_argument);
              errorOccurred = true;
              return true;
            }
          }
          // Check and diagnose non-differentiable results.
          if (!originalFnTy->getResults()[indices.source]
                  .getSILStorageType()
                  .isDifferentiable(getModule())) {
            context.emitNondifferentiabilityError(
                original, invoker, diag::autodiff_nondifferentiable_result);
            errorOccurred = true;
            return true;
          }
          return false;
        };
    if (diagnoseNondifferentiableOriginalFunctionType(originalFnTy))
      return;

    // If VJP has not yet been found, emit an `autodiff_function` instruction
    // on the remapped original function operand and `autodiff_function_extract`
    // the VJP. The actual JVP/VJP functions will be populated in the
    // `autodiff_function` during the transform main loop.
    SILValue differentiableFunc;
    if (!vjpValue) {
      // FIXME: Handle indirect differentiation invokers. This may require some
      // redesign: currently, each original function + attribute pair is mapped
      // only to one invoker.
      /*
      DifferentiationInvoker indirect(ai, attr);
      auto insertion =
          context.getInvokers().try_emplace({this->original, attr}, indirect);
      auto &invoker = insertion.first->getSecond();
      invoker = indirect;
      */

      // If the original `apply` instruction has a substitution map, then the
      // applied function is specialized.
      // In the VJP, specialization is also necessary for parity. The original
      // function operand is specialized with a remapped version of same
      // substitution map using an argument-less `partial_apply`.
      if (ai->getSubstitutionMap().empty()) {
        builder.createRetainValue(loc, original, builder.getDefaultAtomicity());
      } else {
        auto substMap = getOpSubstitutionMap(ai->getSubstitutionMap());
        auto vjpPartialApply = getBuilder().createPartialApply(
            ai->getLoc(), original, substMap, {},
            ParameterConvention::Direct_Guaranteed);
        original = vjpPartialApply;
        originalFnTy = original->getType().castTo<SILFunctionType>();
        // Diagnose if new original function type is non-differentiable.
        if (diagnoseNondifferentiableOriginalFunctionType(originalFnTy))
          return;
      }

      auto *autoDiffFuncInst = context.createAutoDiffFunction(
          getBuilder(), loc, indices.parameters, /*differentiationOrder*/ 1,
          original);
      differentiableFunc = autoDiffFuncInst;

      // Record the `autodiff_function` instruction.
      context.getAutoDiffFunctionInsts().push_back(autoDiffFuncInst);
      // TODO(TF-689): Make `autodiff_function` store result indices and remove
      // `ADContext::resultIndices`.
      context.getResultIndices()[autoDiffFuncInst] =
          activeResultIndices.front();

      vjpValue = getBuilder().createAutoDiffFunctionExtract(
          loc, AutoDiffFunctionExtractInst::Extractee::VJP,
          /*differentiationOrder*/ 1, autoDiffFuncInst);
    }

    // Record desired/actual VJP indices.
    // Temporarily set original pullback type to `None`.
    NestedApplyInfo info{indices, /*originalPullbackType*/ None};
    auto insertion = context.getNestedApplyInfo().try_emplace(ai, info);
    auto &nestedApplyInfo = insertion.first->getSecond();
    nestedApplyInfo = info;

    // Call the VJP using the original parameters.
    SmallVector<SILValue, 8> vjpArgs;
    auto vjpFnTy = getOpType(vjpValue->getType()).castTo<SILFunctionType>();
    auto numVJPArgs =
        vjpFnTy->getNumParameters() + vjpFnTy->getNumIndirectFormalResults();
    vjpArgs.reserve(numVJPArgs);
    // Collect substituted arguments.
    for (auto origArg : ai->getArguments())
      vjpArgs.push_back(getOpValue(origArg));
    assert(vjpArgs.size() == numVJPArgs);
    // Apply the VJP.
    // The VJP should be specialized, so no substitution map is necessary.
    auto *vjpCall = getBuilder().createApply(loc, vjpValue, SubstitutionMap(),
                                             vjpArgs, ai->isNonThrowing());
    LLVM_DEBUG(getADDebugStream() << "Applied vjp function\n" << *vjpCall);

    // Release the differentiable function.
    if (differentiableFunc)
      builder.emitReleaseValueAndFold(loc, differentiableFunc);

    // Get the VJP results (original results and pullback).
    SmallVector<SILValue, 8> vjpDirectResults;
    extractAllElements(vjpCall, getBuilder(), vjpDirectResults);
    ArrayRef<SILValue> originalDirectResults =
        ArrayRef<SILValue>(vjpDirectResults).drop_back(1);
    SILValue originalDirectResult = joinElements(originalDirectResults,
                                                 getBuilder(),
                                                 vjpCall->getLoc());
    SILValue pullback = vjpDirectResults.back();

    // Store the original result to the value map.
    mapValue(ai, originalDirectResult);

    // Checkpoint the pullback.
    auto *pullbackDecl =
        pullbackInfo.addPullbackDecl(ai, getOpType(pullback->getType()));

    // If actual pullback type does not match lowered pullback type, reabstract
    // the pullback using a thunk.
    auto actualPullbackType =
        getOpType(pullback->getType()).getAs<SILFunctionType>();
    auto vjpGenSig = SubsMap.getGenericSignature()
        ? SubsMap.getGenericSignature()->getCanonicalSignature()
        : nullptr;
    Lowering::GenericContextScope genericContextScope(
        context.getTypeConverter(), vjpGenSig);
    auto loweredPullbackType =
        getOpType(context.getTypeConverter().getLoweredType(
                      pullbackDecl->getInterfaceType()->getCanonicalType(),
                      ResilienceExpansion::Minimal))
            .castTo<SILFunctionType>();
    if (!loweredPullbackType->isEqual(actualPullbackType)) {
      // Set non-reabstracted original pullback type in nested apply info.
      nestedApplyInfo.originalPullbackType = actualPullbackType;
      SILOptFunctionBuilder fb(context.getTransform());
      auto *thunk = getOrCreateReabstractionThunk(
          fb, getModule(), loc, /*caller*/ vjp, actualPullbackType,
          loweredPullbackType);
      auto *thunkRef = getBuilder().createFunctionRef(loc, thunk);
      pullback = getBuilder().createPartialApply(
          ai->getLoc(), thunkRef,
          getOpSubstitutionMap(thunk->getForwardingSubstitutionMap()),
          {pullback}, actualPullbackType->getCalleeConvention());
    }
    pullbackValues[ai->getParent()].push_back(pullback);

    // Some instructions that produce the callee may have been cloned.
    // If the original callee did not have any users beyond this `apply`,
    // recursively kill the cloned callee.
    if (auto *origCallee = cast_or_null<SingleValueInstruction>(
            ai->getCallee()->getDefiningInstruction()))
      if (origCallee->hasOneUse())
        recursivelyDeleteTriviallyDeadInstructions(
            getOpValue(origCallee)->getDefiningInstruction());
  }

  void visitAutoDiffFunctionInst(AutoDiffFunctionInst *adfi) {
    // Clone `autodiff_function` from original to VJP, then add the cloned
    // instruction to the `autodiff_function` worklist.
    TypeSubstCloner::visitAutoDiffFunctionInst(adfi);
    auto *newADFI = cast<AutoDiffFunctionInst>(getOpValue(adfi));
    context.getAutoDiffFunctionInsts().push_back(newADFI);
  }
};
} // end anonymous namespace

namespace {
class JVPEmitter final
    : public TypeSubstCloner<JVPEmitter, SILOptFunctionBuilder> {
private:
  /// The global context.
  ADContext &context;

  /// The original function.
  SILFunction *const original;

  /// The `[differentiable]` attribute.
  SILDifferentiableAttr *const attr;

  /// The JVP function.
  SILFunction *const jvp;

  /// The differential function.
  SILFunction *differential;

  /// The differentiation invoker.
  DifferentiationInvoker invoker;

  bool errorOccurred = false;

  ASTContext &getASTContext() const { return jvp->getASTContext(); }
  SILModule &getModule() const { return jvp->getModule(); }
  const SILAutoDiffIndices &getIndices() const { return attr->getIndices(); }

  static SubstitutionMap getSubstitutionMap(SILFunction *original,
                                            SILFunction *jvp) {
    auto substMap = original->getForwardingSubstitutionMap();
    if (auto *jvpGenEnv = jvp->getGenericEnvironment()) {
      auto jvpSubstMap = jvpGenEnv->getForwardingSubstitutionMap();
      substMap = SubstitutionMap::get(
          jvpGenEnv->getGenericSignature(), QuerySubstitutionMap{jvpSubstMap},
          LookUpConformanceInSubstitutionMap(jvpSubstMap));
    }
    return substMap;
  }

public:
  explicit JVPEmitter(ADContext &context, SILFunction *original,
                      SILDifferentiableAttr *attr, SILFunction *jvp,
                      DifferentiationInvoker invoker)
      : TypeSubstCloner(*jvp, *original, getSubstitutionMap(original, jvp)),
        context(context), original(original), attr(attr), jvp(jvp),
        invoker(invoker) {
    // Create empty differential function.
    differential = createEmptyDifferential();
    context.getGeneratedFunctions().push_back(differential);
  }

  SILFunction *createEmptyDifferential() {
    auto &module = context.getModule();
    auto origTy = original->getLoweredFunctionType();
    auto lookupConformance = LookUpConformanceInModule(module.getSwiftModule());

    SmallVector<SILParameterInfo, 8> diffParams;
    SmallVector<SILResultInfo, 8> diffResults;
    auto origParams = origTy->getParameters();
    auto indices = attr->getIndices();

    // Add differential result for the seed.
    auto origResInfo = origTy->getResults()[indices.source];
    diffResults.push_back(
        SILResultInfo(origResInfo.getType()
            ->getAutoDiffAssociatedTangentSpace(lookupConformance)
            ->getCanonicalType(), origResInfo.getConvention()));

    // Add pullback results for the requested wrt parameters.
    for (auto i : indices.parameters->getIndices()) {
      auto origParam = origParams[i];
      diffParams.push_back(
          SILParameterInfo(origParam.getType()
              ->getAutoDiffAssociatedTangentSpace(lookupConformance)
              ->getCanonicalType(), origParam.getConvention()));
    }
    Mangle::ASTMangler mangler;
    auto diffName = original->getASTContext().getIdentifier(
        mangler.mangleAutoDiffLinearMapHelper(
            original->getName(), AutoDiffLinearMapKind::Differential,
            indices)).str();
    auto diffGenericSig = getAssociatedFunctionGenericSignature(attr, original);

    // RAII that pushes the original function's generic signature to
    // `module.Types` so that the calls `module.Types.getTypeLowering()` below
    // will know the differential's generic parameter types.
    Lowering::GenericContextScope genericContextScope(
        module.Types, diffGenericSig);

    auto *diffGenericEnv = diffGenericSig
        ? diffGenericSig->createGenericEnvironment()
        : nullptr;
    auto diffType = SILFunctionType::get(
        diffGenericSig, origTy->getExtInfo(), origTy->getCoroutineKind(),
        origTy->getCalleeConvention(), diffParams, {}, diffResults, None,
        original->getASTContext());

    SILOptFunctionBuilder fb(context.getTransform());
    // The generated tangent linkage is set to Hidden because generated tangent
    // are never called cross-module.
    auto linkage = SILLinkage::Hidden;
    auto *differential = fb.createFunction(
        linkage, diffName, diffType, diffGenericEnv, original->getLocation(),
        original->isBare(), IsNotTransparent, original->isSerialized(),
        original->isDynamicallyReplaceable());
    differential->setOwnershipEliminated();
    differential->setDebugScope(
        new (module) SILDebugScope(original->getLocation(), differential));
    // Create empty body of differential.
    auto diffConv = differential->getConventions();
    auto *entry = differential->createBasicBlock();
    createEntryArguments(differential);
    // Return undef.
    SILBuilder builder(entry);
    auto loc = differential->getLocation();
    builder.createReturn(loc, SILUndef::get(
        differential->mapTypeIntoContext(diffConv.getSILResultType()),
        *differential));
    return differential;
  }

  /// Run JVP generation. Returns true on error.
  bool run();

  void postProcess(SILInstruction *orig, SILInstruction *cloned) {
    if (errorOccurred)
      return;
    SILClonerWithScopes::postProcess(orig, cloned);
  }

  /// General visitor for all instructions. If any error is emitted by previous
  /// visits, bail out.
  void visit(SILInstruction *inst) {
    if (errorOccurred)
      return;
    TypeSubstCloner::visit(inst);
  }

  void visitSILInstruction(SILInstruction *inst) {
    context.emitNondifferentiabilityError(inst, invoker,
        diag::autodiff_expression_not_differentiable_note);
    errorOccurred = true;
  }

private:
  /// Get the lowered SIL type of the given nominal type declaration.
  SILType getNominalDeclLoweredType(NominalTypeDecl *nominal) {
    auto nomType = getOpASTType(
        nominal->getDeclaredInterfaceType()->getCanonicalType());
    auto nomSILType = context.getTypeConverter().getLoweredType(
        nomType, ResilienceExpansion::Minimal);
    return nomSILType;
  }

public:
  void visitReturnInst(ReturnInst *ri) {
    auto loc = ri->getOperand().getLoc();
    auto *origExit = ri->getParent();
    auto &builder = getBuilder();

    // Get the JVP value corresponding to the original functions's return value.
    auto *origRetInst = cast<ReturnInst>(origExit->getTerminator());
    auto origResult = getOpValue(origRetInst->getOperand());
    SmallVector<SILValue, 8> origResults;
    extractAllElements(origResult, builder, origResults);

    // Return a tuple of the original result and an undef, which at some point
    // will be the differential.
    SmallVector<SILValue, 8> directResults;
    directResults.append(origResults.begin(), origResults.end());

    // Get differential result type.
    auto jvpResultArray = jvp->getLoweredFunctionType()->getResults();
    auto funcType = jvpResultArray.back().getType();
    auto silFuncCanType = funcType->castTo<SILFunctionType>()
        ->getCanonicalType();

    directResults.push_back(
        SILUndef::get(jvp->mapTypeIntoContext(
            SILType::getPrimitiveObjectType(silFuncCanType)), *jvp));
    builder.createReturn(
        ri->getLoc(), joinElements(directResults, builder, loc));
  }

  void visitAutoDiffFunctionInst(AutoDiffFunctionInst *adfi) {
    // Clone `autodiff_function` from original to JVP, then add the cloned
    // instruction to the `autodiff_function` worklist.
    TypeSubstCloner::visitAutoDiffFunctionInst(adfi);
    auto *newADFI = cast<AutoDiffFunctionInst>(getOpValue(adfi));
    context.getAutoDiffFunctionInsts().push_back(newADFI);
  }
};
} // end anonymous namespace

//===----------------------------------------------------------------------===//
// AdjointValue - a symbolic representation for adjoint values that allows
// for efficient differentiation of aggregates.
//===----------------------------------------------------------------------===//

namespace {
class PullbackEmitter;
class AdjointValue;

enum AdjointValueKind {
  /// An empty adjoint, i.e. zero. This case exists due to its special
  /// mathematical properties: `0 + x = x`. This is a guaranteed optimization
  /// when we combine a zero adjoint with another (e.g. differentiating a
  /// fanout).
  Zero,

  /// An aggregate of adjoint values.
  Aggregate,

  /// A concrete SIL value.
  Concrete,
};

class AdjointValueBase {
  friend class AdjointValue;

  /// The kind of this adjoint value.
  AdjointValueKind kind;

  /// The type of this value as if it were materialized as a SIL value.
  SILType type;

  /// The underlying value.
  union Value {
    ArrayRef<AdjointValue> aggregate;
    SILValue concrete;
    Value(ArrayRef<AdjointValue> v) : aggregate(v) {}
    Value(SILValue v) : concrete(v) {}
    Value() {}
  } value;

  explicit AdjointValueBase(SILType type,
                            ArrayRef<AdjointValue> aggregate)
      : kind(AdjointValueKind::Aggregate), type(type), value(aggregate) {}

  explicit AdjointValueBase(SILValue v)
      : kind(AdjointValueKind::Concrete), type(v->getType()), value(v) {}

  explicit AdjointValueBase(SILType type)
      : kind(AdjointValueKind::Zero), type(type) {}
};

/// A symbolic adjoint value that is capable of representing zero value 0 and
/// 1, in addition to a materialized SILValue. This is expected to be passed
/// around by value in most cases, as it's two words long.
class AdjointValue final {
  friend class PullbackEmitter;

private:
  /// The kind of this adjoint value.
  AdjointValueBase *base;
  /*implicit*/ AdjointValue(AdjointValueBase *base = nullptr) : base(base) {}

public:
  AdjointValueBase *operator->() const { return base; }
  AdjointValueBase &operator*() const { return *base; }

  static AdjointValue createConcrete(llvm::BumpPtrAllocator &allocator,
                                     SILValue value) {
    return new (allocator.Allocate<AdjointValueBase>()) AdjointValueBase(value);
  }

  template<typename EltRange>
  static AdjointValue createAggregate(llvm::BumpPtrAllocator &allocator,
                                      SILType type, EltRange elements) {
    AdjointValue *buf = reinterpret_cast<AdjointValue *>(allocator.Allocate(
        elements.size() * sizeof(AdjointValue), alignof(AdjointValue)));
    MutableArrayRef<AdjointValue> elementsCopy(buf, elements.size());
    std::uninitialized_copy(elements.begin(), elements.end(),
                            elementsCopy.begin());
    return new (allocator.Allocate<AdjointValueBase>())
        AdjointValueBase(type, elementsCopy);
  }

  static AdjointValue createZero(llvm::BumpPtrAllocator &allocator,
                                 SILType type) {
    return new (allocator.Allocate<AdjointValueBase>()) AdjointValueBase(type);
  }

  AdjointValueKind getKind() const { return base->kind; }
  SILType getType() const { return base->type; }
  CanType getSwiftType() const { return getType().getASTType(); }

  NominalTypeDecl *getAnyNominal() const {
    return getSwiftType()->getAnyNominal();
  }

  bool isZero() const { return getKind() == AdjointValueKind::Zero; }
  bool isAggregate() const { return getKind() == AdjointValueKind::Aggregate; }
  bool isConcrete() const { return getKind() == AdjointValueKind::Concrete; }

  unsigned getNumAggregateElements() const {
    assert(isAggregate());
    return base->value.aggregate.size();
  }

  AdjointValue getAggregateElement(unsigned i) const {
    assert(isAggregate());
    return base->value.aggregate[i];
  }

  ArrayRef<AdjointValue> getAggregateElements() const {
    return base->value.aggregate;
  }

  SILValue getConcreteValue() const {
    assert(isConcrete());
    return base->value.concrete;
  }

  void print(llvm::raw_ostream &s) const {
    switch (getKind()) {
    case AdjointValueKind::Zero:
      s << "Zero";
      break;
    case AdjointValueKind::Aggregate:
      s << "Aggregate<";
      if (auto *decl =
            getType().getASTType()->getStructOrBoundGenericStruct()) {
        s << "Struct>(";
        interleave(llvm::zip(decl->getStoredProperties(),
                             base->value.aggregate),
                             [&s](std::tuple<VarDecl *,
                                             const AdjointValue &> elt) {
                               s << std::get<0>(elt)->getName() << ": ";
                               std::get<1>(elt).print(s);
                             }, [&s] { s << ", "; });
      } else if (auto tupleType = getType().getAs<TupleType>()) {
        s << "Tuple>(";
        interleave(base->value.aggregate,
                   [&s](const AdjointValue &elt) { elt.print(s); },
                   [&s] { s << ", "; });
      } else {
        llvm_unreachable("Invalid aggregate");
      }
      s << ')';
      break;
    case AdjointValueKind::Concrete:
      s << "Concrete(" << base->value.concrete << ')';
      break;
    }
  }
};

inline llvm::raw_ostream &operator<<(llvm::raw_ostream &os,
                                     const AdjointValue &adjVal) {
  adjVal.print(os);
  return os;
}

} // end anonymous namespace

//===----------------------------------------------------------------------===//
// PullbackEmitter - visitors on the original function for pullback code
// generation
//===----------------------------------------------------------------------===//

namespace {
class PullbackEmitter final : public SILInstructionVisitor<PullbackEmitter> {
private:
  /// The parent VJP emitter.
  VJPEmitter &vjpEmitter;

  /// Dominance info for the original function.
  DominanceInfo *domInfo = nullptr;

  /// Post-dominance info for the original function.
  PostDominanceInfo *postDomInfo = nullptr;

  /// Post-order info for the original function.
  PostOrderFunctionInfo *postOrderInfo = nullptr;

  /// Mapping from original basic blocks and original values to corresponding
  /// adjoint values.
  DenseMap<std::pair<SILBasicBlock *, SILValue>, AdjointValue> valueMap;

  /// Mapping from original basic blocks and original buffers to corresponding
  /// adjoint buffers.
  DenseMap<std::pair<SILBasicBlock *, SILValue>, SILValue> bufferMap;

  /// Mapping from original basic blocks to corresponding pullback basic blocks.
  /// Pullback basic blocks always have the predecessor as the single argument.
  DenseMap<SILBasicBlock *, SILBasicBlock *> pullbackBBMap;

  /// Mapping from pullback basic blocks to pullback struct arguments.
  DenseMap<SILBasicBlock *, SILArgument *> pullbackStructArguments;

  /// Mapping from original basic blocks and successor basic blocks to
  /// corresponding pullback trampoline basic blocks. Trampoline basic blocks
  /// take additional arguments in addition to the predecessor enum argument.
  DenseMap<std::pair<SILBasicBlock *, SILBasicBlock *>, SILBasicBlock *>
      pullbackTrampolineBBMap;

  /// Mapping from original basic blocks to dominated active values.
  DenseMap<SILBasicBlock *, SmallVector<SILValue, 8>> activeValues;

  /// Mapping from original basic blocks and original active values to
  /// corresponding pullback block arguments.
  DenseMap<std::pair<SILBasicBlock *, SILValue>, SILArgument *>
      activeValuePullbackBBArgumentMap;

  /// Mapping from original basic blocks to local temporary values to be cleaned
  /// up. This is populated when pullback emission is run on one basic block and
  /// cleaned before processing another basic block.
  DenseMap<SILBasicBlock *, SmallVector<SILValue, 64>>
      blockTemporaries;
  llvm::DenseSet<SILValue> blockTemporarySet;

  /// Stack buffers allocated for storing local adjoint values.
  SmallVector<SILValue, 64> functionLocalAllocations;
  /// A set used to remember local allocations that were destroyed.
  llvm::SmallDenseSet<SILValue> destroyedLocalAllocations;

  /// The seed argument in the pullback function.
  SILArgument *seed = nullptr;

  /// The main builder.
  SILBuilder builder;

  /// An auxiliary local allocation builder.
  SILBuilder localAllocBuilder;

  llvm::BumpPtrAllocator allocator;

  bool errorOccurred = false;

  ADContext &getContext() const { return vjpEmitter.context; }
  SILModule &getModule() const { return getContext().getModule(); }
  ASTContext &getASTContext() const { return getPullback().getASTContext(); }
  SILFunction &getOriginal() const { return *vjpEmitter.original; }
  SILFunction &getPullback() const { return *vjpEmitter.pullback; }
  SILDifferentiableAttr *getAttr() const { return vjpEmitter.attr; }
  DifferentiationInvoker getInvoker() const { return vjpEmitter.invoker; }
  PullbackInfo &getPullbackInfo() { return vjpEmitter.pullbackInfo; }
  const SILAutoDiffIndices &getIndices() const {
    return vjpEmitter.getIndices();
  }
  const DifferentiableActivityInfo &getActivityInfo() const {
    return vjpEmitter.activityInfo;
  }
  SILArgument *getPullbackBlockPullbackStructArgument(SILBasicBlock *origBB) {
#ifndef NDEBUG
    auto *pbStruct = pullbackStructArguments[origBB]->getType()
        .getStructOrBoundGenericStruct();
    assert(pbStruct == getPullbackInfo().getPullbackStruct(origBB));
#endif
    return pullbackStructArguments[origBB];
  }

public:
  explicit PullbackEmitter(VJPEmitter &vjpEmitter)
      : vjpEmitter(vjpEmitter), builder(getPullback()),
        localAllocBuilder(getPullback()) {
    // Get dominance and post-order info for the original function.
    auto &passManager = getContext().getPassManager();
    auto *domAnalysis = passManager.getAnalysis<DominanceAnalysis>();
    auto *postDomAnalysis = passManager.getAnalysis<PostDominanceAnalysis>();
    auto *postOrderAnalysis = passManager.getAnalysis<PostOrderAnalysis>();
    domInfo = domAnalysis->get(vjpEmitter.original);
    postDomInfo = postDomAnalysis->get(vjpEmitter.original);
    postOrderInfo = postOrderAnalysis->get(vjpEmitter.original);
  }

private:
  //--------------------------------------------------------------------------//
  // Adjoint value factory methods
  //--------------------------------------------------------------------------//

  AdjointValue makeZeroAdjointValue(SILType type);

  AdjointValue makeConcreteAdjointValue(SILValue value);

  template<typename EltRange>
  AdjointValue makeAggregateAdjointValue(SILType type, EltRange elements);

  //--------------------------------------------------------------------------//
  // Temporary value management
  //--------------------------------------------------------------------------//

  /// Record a temporary value for cleanup before its block's terminator.
  SILValue recordTemporary(SILValue value) {
    assert(value->getType().isObject());
    blockTemporaries[value->getParentBlock()].push_back(value);
    LLVM_DEBUG(getADDebugStream() << "Recorded temporary " << value);
    auto insertion = blockTemporarySet.insert(value); (void)insertion;
    assert(insertion.second && "Temporary already recorded?");
    return value;
  }

  /// Clean up all temporary values for the given block.
  void cleanUpTemporariesForBlock(SILBasicBlock *bb, SILLocation loc) {
    LLVM_DEBUG(getADDebugStream() << "Cleaning up temporaries for bb"
               << bb->getDebugID() << '\n');
    for (auto temp : blockTemporaries[bb]) {
      builder.emitReleaseValueAndFold(loc, temp);
      blockTemporarySet.erase(temp);
    }
  }

  //--------------------------------------------------------------------------//
  // Symbolic value materializers
  //--------------------------------------------------------------------------//

  /// Materialize an adjoint value. The type of the given adjoint value must be
  /// loadable.
  SILValue materializeAdjointDirect(AdjointValue val, SILLocation loc);

  /// Materialize an adjoint value indirectly to a SIL buffer.
  void materializeAdjointIndirect(AdjointValue val, SILValue destBuffer,
                                  SILLocation loc);

  //--------------------------------------------------------------------------//
  // Helpers for symbolic value materializers
  //--------------------------------------------------------------------------//

  /// Emit a zero value by calling `AdditiveArithmetic.zero`. The given type
  /// must conform to `AdditiveArithmetic`.
  void emitZeroIndirect(CanType type, SILValue bufferAccess, SILLocation loc);

  /// Emit a zero value by calling `AdditiveArithmetic.zero`. The given type
  /// must conform to `AdditiveArithmetic` and be loadable in SIL.
  SILValue emitZeroDirect(CanType type, SILLocation loc);

  //--------------------------------------------------------------------------//
  // Accumulator
  //--------------------------------------------------------------------------//

  /// Materialize an adjoint value in the most efficient way.
  SILValue materializeAdjoint(AdjointValue val, SILLocation loc);

  /// Given two adjoint values, accumulate them.
  AdjointValue accumulateAdjointsDirect(AdjointValue lhs, AdjointValue rhs,
                                        SILLocation loc);

  /// Given two materialized adjoint values, accumulate them. These two
  /// adjoints must be objects of loadable type.
  SILValue accumulateDirect(SILValue lhs, SILValue rhs, SILLocation loc);

  /// Given two materialized adjoint values, accumulate them using
  /// `AdditiveArithmetic.+`, depending on the differentiation mode.
  void accumulateIndirect(SILValue resultBufAccess,
                          SILValue lhsBufAccess, SILValue rhsBufAccess,
                          SILLocation loc);

  /// Given two buffers of an `AdditiveArithmetic` type, accumulate the right
  /// hand side into the left hand side using `+=`.
  void accumulateIndirect(SILValue lhsDestAccess, SILValue rhsAccess,
                          SILLocation loc);

  //--------------------------------------------------------------------------//
  // Type transformer
  //--------------------------------------------------------------------------//

  /// Remap any archetypes into the current function's context.
  SILType remapType(SILType ty) {
    if (ty.hasArchetype())
      return getPullback().mapTypeIntoContext(ty.mapTypeOutOfContext());
    return getPullback().mapTypeIntoContext(ty);
  }

  Optional<VectorSpace> getTangentSpace(CanType type) {
    return type->getAutoDiffAssociatedTangentSpace(
        LookUpConformanceInModule(getModule().getSwiftModule()));
  }

  /// Assuming the given type conforms to `Differentiable` after remapping,
  /// returns the associated tangent space type.
  SILType getRemappedTangentType(SILType type) {
    return SILType::getPrimitiveType(
        getTangentSpace(remapType(type).getASTType())->getCanonicalType(),
        type.getCategory());
  }

  /// Substitutes all replacement types of the given substitution map using the
  /// pullback function's substitution map.
  SubstitutionMap remapSubstitutionMap(SubstitutionMap substMap) {
    return substMap.subst(getPullback().getForwardingSubstitutionMap());
  }

  //--------------------------------------------------------------------------//
  // Managed value mapping
  //--------------------------------------------------------------------------//

  /// Returns true if the original value has a corresponding adjoint value.
  bool hasAdjointValue(SILBasicBlock *origBB, SILValue originalValue) const {
    assert(origBB->getParent() == &getOriginal());
    assert(originalValue->getType().isObject());
    return valueMap.count({origBB, originalValue});
  }

  /// Initializes an original value's corresponding adjoint value. It must not
  /// have an adjoint value before this function is called.
  void initializeAdjointValue(SILBasicBlock *origBB, SILValue originalValue,
                              AdjointValue adjointValue) {
    assert(origBB->getParent() == &getOriginal());
    assert(originalValue->getType().isObject());
    assert(adjointValue.getType().isObject());
    assert(originalValue->getFunction() == &getOriginal());
    // The adjoint value must be in the tangent space.
    assert(adjointValue.getType() ==
               getRemappedTangentType(originalValue->getType()));
    auto insertion =
        valueMap.try_emplace({origBB, originalValue}, adjointValue);
    assert(insertion.second && "Adjoint value inserted before");
  }

  /// Get the adjoint for an original value. The given value must be in the
  /// original function.
  ///
  /// This method first tries to find an entry in `adjointMap`. If an adjoint
  /// doesn't exist, create a zero adjoint.
  AdjointValue getAdjointValue(SILBasicBlock *origBB, SILValue originalValue) {
    assert(origBB->getParent() == &getOriginal());
    assert(originalValue->getType().isObject());
    assert(originalValue->getFunction() == &getOriginal());
    auto insertion = valueMap.try_emplace(
        {origBB, originalValue}, makeZeroAdjointValue(
            getRemappedTangentType(originalValue->getType())));
    auto it = insertion.first;
    return it->getSecond();
  }

  /// Add an adjoint value for the given original value.
  void addAdjointValue(SILBasicBlock *origBB, SILValue originalValue,
                       AdjointValue newAdjointValue, SILLocation loc) {
    assert(origBB->getParent() == &getOriginal());
    assert(originalValue->getType().isObject());
    assert(newAdjointValue.getType().isObject());
    assert(originalValue->getFunction() == &getOriginal());
    LLVM_DEBUG(getADDebugStream() << "Adding adjoint for " << originalValue);
    // The adjoint value must be in the tangent space.
    assert(newAdjointValue.getType() ==
               getRemappedTangentType(originalValue->getType()));
    auto insertion =
        valueMap.try_emplace({origBB, originalValue}, newAdjointValue);
    auto inserted = insertion.second;
    if (inserted)
      return;
    // If adjoint already exists, accumulate the adjoint onto the existing
    // adjoint.
    auto it = insertion.first;
    auto existingValue = it->getSecond();
    valueMap.erase(it);
    auto adjVal = accumulateAdjointsDirect(existingValue, newAdjointValue, loc);
    initializeAdjointValue(origBB, originalValue, adjVal);
  }

  /// Get the pullback block argument corresponding to the given original block
  /// and active value.
  SILArgument *getActiveValuePullbackBlockArgument(SILBasicBlock *origBB,
                                                   SILValue activeValue) {
    assert(origBB->getParent() == &getOriginal());
    auto pullbackBBArg =
        activeValuePullbackBBArgumentMap[{origBB, activeValue}];
    assert(pullbackBBArg);
    assert(pullbackBBArg->getParent() == getPullbackBlock(origBB));
    return pullbackBBArg;
  }

  //--------------------------------------------------------------------------//
  // Buffer mapping
  //--------------------------------------------------------------------------//

  void setAdjointBuffer(SILBasicBlock *origBB,
                        SILValue originalBuffer,
                        SILValue adjointBuffer) {
    assert(originalBuffer->getType().isAddress());
    auto insertion =
        bufferMap.try_emplace({origBB, originalBuffer}, adjointBuffer);
    assert(insertion.second); (void)insertion;
  }

  SILValue getAdjointProjection(SILBasicBlock *origBB,
                                SILValue originalProjection) {
    // Handle `struct_element_addr`.
    if (auto *seai = dyn_cast<StructElementAddrInst>(originalProjection)) {
      auto adjSource = getAdjointBuffer(origBB, seai->getOperand());
      auto *tangentVectorDecl =
          adjSource->getType().getStructOrBoundGenericStruct();
      auto tanFieldLookup =
          tangentVectorDecl->lookupDirect(seai->getField()->getName());
      assert(tanFieldLookup.size() == 1);
      auto *tanField = cast<VarDecl>(tanFieldLookup.front());
      return builder.createStructElementAddr(
          seai->getLoc(), adjSource, tanField);
    }
    // Handle `tuple_element_addr`.
    if (auto *teai = dyn_cast<TupleElementAddrInst>(originalProjection)) {
      auto source = teai->getOperand();
      auto adjSource = getAdjointBuffer(origBB, source);
      if (!adjSource->getType().is<TupleType>())
        return adjSource;
      auto origTupleTy = source->getType().castTo<TupleType>();
      unsigned adjIndex = 0;
      for (unsigned i : range(teai->getFieldNo())) {
        if (getTangentSpace(
                origTupleTy->getElement(i).getType()->getCanonicalType()))
          ++adjIndex;
      }
      return builder.createTupleElementAddr(
          teai->getLoc(), adjSource, adjIndex);
    }
    // Handle `begin_access`.
    if (auto *bai = dyn_cast<BeginAccessInst>(originalProjection)) {
      auto adjBase = getAdjointBuffer(origBB, bai->getOperand());
      if (errorOccurred)
        return (bufferMap[{origBB, originalProjection}] = SILValue());
      // Return the base buffer's adjoint buffer.
      return adjBase;
    }
    return SILValue();
  }

  SILBasicBlock::iterator getNextFunctionLocalAllocationInsertionPoint() {
    // If there are no local allocations, insert at the adjont entry beginning.
    if (functionLocalAllocations.empty())
      return getPullback().getEntryBlock()->begin();
    // Otherwise, insert before the last local allocation. Inserting before
    // rather than after ensures that allocation and zero initialization
    // instructions are grouped together.
    auto lastLocalAlloc = functionLocalAllocations.back();
    auto it = lastLocalAlloc->getDefiningInstruction()->getIterator();
    return it;
  }

  SILValue &getAdjointBuffer(SILBasicBlock *origBB, SILValue originalBuffer) {
    assert(originalBuffer->getType().isAddress());
    assert(originalBuffer->getFunction() == &getOriginal());
    auto insertion = bufferMap.try_emplace({origBB, originalBuffer},
                                           SILValue());
    if (!insertion.second) // not inserted
      return insertion.first->getSecond();

    // Diagnose `struct_element_addr` instructions to `@noDerivative` fields.
    if (auto *seai = dyn_cast<StructElementAddrInst>(originalBuffer)) {
      if (seai->getField()->getAttrs().hasAttribute<NoDerivativeAttr>()) {
        getContext().emitNondifferentiabilityError(
            originalBuffer, getInvoker(),
            diag::autodiff_noderivative_stored_property);
        errorOccurred = true;
        return (bufferMap[{origBB, originalBuffer}] = SILValue());
      }
    }

    // If the original buffer is a projection, return a corresponding projection
    // into the adjoint buffer.
    if (auto adjProj = getAdjointProjection(origBB, originalBuffer))
      return (bufferMap[{origBB, originalBuffer}] = adjProj);

    // Set insertion point for local allocation builder: before the last local
    // allocation, or at the start of the pullback function's entry if no local
    // allocations exist yet.
    localAllocBuilder.setInsertionPoint(
        getPullback().getEntryBlock(),
        getNextFunctionLocalAllocationInsertionPoint());
    // Allocate local buffer and initialize to zero.
    auto bufObjectType = getRemappedTangentType(originalBuffer->getType());
    auto *newBuf = localAllocBuilder.createAllocStack(
        originalBuffer.getLoc(), bufObjectType);
    // Temporarily change global builder insertion point and emit zero into the
    // local buffer.
    auto insertionPoint = builder.getInsertionBB();
    builder.setInsertionPoint(
        localAllocBuilder.getInsertionBB(),
        localAllocBuilder.getInsertionPoint());
    emitZeroIndirect(bufObjectType.getASTType(), newBuf, newBuf->getLoc());
    builder.setInsertionPoint(insertionPoint);
    // Create cleanup for local buffer.
    functionLocalAllocations.push_back(newBuf);
    return (insertion.first->getSecond() = newBuf);
  }

  // Accumulates `rhsBufferAccess` into the adjoint buffer corresponding to
  // `originalBuffer`.
  void addToAdjointBuffer(SILBasicBlock *origBB, SILValue originalBuffer,
                          SILValue rhsBufferAccess, SILLocation loc) {
    assert(originalBuffer->getType().isAddress() &&
           rhsBufferAccess->getType().isAddress());
    assert(originalBuffer->getFunction() == &getOriginal());
    assert(rhsBufferAccess->getFunction() == &getPullback());
    auto adjointBuffer = getAdjointBuffer(origBB, originalBuffer);
    if (errorOccurred)
      return;
    accumulateIndirect(adjointBuffer, rhsBufferAccess, loc);
  }

  //--------------------------------------------------------------------------//
  // CFG mapping
  //--------------------------------------------------------------------------//

  SILBasicBlock *getPullbackBlock(SILBasicBlock *originalBlock) {
    return pullbackBBMap.lookup(originalBlock);
  }

  SILBasicBlock *getPullbackTrampolineBlock(
      SILBasicBlock *originalBlock, SILBasicBlock *successorBlock) {
    return pullbackTrampolineBBMap.lookup({originalBlock, successorBlock});
  }

  //--------------------------------------------------------------------------//
  // Other utilities
  //--------------------------------------------------------------------------//
  
  bool shouldBeDifferentiated(SILInstruction *inst,
                              const SILAutoDiffIndices &indices) {
    // Anything with an active result should be differentiated.
    if (llvm::any_of(inst->getResults(), [&](SILValue val) {
          return getActivityInfo().isActive(val, indices);
        }))
      return true;
    if (auto *ai = dyn_cast<ApplyInst>(inst)) {
      // Function applications with an active indirect result should be
      // differentiated.
      for (auto indRes : ai->getIndirectSILResults())
        if (getActivityInfo().isActive(indRes, indices))
          return true;
      // Function applications with an inout argument should be differentiated.
      auto paramInfos = ai->getSubstCalleeConv().getParameters();
      for (auto i : swift::indices(paramInfos))
        if (paramInfos[i].isIndirectInOut() &&
            getActivityInfo().isActive(
                ai->getArgumentsWithoutIndirectResults()[i], indices))
          return true;
    }
    // Instructions that may write to memory and that have an active operand
    // should be differentiated.
    if (inst->mayWriteToMemory())
      for (auto &op : inst->getAllOperands())
        if (getActivityInfo().isActive(op.get(), indices))
          return true;
    return false;
  }

public:
  //--------------------------------------------------------------------------//
  // Entry point
  //--------------------------------------------------------------------------//

  /// Performs pullback generation on the empty pullback function. Returns true
  /// if any error occurs.
  bool run() {
    auto &original = getOriginal();
    auto &pullback = getPullback();
    auto pbLoc = getPullback().getLocation();
    LLVM_DEBUG(getADDebugStream() << "Running PullbackEmitter on\n"
                                  << original);

    auto *pbGenEnv = getPullback().getGenericEnvironment();
    auto pbGenSig = pbGenEnv
        ? pbGenEnv->getGenericSignature()->getCanonicalSignature()
        : nullptr;
    Lowering::GenericContextScope genericContextScope(
        getContext().getTypeConverter(), pbGenSig);
    auto origExitIt = original.findReturnBB();
    assert(origExitIt != original.end() &&
           "Functions without returns must have been diagnosed");
    auto *origExit = &*origExitIt;

    // Get dominated active values in original blocks.
    // Adjoint values of dominated active values are passed as pullback block
    // arguments.
    DominanceOrder domOrder(original.getEntryBlock(), domInfo);
    while (auto *bb = domOrder.getNext()) {
      auto &bbActiveValues = activeValues[bb];
      // If the current block has an immediate dominator, append the immediate
      // dominator block's active values to the current block's active values.
      if (auto *domNode = domInfo->getNode(bb)->getIDom()) {
        auto &domBBActiveValues = activeValues[domNode->getBlock()];
        bbActiveValues.append(domBBActiveValues.begin(),
                              domBBActiveValues.end());
      }
      SmallPtrSet<SILValue, 8> visited(bbActiveValues.begin(),
                                       bbActiveValues.end());
      // Register a value as active if it has not yet been visited.
      auto addActiveValue = [&](SILValue v) {
        if (visited.count(v))
          return;
        // Diagnose active enum values. Differentiation of enum values is not
        // yet supported; requires special adjoint value handling.
        if (v->getType().getEnumOrBoundGenericEnum()) {
          getContext().emitNondifferentiabilityError(
              v, getInvoker(), diag::autodiff_enums_unsupported);
          errorOccurred = true;
        }
        // Skip address projections.
        // Address projections do not need their own adjoint buffers; they
        // become projections into their adjoint base buffer.
        if (Projection::isAddressProjection(v))
          return;
        visited.insert(v);
        bbActiveValues.push_back(v);
      };
      // Register bb arguments and all instruction operands/results.
      for (auto *arg : bb->getArguments())
        if (getActivityInfo().isActive(arg, getIndices()))
          addActiveValue(arg);
      for (auto &inst : *bb) {
        for (auto op : inst.getOperandValues())
          if (getActivityInfo().isActive(op, getIndices()))
            addActiveValue(op);
        for (auto result : inst.getResults())
          if (getActivityInfo().isActive(result, getIndices()))
            addActiveValue(result);
      }
      domOrder.pushChildren(bb);
      if (errorOccurred)
        return true;
    }

    // Create pullback blocks and arguments, visiting original blocks in
    // post-order post-dominance order.
    SmallVector<SILBasicBlock *, 8> postOrderPostDomOrder;
    // Start from the root node, which may have a marker `nullptr` block if
    // there are multiple roots.
    PostOrderPostDominanceOrder postDomOrder(postDomInfo->getRootNode(),
                                             postOrderInfo, original.size());
    while (auto *origNode = postDomOrder.getNext()) {
      auto *origBB = origNode->getBlock();
      postDomOrder.pushChildren(origNode);
      // If node is the `nullptr` marker basic block, do not push it.
      if (!origBB)
        continue;
      postOrderPostDomOrder.push_back(origBB);
    }
    for (auto *origBB : postOrderPostDomOrder) {
      auto *pullbackBB = pullback.createBasicBlock();
      pullbackBBMap.insert({origBB, pullbackBB});
      auto pbStructLoweredType =
          remapType(getPullbackInfo().getPullbackStructLoweredType(origBB));
      // If the BB is the original exit, then the pullback block that we just
      // created must be the pullback function's entry. For the pullback entry,
      // create entry arguments and continue to the next block.
      if (origBB == origExit) {
        assert(pullbackBB->isEntry());
        createEntryArguments(&getPullback());
        auto *lastArg = pullbackBB->getArguments().back();
        assert(lastArg->getType() == pbStructLoweredType);
        pullbackStructArguments[origBB] = lastArg;
        continue;
      }
      // Get all active values in the original block.
      // If the original block has no active values, continue.
      auto &bbActiveValues = activeValues[origBB];
      if (bbActiveValues.empty())
        continue;
      // Otherwise, if the original block has active values:
      // - For each active buffer in the original block, allocate a new local
      //   buffer in the pullback entry. (All adjoint buffers are allocated in
      //   the pullback entry and deallocated in the pullback exit.)
      // - For each active value in the original block, add adjoint value
      //   arguments to the pullback block.
      for (auto activeValue : bbActiveValues) {
        if (activeValue->getType().isAddress()) {
          // Allocate and zero initialize a new local buffer using
          // `getAdjointBuffer`.
          builder.setInsertionPoint(pullback.getEntryBlock());
          getAdjointBuffer(origBB, activeValue);
        } else {
          // Create and register pullback block argument for the active value.
          auto *pullbackArg = pullbackBB->createPhiArgument(
              getRemappedTangentType(activeValue->getType()),
              ValueOwnershipKind::Guaranteed);
          activeValuePullbackBBArgumentMap[{origBB, activeValue}] = pullbackArg;
          recordTemporary(pullbackArg);
        }
      }
      // Add a pullback struct argument.
      auto *pbStructArg = pullbackBB->createPhiArgument(
          pbStructLoweredType, ValueOwnershipKind::Guaranteed);
      pullbackStructArguments[origBB] = pbStructArg;
      // - Create pullback trampoline blocks for each successor block of the
      //   original block. Pullback trampoline blocks only have a pullback
      //   struct argument. They branch from a pullback successor block to the
      //   pullback original block, passing adjoint values of active values.
      for (auto *succBB : origBB->getSuccessorBlocks()) {
        auto *pullbackTrampolineBB =
            pullback.createBasicBlockBefore(pullbackBB);
        pullbackTrampolineBBMap.insert({{origBB, succBB},
                                       pullbackTrampolineBB});
        // Get the enum element type (i.e. the pullback struct type). The enum
        // element type may be boxed if the enum is indirect.
        auto enumLoweredTy =
            getPullbackInfo().getPredecessorEnumLoweredType(succBB);
        auto *enumEltDecl =
            getPullbackInfo().lookUpPredecessorEnumElement(origBB, succBB);
        auto enumEltType = remapType(
            enumLoweredTy.getEnumElementType(enumEltDecl, getModule()));
        pullbackTrampolineBB->createPhiArgument(enumEltType,
                                                ValueOwnershipKind::Guaranteed);
      }
    }

    auto *pullbackEntry = pullback.getEntryBlock();
    // The pullback function has type (seed, exit_pbs) -> ([arg0], ..., [argn]).
    auto pbParamArgs = pullback.getArgumentsWithoutIndirectResults();
    assert(pbParamArgs.size() == 2);
    seed = pbParamArgs[0];

    // Assign adjoint for original result.
    SmallVector<SILValue, 8> origFormalResults;
    collectAllFormalResultsInTypeOrder(original, origFormalResults);
    auto origResult = origFormalResults[getIndices().source];
    // Emit warning if original result is not varied, because it will always
    // have a zero derivative.
    if (!getActivityInfo().isVaried(origResult, getIndices().parameters)) {
      // Emit fixit if original result has a valid source location.
      auto startLoc = origResult.getLoc().getStartSourceLoc();
      auto endLoc = origResult.getLoc().getEndSourceLoc();
      if (startLoc.isValid() && endLoc.isValid()) {
        getContext()
            .diagnose(startLoc, diag::autodiff_nonvaried_result_fixit)
            .fixItInsert(startLoc, "withoutDerivative(at:")
            .fixItInsertAfter(endLoc, ")");
      }
    }
    builder.setInsertionPoint(
        pullbackEntry, getNextFunctionLocalAllocationInsertionPoint());
    if (seed->getType().isAddress()) {
      // Create a local copy so that it can be written to by later adjoint
      // zero'ing logic.
      auto *seedBufCopy = builder.createAllocStack(pbLoc, seed->getType());
      builder.createCopyAddr(pbLoc, seed, seedBufCopy, IsNotTake,
                             IsInitialization);
      setAdjointBuffer(origExit, origResult, seedBufCopy);
      functionLocalAllocations.push_back(seedBufCopy);
    } else {
      initializeAdjointValue(origExit, origResult,
                             makeConcreteAdjointValue(seed));
    }
    LLVM_DEBUG(getADDebugStream()
               << "Assigned seed " << *seed
               << " as the adjoint of original result " << origResult);

    // Visit original blocks blocks in post-order and perform differentiation
    // in corresponding pullback blocks. If errors occurred, back out.
    for (auto *bb : postOrderPostDomOrder) {
      visitSILBasicBlock(bb);
      if (errorOccurred)
        return true;
    }

    // Prepare and emit a `return` in the pullback exit block.
    auto *origEntry = getOriginal().getEntryBlock();
    auto *pbExit = getPullbackBlock(origEntry);
    builder.setInsertionPoint(pbExit);

    // This vector will contain all the materialized return elements.
    SmallVector<SILValue, 8> retElts;
    // This vector will contain all indirect parameter adjoint buffers.
    SmallVector<SILValue, 4> indParamAdjoints;

    auto origParams = getOriginal().getArgumentsWithoutIndirectResults();

    // Materializes the return element corresponding to the parameter
    // `parameterIndex` into the `retElts` vector.
    auto addRetElt = [&](unsigned parameterIndex) -> void {
      auto origParam = origParams[parameterIndex];
      if (origParam->getType().isObject()) {
        auto pbVal = getAdjointValue(origEntry, origParam);
        auto val = materializeAdjointDirect(pbVal, pbLoc);
        builder.createRetainValue(pbLoc, val, builder.getDefaultAtomicity());
        retElts.push_back(val);
      } else {
        auto adjBuf = getAdjointBuffer(origEntry, origParam);
        if (errorOccurred)
          return;
        indParamAdjoints.push_back(adjBuf);
      }
    };
    // Collect differentiation parameter adjoints.
    for (auto i : getIndices().parameters->getIndices())
      addRetElt(i);

    // Copy them to adjoint indirect results.
    assert(indParamAdjoints.size() ==
               getPullback().getIndirectResults().size() &&
           "Indirect parameter adjoint count mismatch");
    for (auto pair : zip(indParamAdjoints,
                             getPullback().getIndirectResults())) {
      auto source = std::get<0>(pair);
      auto *dest = std::get<1>(pair);
      builder.createCopyAddr(pbLoc, source, dest, IsTake, IsInitialization);
      // Prevent source buffer from being deallocated, since the underlying
      // value is moved.
      destroyedLocalAllocations.insert(source);
    }

    // Emit cleanups for all local values.
    cleanUpTemporariesForBlock(pbExit, pbLoc);
    // Deallocate local allocations.
    for (auto alloc : functionLocalAllocations) {
      // Assert that local allocations have at least one use.
      // Buffers should not be allocated needlessly.
      assert(!alloc->use_empty());
      if (!destroyedLocalAllocations.count(alloc)) {
        builder.emitDestroyAddrAndFold(pbLoc, alloc);
        destroyedLocalAllocations.insert(alloc);
      }
      builder.createDeallocStack(pbLoc, alloc);
    }
    builder.createReturn(pbLoc, joinElements(retElts, builder, pbLoc));

#ifndef NDEBUG
    bool leakFound = false;
    // Ensure all temporaries have been cleaned up.
    for (auto &bb : pullback) {
      for (auto temp : blockTemporaries[&bb]) {
        if (blockTemporarySet.count(temp)) {
          leakFound = true;
          getADDebugStream() << "Found leaked temporary:\n" << temp;
        }
      }
    }
    // Ensure all local allocations have been cleaned up.
    for (auto localAlloc : functionLocalAllocations) {
      if (!destroyedLocalAllocations.count(localAlloc)) {
        leakFound = true;
        getADDebugStream() << "Found leaked local buffer:\n" << localAlloc;
      }
    }
    assert(!leakFound && "Leaks found!");
#endif

    LLVM_DEBUG(getADDebugStream() << "Generated pullback for "
                                  << original.getName() << ":\n" << pullback);
    return errorOccurred;
  }

  /// Determine the pullback successor block for a given original block and one
  /// of its predecessors. When a trampoline block is necessary, emit code into
  /// the trampoline block to trampoline the original block's active value's
  /// adjoint values. A dense map `trampolineArgs` will be populated to keep
  /// track of which pullback successor blocks each active value's adjoint value
  /// is used, so that we can release those values in pullback successor blocks
  /// that are not using them.
  SILBasicBlock *buildPullbackSuccessor(
      SILBasicBlock *origBB, SILBasicBlock *origPredBB,
      SmallDenseMap<SILValue, SmallPtrSet<SILBasicBlock *, 4>>
          &adjointTrampolineBlockMap) {
    // Get the pullback block and optional pullback trampoline block of the
    // predecessor block.
    auto *pullbackBB = getPullbackBlock(origPredBB);
    auto *pullbackTrampolineBB = getPullbackTrampolineBlock(origPredBB, origBB);
    // If the predecessor block does not have a corresponding pullback
    // trampoline block, then the pullback successor is the pullback block.
    if (!pullbackTrampolineBB)
      return pullbackBB;

    // Otherwise, the pullback successor is the pullback trampoline block,
    // which branches to the pullback block and propagates adjoint values of
    // active values.
    assert(pullbackTrampolineBB->getNumArguments() == 1);
    auto loc = origBB->getParent()->getLocation();
    SmallVector<SILValue, 8> trampolineArguments;
    // Propagate adjoint values/buffers of active values/buffers to
    // predecessor blocks.
    auto &predBBActiveValues = activeValues[origPredBB];
    for (auto activeValue : predBBActiveValues) {
      LLVM_DEBUG(getADDebugStream() << "Propagating active adjoint "
                 << activeValue << " to predecessors' pullback blocks\n");
      if (activeValue->getType().isObject()) {
        auto activeValueAdj = getAdjointValue(origBB, activeValue);
        auto concreteActiveValueAdj =
            materializeAdjointDirect(activeValueAdj, loc);
        trampolineArguments.push_back(concreteActiveValueAdj);
        auto insertion = adjointTrampolineBlockMap.try_emplace(
            concreteActiveValueAdj, SmallPtrSet<SILBasicBlock *, 4>());
        auto &trampolineSet = insertion.first->getSecond();
        trampolineSet.insert(pullbackTrampolineBB);
        if (insertion.second)
          builder.createRetainValue(loc, concreteActiveValueAdj,
                                    builder.getDefaultAtomicity());
        // If the pullback block does not yet have a registered adjoint
        // value for the active value, set the adjoint value to the
        // forwarded adjoint value argument.
        // TODO: Hoist this logic out of loop over predecessor blocks to
        // remove the `hasAdjointValue` check.
        if (!hasAdjointValue(origPredBB, activeValue)) {
          auto *pullbackBBArg =
              getActiveValuePullbackBlockArgument(origPredBB, activeValue);
          auto forwardedArgAdj = makeConcreteAdjointValue(pullbackBBArg);
          initializeAdjointValue(origPredBB, activeValue, forwardedArgAdj);
        }
      } else {
        // Propagate adjoint buffers using `copy_addr`.
        auto adjBuf = getAdjointBuffer(origBB, activeValue);
        auto predAdjBuf = getAdjointBuffer(origPredBB, activeValue);
        builder.createCopyAddr(
            loc, adjBuf, predAdjBuf, IsNotTake, IsNotInitialization);
      }
    }
    // Propagate pullback struct argument.
    SILBuilder pullbackTrampolineBBBuilder(pullbackTrampolineBB);
    auto *predPBStructVal = pullbackTrampolineBB->getArguments().front();
    auto boxType =
        dyn_cast<SILBoxType>(predPBStructVal->getType().getASTType());
    if (!boxType) {
      trampolineArguments.push_back(predPBStructVal);
    } else {
      auto *projectBox = pullbackTrampolineBBBuilder.createProjectBox(
          loc, predPBStructVal, /*index*/ 0);
      auto *loadInst = pullbackTrampolineBBBuilder.createLoad(
          loc, projectBox,
          getBufferLOQ(projectBox->getType().getASTType(), getPullback()));
      trampolineArguments.push_back(loadInst);
    }
    // Branch from pullback trampoline block to pullback block.
    pullbackTrampolineBBBuilder.createBranch(loc, pullbackBB,
                                             trampolineArguments);
    return pullbackTrampolineBB;
  }

  /// Emit pullback code in the corresponding pullback block.
  void visitSILBasicBlock(SILBasicBlock *bb) {
    auto pbLoc = getPullback().getLocation();
    // Get the corresponding pullback basic block.
    auto *pbBB = getPullbackBlock(bb);
    builder.setInsertionPoint(pbBB);

    LLVM_DEBUG({
      auto &s = getADDebugStream()
          << "Original bb" + std::to_string(bb->getDebugID())
          << ": To differentiate or not to differentiate?\n";
      for (auto &inst : reversed(*bb)) {
        s << (shouldBeDifferentiated(&inst, getIndices()) ? "[∂] " : "[ ] ")
          << inst;
      }
    });

    // Visit each instruction in reverse order.
    for (auto &inst : reversed(*bb)) {
      if (!shouldBeDifferentiated(&inst, getIndices()))
        continue;
      // Differentiate instruction.
      visit(&inst);
      if (errorOccurred)
        return;
    }

    // Emit a branching terminator for the block.
    // If the original block is the original entry, then the pullback block is
    // the pullback exit. This is handled specially in `PullbackEmitter::run()`,
    // so we leave the block non-terminated.
    if (bb->isEntry())
      return;

    // Otherwise, add a `switch_enum` terminator for non-exit
    // pullback blocks.
    // 1. Get the pullback struct pullback block argument.
    // 2. Extract the predecessor enum value from the pullback struct value.
    auto *pbStructVal = getPullbackBlockPullbackStructArgument(bb);
    auto *predEnum = getPullbackInfo().getPredecessorEnum(bb);
    auto *predEnumField =
        getPullbackInfo().lookUpPullbackStructPredecessorField(bb);
    auto *predEnumVal =
        builder.createStructExtract(pbLoc, pbStructVal, predEnumField);

    // Propagate adjoint values from active basic block arguments to
    // predecessor terminator operands.
    for (auto *bbArg : bb->getArguments()) {
      if (!getActivityInfo().isActive(bbArg, getIndices()))
        continue;
      // Get predecessor terminator operands.
      SmallVector<std::pair<SILBasicBlock *, SILValue>, 4> incomingValues;
      bbArg->getSingleTerminatorOperands(incomingValues);
      // Initialize adjoint value of predecessor terminator operands as
      // adjoint value of current block arguments.
      auto bbArgAdj = getAdjointValue(bb, bbArg);
      for (auto pair : incomingValues) {
        auto *predBB = std::get<0>(pair);
        auto incomingValue = std::get<1>(pair);
        initializeAdjointValue(predBB, incomingValue, bbArgAdj);
      }
    }

    // 3. Build the pullback successor cases for the `switch_enum`
    //    instruction. The pullback successors correspond to the predecessors
    //    of the current block.
    SmallVector<std::pair<EnumElementDecl *, SILBasicBlock *>, 4>
        pullbackSuccessorCases;
    // A map from active values' adjoint values to the trampoline blocks that
    // are using them.
    SmallDenseMap<SILValue, SmallPtrSet<SILBasicBlock *, 4>>
        adjontTrampolineBlockMap;
    SmallVector<SILBasicBlock *, 8> pullbackSuccBBs;
    for (auto *predBB : bb->getPredecessorBlocks()) {
      auto *pullbackSuccBB = buildPullbackSuccessor(bb, predBB,
                                                    adjontTrampolineBlockMap);
      pullbackSuccBBs.push_back(pullbackSuccBB);
      auto *enumEltDecl =
          getPullbackInfo().lookUpPredecessorEnumElement(predBB, bb);
      pullbackSuccessorCases.push_back({enumEltDecl, pullbackSuccBB});
    }
    // Values are trampolined by only a subset of pullback successor blocks.
    // Other successors blocks should destroy the value to balance the reference
    // count.
    for (auto pair : adjontTrampolineBlockMap) {
      auto value = pair.getFirst();
      // The set of trampoline BBs that are users of `value`.
      auto &userTrampolineBBSet = pair.getSecond();
      // For each pullback successor block that does not trampoline the value,
      // release the value.
      for (auto *pullbackSuccBB : pullbackSuccBBs) {
        if (userTrampolineBBSet.count(pullbackSuccBB))
          continue;
        SILBuilder builder(pullbackSuccBB->begin());
        builder.emitReleaseValueAndFold(pbLoc, value);
      }
    }
    // Emit cleanups for all block-local temporaries.
    cleanUpTemporariesForBlock(pbBB, pbLoc);
    // - If the original block has exactly one predecessor, then the adjoint
    //   block has exactly one successor. Extract the pullback struct value
    //   from the predecessor enum value using `unchecked_enum_data` and
    //   branch to the pullback successor block.
    assert(pullbackSuccessorCases.size() == predEnum->getNumElements());
    if (pullbackSuccessorCases.size() == 1) {
      auto *predBB = bb->getSinglePredecessorBlock();
      assert(predBB);
      EnumElementDecl *enumEltDecl;
      SILBasicBlock *pullbackSuccBB;
      std::tie(enumEltDecl, pullbackSuccBB) = pullbackSuccessorCases.front();
      auto *predPBStructVal =
          builder.createUncheckedEnumData(pbLoc, predEnumVal, enumEltDecl);
      builder.createBranch(pbLoc, pullbackSuccBB, {predPBStructVal});
    }
    // - Otherwise, if the original block has multiple predecessors, then the
    //   pullback block has multiple successors. Do `switch_enum` to branch on
    //   the predecessor enum values to pullback successor blocks.
    else {
      builder.createSwitchEnum(
          pbLoc, predEnumVal, /*DefaultBB*/ nullptr, pullbackSuccessorCases);
    }
  }

  void visit(SILInstruction *inst) {
    if (errorOccurred)
      return;

    LLVM_DEBUG(getADDebugStream() << "PullbackEmitter visited:\n[ORIG]"
               << *inst);
#ifndef NDEBUG
    auto beforeInsertion = std::prev(builder.getInsertionPoint());
#endif
    SILInstructionVisitor::visit(inst);
    LLVM_DEBUG({
      auto &s = llvm::dbgs() << "[ADJ] Emitted:\n";
      auto afterInsertion = builder.getInsertionPoint();
      for (auto it = ++beforeInsertion; it != afterInsertion; ++it)
        s << *it;
    });
  }

  void visitSILInstruction(SILInstruction *inst) {
    LLVM_DEBUG(getADDebugStream()
               << "Unhandled instruction in PullbackEmitter: " << *inst);
    getContext().emitNondifferentiabilityError(inst, getInvoker(),
        diag::autodiff_expression_not_differentiable_note);
    errorOccurred = true;
  }

  AllocStackInst *
  emitDifferentiableViewSubscript(ApplyInst *ai, SILType eltType,
                                  SILValue adjointArray, SILValue fnRef,
                                  CanGenericSignature genericSig, int index) {
    auto &ctx = builder.getASTContext();
    auto astType = eltType.getASTType();
    auto literal = builder.createIntegerLiteral(
        ai->getLoc(), SILType::getBuiltinIntegerType(64, ctx), index);
    auto intType = SILType::getPrimitiveObjectType(
        ctx.getIntDecl()->getDeclaredType()->getCanonicalType());
    auto intStruct = builder.createStruct(ai->getLoc(), intType, {literal});
    AllocStackInst *subscriptBuffer =
        builder.createAllocStack(ai->getLoc(), eltType);
    auto swiftModule = getModule().getSwiftModule();
    auto diffProto = ctx.getProtocol(KnownProtocolKind::Differentiable);
    auto diffConf = swiftModule->lookupConformance(astType, diffProto);
    assert(diffConf.hasValue() && "Missing conformance to `Differentiable`");
    auto addArithProto = ctx.getProtocol(KnownProtocolKind::AdditiveArithmetic);
    auto addArithConf = swiftModule->lookupConformance(astType, addArithProto);
    assert(addArithConf.hasValue() &&
           "Missing conformance to `AdditiveArithmetic`");
    auto subMap =
        SubstitutionMap::get(genericSig, {astType}, {*addArithConf, *diffConf});
    builder.createApply(ai->getLoc(), fnRef, subMap,
                        {subscriptBuffer, intStruct, adjointArray});
    return subscriptBuffer;
  }

  void
  accumulateDifferentiableViewSubscriptDirect(ApplyInst *ai, SILType eltType,
                                              StoreInst *si,
                                              AllocStackInst *subscriptBuffer) {
    auto astType = eltType.getASTType();
    auto newAdjValue = builder.createLoad(ai->getLoc(), subscriptBuffer,
                                          getBufferLOQ(astType, getPullback()));
    addAdjointValue(si->getParent(), si->getSrc(),
                    makeConcreteAdjointValue(newAdjValue), si->getLoc());
    blockTemporaries[ai->getParent()].push_back(newAdjValue);
    builder.createDeallocStack(ai->getLoc(), subscriptBuffer);
  }

  void accumulateDifferentiableViewSubscriptIndirect(
      ApplyInst *ai, CopyAddrInst *cai, AllocStackInst *subscriptBuffer) {
    addToAdjointBuffer(cai->getParent(), cai->getSrc(), subscriptBuffer,
                       cai->getLoc());
    builder.emitDestroyAddrAndFold(cai->getLoc(), subscriptBuffer);
    builder.createDeallocStack(ai->getLoc(), subscriptBuffer);
  }

  void visitArrayInitialization(ApplyInst *ai) {
    SILValue adjointArray;
    SILValue fnRef;
    CanGenericSignature genericSig;
    for (auto use : ai->getUses()) {
      auto tei = dyn_cast<TupleExtractInst>(use->getUser()->getResult(0));
      if (!tei || tei->getFieldNo() != 0) continue;
      // The first tuple field of the return value is the `Array`.
      adjointArray = getAdjointValue(ai->getParent(), tei).getConcreteValue();
      assert(adjointArray && "Array does not have adjoint value");
      auto astType = adjointArray->getType().getASTType();
      auto typeDecl = astType->getStructOrBoundGenericStruct();
      auto subscriptDecl = cast<SubscriptDecl>(typeDecl->lookupDirect(
          DeclBaseName::createSubscript()).front());
      auto subscriptGet = subscriptDecl->getAccessor(AccessorKind::Get);
      SILDeclRef subscriptRef(subscriptGet, SILDeclRef::Kind::Func);
      auto fnBuilder = SILOptFunctionBuilder(getContext().getTransform());
      auto fn = fnBuilder.getOrCreateFunction(
          ai->getLoc(), subscriptRef, NotForDefinition);
      genericSig = fn->getLoweredFunctionType()->getGenericSignature();
      assert(genericSig && "No generic signature");
      fnRef = builder.createFunctionRef(ai->getLoc(), fn);
      assert(fnRef && "cannot create function_ref");
    }
    // Two loops because the tuple_extract instructions can be reached in
    // either order.
    for (auto use : ai->getUses()) {
      auto tei = dyn_cast<TupleExtractInst>(use->getUser()->getResult(0));
      if (!tei || tei->getFieldNo() != 1) continue;
      // The second tuple field is the `RawPointer`.
      for (auto use : tei->getUses()) {
        // The `RawPointer` passes through a `pointer_to_address`. That
        // instruction's first use is a `store` whose src is useful; its
        // subsequent uses are `index_addr`s whose only use is a useful
        // `store`. In the indirect case, each `store` is instead a
        // `copy_addr`.
        for (auto use : use->getUser()->getResult(0)->getUses()) {
          auto inst = use->getUser();
          if (auto si = dyn_cast<StoreInst>(inst)) {
            auto tanType = getRemappedTangentType(si->getSrc()->getType());
            auto subscriptBuffer = emitDifferentiableViewSubscript(
                ai, tanType, adjointArray, fnRef, genericSig, 0);
            accumulateDifferentiableViewSubscriptDirect(
                ai, tanType, si, subscriptBuffer);
          } else if (auto cai = dyn_cast<CopyAddrInst>(inst)) {
            auto tanType = getRemappedTangentType(cai->getSrc()->getType());
            auto subscriptBuffer = emitDifferentiableViewSubscript(
                ai, tanType, adjointArray, fnRef, genericSig, 0);
            accumulateDifferentiableViewSubscriptIndirect(
                ai, cai, subscriptBuffer);
          } else if (auto iai = dyn_cast<IndexAddrInst>(inst)) {
            for (auto use : iai->getUses()) {
              if (auto si = dyn_cast<StoreInst>(use->getUser())) {
                auto literal = dyn_cast<IntegerLiteralInst>(iai->getIndex());
                auto tanType = getRemappedTangentType(
                    si->getSrc()->getType());
                auto subscriptBuffer = emitDifferentiableViewSubscript(
                    ai, tanType, adjointArray, fnRef,
                    genericSig, literal->getValue().getLimitedValue());
                accumulateDifferentiableViewSubscriptDirect(
                    ai, tanType, si, subscriptBuffer);
              } else if (auto cai = dyn_cast<CopyAddrInst>(use->getUser())) {
                auto literal = dyn_cast<IntegerLiteralInst>(iai->getIndex());
                auto tanType = getRemappedTangentType(
                    cai->getSrc()->getType());
                auto subscriptBuffer = emitDifferentiableViewSubscript(
                    ai, tanType, adjointArray, fnRef,
                    genericSig, literal->getValue().getLimitedValue());
                accumulateDifferentiableViewSubscriptIndirect(
                    ai, cai, subscriptBuffer);
              }
            }
          }
        }
      }
    }
  }

  void visitApplyInst(ApplyInst *ai) {
    // Handle array uninitialized allocation intrinsic specially.
    if (ai->hasSemantics("array.uninitialized_intrinsic"))
      return visitArrayInitialization(ai);
    // Replace a call to a function with a call to its pullback.
    auto &nestedApplyInfo = getContext().getNestedApplyInfo();
    auto applyInfoLookup = nestedApplyInfo.find(ai);
    // If no `NestedApplyInfo` was found, then this task doesn't need to be
    // differentiated.
    if (applyInfoLookup == nestedApplyInfo.end()) {
      // Must not be active.
      assert(!getActivityInfo().isActive(ai, getIndices()));
      return;
    }
    auto applyInfo = applyInfoLookup->getSecond();

    // Get the pullback.
    auto *field = getPullbackInfo().lookUpPullbackDecl(ai);
    assert(field);
    auto loc = ai->getLoc();
    SILValue pullback = builder.createStructExtract(
        loc, getPullbackBlockPullbackStructArgument(ai->getParent()), field);

    // Get the original result of the `apply` instruction.
    SmallVector<SILValue, 8> args;
    SmallVector<SILValue, 8> origDirResults;
    collectAllExtractedElements(ai, origDirResults);
    SmallVector<SILValue, 8> origAllResults;
    collectAllActualResultsInTypeOrder(
        ai, origDirResults, ai->getIndirectSILResults(),
        origAllResults);
    auto origResult = origAllResults[applyInfo.indices.source];
    auto origNumIndRes = ai->getNumIndirectResults();

    auto pullbackType =
        remapType(pullback->getType()).castTo<SILFunctionType>();

    // Get the seed (i.e. adjoint value of the original result).
    SILValue seed;
    auto *bb = ai->getParent();
    if (origResult->getType().isObject()) {
      // If original result is a `tuple_extract`, materialize adjoint value of
      // `ai` and extract the corresponding element adjoint value.
      if (auto *tupleExtract = dyn_cast<TupleExtractInst>(origResult)) {
        auto adjointTuple = materializeAdjoint(getAdjointValue(bb, ai), loc);
        seed = builder.emitTupleExtract(loc, adjointTuple,
                                        tupleExtract->getFieldNo());
      }
      // Otherwise, materialize adjoint value of `ai`.
      else {
        seed = materializeAdjoint(getAdjointValue(bb, origResult), loc);
      }
    } else {
      seed = getAdjointBuffer(bb, origResult);
      if (errorOccurred)
        return;
    }

    // Create allocations for pullback indirect results.
    SmallVector<AllocStackInst *, 4> pullbackIndirectResults;
    auto actualPullbackType = applyInfo.originalPullbackType
        ? *applyInfo.originalPullbackType
        : pullbackType;
    for (auto indRes : actualPullbackType->getIndirectFormalResults()) {
      auto *alloc =
          builder.createAllocStack(loc, remapType(indRes.getSILStorageType()));
      pullbackIndirectResults.push_back(alloc);
      args.push_back(alloc);
    }

    // If callee pullback was reabstracted in VJP, reabstract callee pullback.
    if (applyInfo.originalPullbackType) {
      SILOptFunctionBuilder fb(getContext().getTransform());
      auto *thunk = getOrCreateReabstractionThunk(
          fb, getContext().getModule(), loc, &getPullback(),
          pullbackType, *applyInfo.originalPullbackType);
      auto *thunkRef = builder.createFunctionRef(loc, thunk);
      pullback = builder.createPartialApply(
          loc, thunkRef,
          remapSubstitutionMap(thunk->getForwardingSubstitutionMap()),
          {pullback}, pullbackType->getCalleeConvention());
    }
    args.push_back(seed);

    // Call the callee pullback.
    auto *pullbackCall = builder.createApply(
        loc, pullback, SubstitutionMap(), args, /*isNonThrowing*/ false);

    // Extract all results from `pullbackCall`.
    SmallVector<SILValue, 8> dirResults;
    extractAllElements(pullbackCall, builder, dirResults);
    // Get all results in type-defined order.
    SmallVector<SILValue, 8> allResults;
    collectAllActualResultsInTypeOrder(
        pullbackCall, dirResults, pullbackCall->getIndirectSILResults(),
        allResults);
    LLVM_DEBUG({
      auto &s = getADDebugStream();
      s << "All direct results of the nested pullback call:\n";
      llvm::for_each(dirResults, [&](SILValue v) { s << v; });
      s << "All indirect results of the nested pullback call:\n";
      llvm::for_each(pullbackCall->getIndirectSILResults(),
                     [&](SILValue v) { s << v; });
      s << "All results of the nested pullback call:\n";
      llvm::for_each(allResults, [&](SILValue v) { s << v; });
    });

    // Accumulate adjoints for original differentiation parameters.
    auto allResultsIt = allResults.begin();
    for (unsigned i : applyInfo.indices.parameters->getIndices()) {
      auto origArg = ai->getArgument(origNumIndRes + i);
      auto tan = *allResultsIt++;
      if (tan->getType().isAddress()) {
        addToAdjointBuffer(bb, origArg, tan, loc);
        builder.emitDestroyAddrAndFold(loc, tan);
      } else {
        if (origArg->getType().isAddress()) {
          if (errorOccurred)
            return;
          auto *tmpBuf = builder.createAllocStack(loc, tan->getType());
          builder.createStore(loc, tan, tmpBuf,
              getBufferSOQ(tmpBuf->getType().getASTType(), getPullback()));
          addToAdjointBuffer(bb, origArg, tmpBuf, loc);
          builder.emitDestroyAddrAndFold(loc, tmpBuf);
          builder.createDeallocStack(loc, tmpBuf);
        }
        else {
          recordTemporary(tan);
          addAdjointValue(bb, origArg, makeConcreteAdjointValue(tan), loc);
        }
      }
    }
    // Deallocate pullback indirect results.
    for (auto *alloc : reversed(pullbackIndirectResults))
      builder.createDeallocStack(loc, alloc);
  }

  /// Handle `struct` instruction.
  ///   Original: y = struct (x0, x1, x2, ...)
  ///    Adjoint: adj[x0] += struct_extract adj[y], #x0
  ///             adj[x1] += struct_extract adj[y], #x1
  ///             adj[x2] += struct_extract adj[y], #x2
  ///             ...
  void visitStructInst(StructInst *si) {
    auto *bb = si->getParent();
    auto loc = si->getLoc();
    auto *structDecl = si->getStructDecl();
    auto av = getAdjointValue(bb, si);
    switch (av.getKind()) {
    case AdjointValueKind::Zero:
      for (auto *field : structDecl->getStoredProperties()) {
        auto fv = si->getFieldValue(field);
        addAdjointValue(bb, fv,
            makeZeroAdjointValue(getRemappedTangentType(fv->getType())), loc);
      }
      break;
    case AdjointValueKind::Concrete: {
      auto adjStruct = materializeAdjointDirect(std::move(av), loc);
      // Find the struct `TangentVector` type.
      auto structTy = remapType(si->getType()).getASTType();
      auto tangentVectorTy =
          getTangentSpace(structTy)->getType()->getCanonicalType();
      assert(!getModule().Types.getTypeLowering(
                 tangentVectorTy, ResilienceExpansion::Minimal)
                     .isAddressOnly());
      auto *tangentVectorDecl =
          tangentVectorTy->getStructOrBoundGenericStruct();
      assert(tangentVectorDecl);

      // Accumulate adjoints for the fields of the `struct` operand.
      for (auto *field : structDecl->getStoredProperties()) {
        // There does not exist a corresponding tangent field for original
        // fields with `@noDerivative` attribute. Emit an error.
        if (field->getAttrs().hasAttribute<NoDerivativeAttr>())
          continue;
        // Find the corresponding field in the tangent space.
        VarDecl *tanField = nullptr;
        if (tangentVectorDecl == structDecl)
          tanField = field;
        // Otherwise, look up the field by name.
        else {
          auto tanFieldLookup =
              tangentVectorDecl->lookupDirect(field->getName());
          if (tanFieldLookup.empty()) {
            getContext().emitNondifferentiabilityError(
                si, getInvoker(),
                diag::autodiff_stored_property_no_corresponding_tangent,
                tangentVectorDecl->getNameStr(), field->getNameStr());
            errorOccurred = true;
            return;
          }
          tanField = cast<VarDecl>(tanFieldLookup.front());
        }
        auto *adjStructElt =
            builder.createStructExtract(loc, adjStruct, tanField);
        addAdjointValue(bb, si->getFieldValue(field),
                        makeConcreteAdjointValue(adjStructElt), si->getLoc());
      }
      break;
    }
    case AdjointValueKind::Aggregate: {
      // Note: All user-called initializations go through the calls to the
      // initializer, and synthesized initializers only have one level of struct
      // formation which will not result into any aggregate adjoint valeus.
      llvm_unreachable("Aggregate adjoint values should not occur for `struct` "
                       "instructions");
    }
    }
  }

  /// Handle `struct_extract` instruction.
  ///   Original: y = struct_extract x, #field
  ///    Adjoint: adj[x] += struct (0, ..., #field': adj[y], ..., 0)
  ///                                       ^~~~~~~
  ///                     field in tangent space corresponding to #field
  void visitStructExtractInst(StructExtractInst *sei) {
    assert(!sei->getField()->getAttrs().hasAttribute<NoDerivativeAttr>() &&
           "`struct_extract` with `@noDerivative` field should not be "
           "differentiated; activity analysis should not marked as varied");
    auto *bb = sei->getParent();
    auto structTy = remapType(sei->getOperand()->getType()).getASTType();
    auto tangentVectorTy =
        getTangentSpace(structTy)->getType()->getCanonicalType();
    assert(!getModule().Types.getTypeLowering(
               tangentVectorTy, ResilienceExpansion::Minimal)
                   .isAddressOnly());
    auto tangentVectorSILTy =
        SILType::getPrimitiveObjectType(tangentVectorTy);
    auto *tangentVectorDecl =
        tangentVectorTy->getStructOrBoundGenericStruct();
    assert(tangentVectorDecl);
    // Find the corresponding field in the tangent space.
    VarDecl *tanField = nullptr;
    // If the tangent space is the original struct, then field is the same.
    if (tangentVectorDecl == sei->getStructDecl())
      tanField = sei->getField();
    // Otherwise, look up the field by name.
    else {
      auto tanFieldLookup =
          tangentVectorDecl->lookupDirect(sei->getField()->getName());
      if (tanFieldLookup.empty()) {
        getContext().emitNondifferentiabilityError(
            sei, getInvoker(),
            diag::autodiff_stored_property_no_corresponding_tangent,
            sei->getStructDecl()->getNameStr(),
            sei->getField()->getNameStr());
        errorOccurred = true;
        return;
      }
      tanField = cast<VarDecl>(tanFieldLookup.front());
    }
    // Accumulate adjoint for the `struct_extract` operand.
    auto av = getAdjointValue(bb, sei);
    switch (av.getKind()) {
    case AdjointValueKind::Zero:
      addAdjointValue(bb, sei->getOperand(),
                      makeZeroAdjointValue(tangentVectorSILTy), sei->getLoc());
      break;
    case AdjointValueKind::Concrete:
    case AdjointValueKind::Aggregate: {
      SmallVector<AdjointValue, 8> eltVals;
      for (auto *field : tangentVectorDecl->getStoredProperties()) {
        if (field == tanField) {
          eltVals.push_back(av);
        } else {
          auto substMap = tangentVectorTy->getMemberSubstitutionMap(
              field->getModuleContext(), field);
          auto fieldTy = field->getType().subst(substMap);
          auto fieldSILTy =
              getContext().getTypeConverter().getLoweredType(
                  fieldTy, ResilienceExpansion::Minimal);
          assert(fieldSILTy.isObject());
          eltVals.push_back(makeZeroAdjointValue(fieldSILTy));
        }
      }
      addAdjointValue(bb, sei->getOperand(),
                      makeAggregateAdjointValue(tangentVectorSILTy, eltVals),
                      sei->getLoc());
    }
    }
  }

  /// Handle `tuple` instruction.
  ///   Original: y = tuple (x0, x1, x2, ...)
  ///    Adjoint: adj[x0] += tuple_extract adj[y], 0
  ///             ...
  void visitTupleInst(TupleInst *ti) {
    auto *bb = ti->getParent();
    auto av = getAdjointValue(bb, ti);
    switch (av.getKind()) {
    case AdjointValueKind::Zero:
      for (auto eltVal : ti->getElements()) {
        if (!getTangentSpace(eltVal->getType().getASTType()))
          continue;
        addAdjointValue(bb, eltVal,
            makeZeroAdjointValue(getRemappedTangentType(eltVal->getType())),
            ti->getLoc());
      }
      break;
    case AdjointValueKind::Concrete: {
      auto val = av.getConcreteValue();
      unsigned adjIdx = 0;
      for (auto i : range(ti->getNumOperands())) {
        if (!getTangentSpace(ti->getOperand(i)->getType().getASTType()))
          continue;
        auto adjElt = val;
        if (val->getType().is<TupleType>())
          adjElt = builder.createTupleExtract(ti->getLoc(), val, adjIdx++);
        addAdjointValue(bb, ti->getOperand(i), makeConcreteAdjointValue(adjElt),
                        ti->getLoc());
      }
      break;
    }
    case AdjointValueKind::Aggregate:
      unsigned adjIdx = 0;
      for (auto i : range(ti->getElements().size())) {
        if (!getTangentSpace(ti->getElement(i)->getType().getASTType()))
          continue;
        addAdjointValue(bb, ti->getElement(i), av.getAggregateElement(adjIdx++),
                        ti->getLoc());
      }
      break;
    }
  }

  /// Handle `tuple_extract` instruction.
  ///   Original: y = tuple_extract x, <n>
  ///    Adjoint: adj[x] += tuple (0, 0, ..., adj[y], ..., 0, 0)
  ///                                         ^~~~~~
  ///                            n'-th element, where n' is tuple tangent space
  ///                            index corresponding to n
  void visitTupleExtractInst(TupleExtractInst *tei) {
    auto *bb = tei->getParent();
    auto tupleTanTy = getRemappedTangentType(tei->getOperand()->getType());
    auto av = getAdjointValue(bb, tei);
    switch (av.getKind()) {
    case AdjointValueKind::Zero:
      addAdjointValue(bb, tei->getOperand(), makeZeroAdjointValue(tupleTanTy),
                      tei->getLoc());
      break;
    case AdjointValueKind::Aggregate:
    case AdjointValueKind::Concrete: {
      auto tupleTy = tei->getTupleType();
      auto tupleTanTupleTy = tupleTanTy.getAs<TupleType>();
      if (!tupleTanTupleTy) {
        addAdjointValue(bb, tei->getOperand(), av, tei->getLoc());
        break;
      }
      SmallVector<AdjointValue, 8> elements;
      unsigned adjIdx = 0;
      for (unsigned i : range(tupleTy->getNumElements())) {
        if (!getTangentSpace(
                tupleTy->getElement(i).getType()->getCanonicalType()))
          continue;
        if (tei->getFieldNo() == i)
          elements.push_back(av);
        else
          elements.push_back(makeZeroAdjointValue(
              getRemappedTangentType(SILType::getPrimitiveObjectType(
                  tupleTanTupleTy->getElementType(adjIdx++)
                      ->getCanonicalType()))));
      }
      if (elements.size() == 1) {
        addAdjointValue(bb, tei->getOperand(), elements.front(), tei->getLoc());
        break;
      }
      addAdjointValue(bb, tei->getOperand(),
          makeAggregateAdjointValue(tupleTanTy, elements), tei->getLoc());
      break;
    }
    }
  }

  /// Handle `load` instruction.
  ///   Original: y = load x
  ///    Adjoint: adj[x] += adj[y]
  void visitLoadInst(LoadInst *li) {
    auto *bb = li->getParent();
    auto adjVal =
        materializeAdjointDirect(getAdjointValue(bb, li), li->getLoc());
    // Allocate a local buffer and store the adjoint value. This buffer will be
    // used for accumulation into the adjoint buffer.
    auto *localBuf = builder.createAllocStack(li->getLoc(), adjVal->getType());
    builder.createStore(li->getLoc(), adjVal, localBuf,
        getBufferSOQ(localBuf->getType().getASTType(), getPullback()));
    // Accumulate the adjoint value in the local buffer into the adjoint buffer.
    addToAdjointBuffer(bb, li->getOperand(), localBuf, li->getLoc());
    if (errorOccurred)
      return;
    builder.createDeallocStack(li->getLoc(), localBuf);
  }

  /// Handle `store` instruction.
  ///   Original: store x to y
  ///    Adjoint: adj[x] += load adj[y]; adj[y] = 0
  void visitStoreInst(StoreInst *si) {
    auto *bb = si->getParent();
    auto &adjBuf = getAdjointBuffer(bb, si->getDest());
    if (errorOccurred)
      return;
    auto bufType = remapType(adjBuf->getType());
    auto adjVal = builder.createLoad(si->getLoc(), adjBuf,
        getBufferLOQ(bufType.getASTType(), getPullback()));
    recordTemporary(adjVal);
    addAdjointValue(bb, si->getSrc(), makeConcreteAdjointValue(adjVal),
                    si->getLoc());
    emitZeroIndirect(bufType.getASTType(), adjBuf, si->getLoc());
  }

  /// Handle `copy_addr` instruction.
  ///   Original: copy_addr x to y
  ///    Adjoint: adj[x] += adj[y]; adj[y] = 0
  void visitCopyAddrInst(CopyAddrInst *cai) {
    auto *bb = cai->getParent();
    auto &adjDest = getAdjointBuffer(bb, cai->getDest());
    if (errorOccurred)
      return;
    auto destType = remapType(adjDest->getType());
    addToAdjointBuffer(bb, cai->getSrc(), adjDest, cai->getLoc());
    builder.emitDestroyAddrAndFold(cai->getLoc(), adjDest);
    emitZeroIndirect(destType.getASTType(), adjDest, cai->getLoc());
  }

  /// Handle `begin_access` instruction.
  ///   Original: y = begin_access x
  ///    Adjoint: nothing (differentiability checks, cleanup propagation)
  void visitBeginAccessInst(BeginAccessInst *bai) {
    // Check for non-differentiable writes.
    if (bai->getAccessKind() == SILAccessKind::Modify) {
      if (auto *gai = dyn_cast<GlobalAddrInst>(bai->getSource())) {
        getContext().emitNondifferentiabilityError(bai, getInvoker(),
            diag::autodiff_cannot_differentiate_writes_to_global_variables);
        errorOccurred = true;
        return;
      }
      if (auto *pbi = dyn_cast<ProjectBoxInst>(bai->getSource())) {
        getContext().emitNondifferentiabilityError(bai, getInvoker(),
            diag::autodiff_cannot_differentiate_writes_to_mutable_captures);
        errorOccurred = true;
        return;
      }
    }
  }

#define NOT_DIFFERENTIABLE(INST, DIAG) \
  void visit##INST##Inst(INST##Inst *inst) { \
    getContext().emitNondifferentiabilityError( \
        inst, getInvoker(), diag::DIAG); \
    errorOccurred = true; \
    return; \
  }
  NOT_DIFFERENTIABLE(RefElementAddr, autodiff_class_property_not_supported)
#undef NOT_DIFFERENTIABLE

#define NO_ADJOINT(INST) \
  void visit##INST##Inst(INST##Inst *inst) {}
  // Terminators.
  NO_ADJOINT(Return)
  NO_ADJOINT(Branch)
  NO_ADJOINT(CondBranch)

  // Buffer projection.
  NO_ADJOINT(StructElementAddr)
  NO_ADJOINT(TupleElementAddr)

  // Memory allocation/access.
  NO_ADJOINT(AllocStack)
  NO_ADJOINT(DeallocStack)
  NO_ADJOINT(EndAccess)

  // Debugging/reference counting instructions.
  NO_ADJOINT(DebugValue)
  NO_ADJOINT(DebugValueAddr)
  NO_ADJOINT(RetainValue)
  NO_ADJOINT(RetainValueAddr)
  NO_ADJOINT(ReleaseValue)
  NO_ADJOINT(ReleaseValueAddr)
  NO_ADJOINT(StrongRetain)
  NO_ADJOINT(StrongRelease)
  NO_ADJOINT(UnownedRetain)
  NO_ADJOINT(UnownedRelease)
  NO_ADJOINT(StrongRetainUnowned)
  NO_ADJOINT(DestroyValue)
  NO_ADJOINT(DestroyAddr)
#undef NO_DERIVATIVE
};
} // end anonymous namespace

AdjointValue PullbackEmitter::makeZeroAdjointValue(SILType type) {
  return AdjointValue::createZero(allocator, remapType(type));
}

AdjointValue
PullbackEmitter::makeConcreteAdjointValue(SILValue value) {
  return AdjointValue::createConcrete(allocator, value);
}

template<typename EltRange>
AdjointValue PullbackEmitter::makeAggregateAdjointValue(
    SILType type, EltRange elements) {
  return AdjointValue::createAggregate(allocator, remapType(type), elements);
}

SILValue PullbackEmitter::materializeAdjointDirect(
    AdjointValue val, SILLocation loc) {
  assert(val.getType().isObject());
  LLVM_DEBUG(getADDebugStream() <<
             "Materializing adjoints for " << val << '\n');
  switch (val.getKind()) {
  case AdjointValueKind::Zero:
    return recordTemporary(emitZeroDirect(val.getType().getASTType(), loc));
  case AdjointValueKind::Aggregate: {
    SmallVector<SILValue, 8> elements;
    for (auto i : range(val.getNumAggregateElements())) {
      auto eltVal = materializeAdjointDirect(val.getAggregateElement(i), loc);
      elements.push_back(eltVal);
    }
    if (val.getType().is<TupleType>())
      return builder.createTuple(loc, val.getType(), elements);
    else
      return builder.createStruct(loc, val.getType(), elements);
  }
  case AdjointValueKind::Concrete:
    return val.getConcreteValue();
  }
}

SILValue PullbackEmitter::materializeAdjoint(AdjointValue val,
                                             SILLocation loc) {
  if (val.isConcrete()) {
    LLVM_DEBUG(getADDebugStream()
        << "Materializing adjoint: Value is concrete.\n");
    return val.getConcreteValue();
  }
  LLVM_DEBUG(getADDebugStream() << "Materializing adjoint: Value is "
                                   "non-concrete. Materializing directly.\n");
  return materializeAdjointDirect(val, loc);
}

void PullbackEmitter::materializeAdjointIndirect(
    AdjointValue val, SILValue destBufferAccess, SILLocation loc) {
  auto soq = getBufferSOQ(val.getType().getASTType(), builder.getFunction());
  switch (val.getKind()) {
  /// Given a `%buf : *T, emit instructions that produce a zero or an aggregate
  /// of zeros of the expected type. When `T` conforms to
  /// `AdditiveArithmetic`, we emit a call to `AdditiveArithmetic.zero`. When
  /// `T` is a builtin float, we emit a `float_literal` instruction.
  /// Otherwise, we assert that `T` must be an aggregate where each element
  /// conforms to `AdditiveArithmetic` or is a builtin float. We expect to emit
  /// a zero for each element and use the appropriate aggregate constructor
  /// instruction (in this case, `tuple`) to produce a tuple. But currently,
  /// since we need indirect passing for aggregate instruction, we just use
  /// `tuple_element_addr` to get element buffers and write elements to them.
  case AdjointValueKind::Zero:
    emitZeroIndirect(val.getSwiftType(), destBufferAccess, loc);
    break;
  /// Given a `%buf : *(T0, T1, T2, ...)` or `%buf : *Struct` recursively emit
  /// instructions to materialize the symbolic tuple or struct, filling the
  /// buffer.
  case AdjointValueKind::Aggregate: {
    if (auto *tupTy = val.getSwiftType()->getAs<TupleType>()) {
      for (auto idx : range(val.getNumAggregateElements())) {
        auto eltTy = SILType::getPrimitiveAddressType(
            tupTy->getElementType(idx)->getCanonicalType());
        auto *eltBuf =
            builder.createTupleElementAddr(loc, destBufferAccess, idx, eltTy);
        materializeAdjointIndirect(
            val.getAggregateElement(idx), eltBuf, loc);
      }
    } else if (auto *structDecl =
                   val.getSwiftType()->getStructOrBoundGenericStruct()) {
      auto fieldIt = structDecl->getStoredProperties().begin();
      for (unsigned i = 0; fieldIt != structDecl->getStoredProperties().end();
           ++fieldIt, ++i) {
        auto eltBuf =
            builder.createStructElementAddr(loc, destBufferAccess, *fieldIt);
        materializeAdjointIndirect(
            val.getAggregateElement(i), eltBuf, loc);
      }
    } else {
      llvm_unreachable("Not an aggregate type");
    }
    break;
  }
  /// Value is already materialized!
  case AdjointValueKind::Concrete:
    auto concreteVal = val.getConcreteValue();
    builder.createStore(loc, concreteVal, destBufferAccess, soq);
    break;
  }
}

void PullbackEmitter::emitZeroIndirect(CanType type, SILValue bufferAccess,
                                       SILLocation loc) {
  auto tangentSpace = getTangentSpace(type);
  assert(tangentSpace && "No tangent space for this type");
  switch (tangentSpace->getKind()) {
  case VectorSpace::Kind::Vector:
    emitZeroIntoBuffer(builder, type, bufferAccess, loc);
    return;
  case VectorSpace::Kind::Tuple: {
    auto tupleType = tangentSpace->getTuple();
    SmallVector<SILValue, 8> zeroElements;
    for (unsigned i : range(tupleType->getNumElements())) {
      auto eltAddr = builder.createTupleElementAddr(loc, bufferAccess, i);
      emitZeroIndirect(tupleType->getElementType(i)->getCanonicalType(),
                       eltAddr, loc);
    }
    return;
  }
  case VectorSpace::Kind::Function: {
    llvm_unreachable(
      "Unimplemented: Emit thunks for abstracting zero initialization");
  }
  }
}

SILValue PullbackEmitter::emitZeroDirect(CanType type, SILLocation loc) {
  auto silType = getModule().Types.getLoweredLoadableType(
      type, ResilienceExpansion::Minimal);
  auto *buffer = builder.createAllocStack(loc, silType);
  emitZeroIndirect(type, buffer, loc);
  auto *loaded = builder.createLoad(loc, buffer,
                                    getBufferLOQ(type, getPullback()));
  builder.createDeallocStack(loc, buffer);
  return loaded;
}

AdjointValue
PullbackEmitter::accumulateAdjointsDirect(AdjointValue lhs, AdjointValue rhs,
                                          SILLocation loc) {
  LLVM_DEBUG(getADDebugStream()
             << "Materializing adjoint directly.\nLHS: " << lhs
             << "\nRHS: " << rhs << '\n');

  switch (lhs.getKind()) {
  // x
  case AdjointValueKind::Concrete: {
    auto lhsVal = lhs.getConcreteValue();
    switch (rhs.getKind()) {
    // x + y
    case AdjointValueKind::Concrete: {
      auto rhsVal = rhs.getConcreteValue();
      auto sum = recordTemporary(accumulateDirect(lhsVal, rhsVal, loc));
      return makeConcreteAdjointValue(sum);
    }
    // x + 0 => x
    case AdjointValueKind::Zero:
      return lhs;
    // x + (y, z) => (x.0 + y, x.1 + z)
    case AdjointValueKind::Aggregate:
      SmallVector<AdjointValue, 8> newElements;
      auto lhsTy = lhsVal->getType().getASTType();
      if (auto *tupTy = lhsTy->getAs<TupleType>()) {
        for (auto idx : range(rhs.getNumAggregateElements())) {
          auto lhsElt = builder.createTupleExtract(
              lhsVal.getLoc(), lhsVal, idx);
          auto rhsElt = rhs.getAggregateElement(idx);
          newElements.push_back(accumulateAdjointsDirect(
              makeConcreteAdjointValue(lhsElt), rhsElt, loc));
        }
      } else if (auto *structDecl = lhsTy->getStructOrBoundGenericStruct()) {
        auto fieldIt = structDecl->getStoredProperties().begin();
        for (unsigned i = 0; fieldIt != structDecl->getStoredProperties().end();
             ++fieldIt, ++i) {
          auto lhsElt = builder.createStructExtract(
              lhsVal.getLoc(), lhsVal, *fieldIt);
          auto rhsElt = rhs.getAggregateElement(i);
          newElements.push_back(
              accumulateAdjointsDirect(
                  makeConcreteAdjointValue(lhsElt), rhsElt, loc));
        }
      } else {
        llvm_unreachable("Not an aggregate type");
      }
      return makeAggregateAdjointValue(lhsVal->getType(), newElements);
    }
  }
  // 0
  case AdjointValueKind::Zero:
    // 0 + x => x
    return rhs;
  // (x, y)
  case AdjointValueKind::Aggregate:
    switch (rhs.getKind()) {
    // (x, y) + z => (x + z.0, y + z.1)
    case AdjointValueKind::Concrete:
    // x + 0 => x
    case AdjointValueKind::Zero:
      return lhs;
    // (x, y) + (z, w) => (x + z, y + w)
    case AdjointValueKind::Aggregate: {
      SmallVector<AdjointValue, 8> newElements;
      for (auto i : range(lhs.getNumAggregateElements()))
        newElements.push_back(
            accumulateAdjointsDirect(lhs.getAggregateElement(i),
                                     rhs.getAggregateElement(i),
                                     loc));
      return makeAggregateAdjointValue(lhs.getType(), newElements);
    }
    }
  }
}

SILValue PullbackEmitter::accumulateDirect(SILValue lhs, SILValue rhs,
                                           SILLocation loc) {
  // TODO: Optimize for the case when lhs == rhs.
  LLVM_DEBUG(getADDebugStream() <<
             "Emitting adjoint accumulation for lhs: " << lhs <<
             " and rhs: " << rhs << "\n");
  assert(lhs->getType() == rhs->getType() && "Adjoints must have equal types!");
  assert(lhs->getType().isObject() && rhs->getType().isObject() &&
         "Adjoint types must be both object types!");
  auto adjointTy = lhs->getType();
  auto adjointASTTy = adjointTy.getASTType();
  auto tangentSpace = getTangentSpace(adjointASTTy);
  assert(tangentSpace && "No tangent space for this type");
  switch (tangentSpace->getKind()) {
  case VectorSpace::Kind::Vector: {
    // Allocate buffers for inputs and output.
    auto *resultBuf = builder.createAllocStack(loc, adjointTy);
    auto *lhsBuf = builder.createAllocStack(loc, adjointTy);
    auto *rhsBuf = builder.createAllocStack(loc, adjointTy);
    // Initialize input buffers.
    builder.createStore(loc, lhs, lhsBuf,
                        getBufferSOQ(adjointASTTy, getPullback()));
    builder.createStore(loc, rhs, rhsBuf,
                        getBufferSOQ(adjointASTTy, getPullback()));
    accumulateIndirect(resultBuf, lhsBuf, rhsBuf, loc);
    // Deallocate input buffers.
    builder.createDeallocStack(loc, rhsBuf);
    builder.createDeallocStack(loc, lhsBuf);
    auto val = builder.createLoad(loc, resultBuf,
        getBufferLOQ(lhs->getType().getASTType(), getPullback()));
    // Deallocate result buffer.
    builder.createDeallocStack(loc, resultBuf);
    return val;
  }
  case VectorSpace::Kind::Tuple: {
    auto tupleType = tangentSpace->getTuple();
    SmallVector<SILValue, 8> adjElements;
    for (unsigned i : range(tupleType->getNumElements())) {
      auto *eltLHS = builder.createTupleExtract(loc, lhs, i);
      auto *eltRHS = builder.createTupleExtract(loc, rhs, i);
      adjElements.push_back(accumulateDirect(eltLHS, eltRHS, loc));
    }
    return builder.createTuple(loc, adjointTy, adjElements);
  }
  case VectorSpace::Kind::Function: {
    llvm_unreachable(
      "Unimplemented: Emit thunks for abstracting adjoint accumulation");
  }
  }
}

void PullbackEmitter::accumulateIndirect(
    SILValue resultBufAccess, SILValue lhsBufAccess, SILValue rhsBufAccess,
    SILLocation loc) {
  // TODO: Optimize for the case when lhs == rhs.
  assert(lhsBufAccess->getType() == rhsBufAccess->getType() &&
         "Adjoint values must have same type!");
  assert(lhsBufAccess->getType().isAddress() &&
         rhsBufAccess->getType().isAddress() &&
         "Adjoint values must both have address types!");
  auto adjointTy = lhsBufAccess->getType();
  auto adjointASTTy = adjointTy.getASTType();
  auto *swiftMod = getModule().getSwiftModule();
  auto tangentSpace = adjointASTTy->getAutoDiffAssociatedTangentSpace(
      LookUpConformanceInModule(swiftMod));
  assert(tangentSpace && "No tangent space for this type");
  switch (tangentSpace->getKind()) {
  case VectorSpace::Kind::Vector: {
    auto *proto = getContext().getAdditiveArithmeticProtocol();
    auto *combinerFuncDecl = getContext().getPlusDecl();
    // Call the combiner function and return.
    auto adjointParentModule = tangentSpace->getNominal()
        ? tangentSpace->getNominal()->getModuleContext()
        : getModule().getSwiftModule();
    auto confRef = adjointParentModule->lookupConformance(adjointASTTy,
                                                           proto);
    assert(confRef.hasValue() && "Missing conformance to `AdditiveArithmetic`");
    SILDeclRef declRef(combinerFuncDecl, SILDeclRef::Kind::Func);
    auto silFnTy = getContext().getTypeConverter().getConstantType(declRef);
    // %0 = witness_method @+
    auto witnessMethod = builder.createWitnessMethod(loc, adjointASTTy,
                                                     *confRef, declRef,
                                                     silFnTy);
    auto subMap = SubstitutionMap::getProtocolSubstitutions(
        proto, adjointASTTy, *confRef);
    // %1 = metatype $T.Type
    auto metatypeType =
        CanMetatypeType::get(adjointASTTy, MetatypeRepresentation::Thick);
    auto metatypeSILType = SILType::getPrimitiveObjectType(metatypeType);
    auto metatype = builder.createMetatype(loc, metatypeSILType);
    // %2 = apply $0(%result, %new, %old, %1)
    builder.createApply(loc, witnessMethod, subMap,
                        {resultBufAccess, rhsBufAccess, lhsBufAccess, metatype},
                        /*isNonThrowing*/ false);
    return;
  }
  case VectorSpace::Kind::Tuple: {
    auto tupleType = tangentSpace->getTuple();
    for (unsigned i : range(tupleType->getNumElements())) {
      auto *destAddr = builder.createTupleElementAddr(loc, resultBufAccess, i);
      auto *eltAddrLHS = builder.createTupleElementAddr(loc, lhsBufAccess, i);
      auto *eltAddrRHS = builder.createTupleElementAddr(loc, rhsBufAccess, i);
      accumulateIndirect(destAddr, eltAddrLHS, eltAddrRHS, loc);
    }
    return;
  }
  case VectorSpace::Kind::Function: {
    llvm_unreachable(
        "Unimplemented: Emit thunks for abstracting adjoint value "
        "accumulation");
  }
  }
}

void PullbackEmitter::accumulateIndirect(SILValue lhsDestAccess,
                                         SILValue rhsAccess, SILLocation loc) {
  assert(lhsDestAccess->getType().isAddress() &&
         rhsAccess->getType().isAddress());
  assert(lhsDestAccess->getFunction() == &getPullback());
  assert(rhsAccess->getFunction() == &getPullback());
  auto type = lhsDestAccess->getType();
  auto astType = type.getASTType();
  auto *swiftMod = getModule().getSwiftModule();
  auto tangentSpace = astType->getAutoDiffAssociatedTangentSpace(
      LookUpConformanceInModule(swiftMod));
  assert(tangentSpace && "No tangent space for this type");
  switch (tangentSpace->getKind()) {
  case VectorSpace::Kind::Vector: {
    auto *proto = getContext().getAdditiveArithmeticProtocol();
    auto *accumulatorFuncDecl = getContext().getPlusEqualDecl();
    // Call the combiner function and return.
    auto confRef = swiftMod->lookupConformance(astType, proto);
    assert(confRef.hasValue() && "Missing conformance to `AdditiveArithmetic`");
    SILDeclRef declRef(accumulatorFuncDecl, SILDeclRef::Kind::Func);
    auto silFnTy = getContext().getTypeConverter().getConstantType(declRef);
    // %0 = witness_method @+=
    auto witnessMethod =
        builder.createWitnessMethod(loc, astType, *confRef, declRef, silFnTy);
    auto subMap =
        SubstitutionMap::getProtocolSubstitutions(proto, astType, *confRef);
    // %1 = metatype $T.Type
    auto metatypeType =
        CanMetatypeType::get(astType, MetatypeRepresentation::Thick);
    auto metatypeSILType = SILType::getPrimitiveObjectType(metatypeType);
    auto metatype = builder.createMetatype(loc, metatypeSILType);
    // %2 = apply $0(%lhs, %rhs, %1)
    builder.createApply(loc, witnessMethod, subMap,
                        {lhsDestAccess, rhsAccess, metatype},
                        /*isNonThrowing*/ false);
    return;
  }
  case VectorSpace::Kind::Tuple: {
    auto tupleType = tangentSpace->getTuple();
    for (unsigned i : range(tupleType->getNumElements())) {
      auto *destAddr = builder.createTupleElementAddr(loc, lhsDestAccess, i);
      auto *eltAddrRHS = builder.createTupleElementAddr(loc, rhsAccess, i);
      accumulateIndirect(destAddr, eltAddrRHS, loc);
    }
    return;
  }
  case VectorSpace::Kind::Function: {
    llvm_unreachable(
        "Unimplemented: Emit thunks for abstracting adjoint value "
        "accumulation");
  }
  }
}

bool VJPEmitter::run() {
  LLVM_DEBUG(getADDebugStream()
             << "Cloning original @" << original->getName()
             << " to vjp @" << vjp->getName() << '\n');
  // Create entry BB and arguments.
  auto *entry = vjp->createBasicBlock();
  createEntryArguments(vjp);

  // Clone.
  SmallVector<SILValue, 4> entryArgs(entry->getArguments().begin(),
                                     entry->getArguments().end());
  cloneFunctionBody(original, entry, entryArgs);
  // If errors occurred, back out.
  if (errorOccurred)
    return true;

  // Generate pullback code.
  PullbackEmitter PullbackEmitter(*this);
  if (PullbackEmitter.run()) {
    errorOccurred = true;
    return true;
  }
  LLVM_DEBUG(getADDebugStream() << "Generated VJP for "
                                << original->getName() << ":\n" << *vjp);
  return errorOccurred;
}

bool JVPEmitter::run() {
  LLVM_DEBUG(getADDebugStream()
             << "Cloning original @" << original->getName()
             << " to jvp @" << jvp->getName() << '\n');
  // Create entry BB and arguments.
  auto *entry = jvp->createBasicBlock();
  createEntryArguments(jvp);
  SmallVector<SILValue, 4> entryArgs(entry->getArguments().begin(),
                                     entry->getArguments().end());
  cloneFunctionBody(original, entry, entryArgs);
  // If errors occurred, back out.
  if (errorOccurred)
    return true;

  LLVM_DEBUG(getADDebugStream() << "Generated JVP for "
             << original->getName() << ":\n" << *jvp);
  return errorOccurred;
}

//===----------------------------------------------------------------------===//
// `[differentiable]` attribute processing
//===----------------------------------------------------------------------===//

SILFunction *
ADContext::declareExternalAssociatedFunction(
    SILFunction *original, SILDifferentiableAttr *attr, StringRef name,
    AutoDiffAssociatedFunctionKind kind) {
  auto &module = getModule();
  auto &indices = attr->getIndices();
  auto originalTy = original->getLoweredFunctionType();
  auto originalLoc = original->getLocation();
  auto assocGenSig = getAssociatedFunctionGenericSignature(attr, original);
  auto assocFnTy = originalTy->getAutoDiffAssociatedFunctionType(
      indices.parameters, indices.source, /*differentiationOrder*/ 1, kind,
      module, LookUpConformanceInModule(module.getSwiftModule()), assocGenSig);
  SILOptFunctionBuilder fb(getTransform());
  // Create external function declaration.
  auto *assocFn = fb.createFunction(
      SILLinkage::PublicExternal, name, assocFnTy,
      /*genericEnv*/ nullptr, originalLoc, original->isBare(), IsNotTransparent,
      original->isSerialized(), original->isDynamicallyReplaceable());
  // Note: Setting debug scope prevents crashes during later transforms.
  assocFn->setDebugScope(new (module) SILDebugScope(originalLoc, assocFn));
  return assocFn;
}

static SILFunction *createEmptyVJP(
    ADContext &context, SILFunction *original, SILDifferentiableAttr *attr,
    bool isExported) {
  LLVM_DEBUG({
    auto &s = getADDebugStream();
    s << "Creating VJP:\n\t";
    s << "Original type: " << original->getLoweredFunctionType() << "\n\t";
  });

  auto &module = context.getModule();
  auto originalTy = original->getLoweredFunctionType();
  auto indices = attr->getIndices();

  // === Create an empty VJP. ===
  Mangle::ASTMangler mangler;
  auto vjpName = original->getASTContext().getIdentifier(
      mangler.mangleAutoDiffAssociatedFunctionHelper(
          original->getName(), AutoDiffAssociatedFunctionKind::VJP, indices))
              .str();
  auto vjpGenericSig = getAssociatedFunctionGenericSignature(attr, original);

  // RAII that pushes the original function's generic signature to
  // `module.Types` so that the calls `module.Types.getTypeLowering()` below
  // will know the VJP's generic parameter types.
  Lowering::GenericContextScope genericContextScope(
      module.Types, vjpGenericSig);

  auto *vjpGenericEnv = vjpGenericSig
      ? vjpGenericSig->createGenericEnvironment()
      : nullptr;
  auto vjpType = originalTy->getAutoDiffAssociatedFunctionType(
      indices.parameters, indices.source, /*differentiationOrder*/ 1,
      AutoDiffAssociatedFunctionKind::VJP, module,
      LookUpConformanceInModule(module.getSwiftModule()), vjpGenericSig);

  SILOptFunctionBuilder fb(context.getTransform());
  auto linkage = autodiff::getAutoDiffAssociatedFunctionLinkage(
      original->getLinkage(), isExported);
  auto *vjp = fb.createFunction(linkage, vjpName, vjpType, vjpGenericEnv,
                                original->getLocation(), original->isBare(),
                                IsNotTransparent, original->isSerialized(),
                                original->isDynamicallyReplaceable());
  vjp->setOwnershipEliminated();
  vjp->setDebugScope(new (module) SILDebugScope(original->getLocation(), vjp));
  attr->setVJPName(vjpName);

  LLVM_DEBUG(llvm::dbgs() << "VJP type: " << vjp->getLoweredFunctionType()
                          << "\n");
  return vjp;
}

static SILFunction *createEmptyJVP(
    ADContext &context, SILFunction *original, SILDifferentiableAttr *attr,
    bool isExported) {
  LLVM_DEBUG({
    auto &s = getADDebugStream();
    s << "Creating JVP:\n\t";
    s << "Original type: " << original->getLoweredFunctionType() << "\n\t";
  });

  auto &module = context.getModule();
  auto originalTy = original->getLoweredFunctionType();
  auto indices = attr->getIndices();

  // === Create an empty JVP. ===
  Mangle::ASTMangler mangler;
  auto jvpName = original->getASTContext().getIdentifier(
      mangler.mangleAutoDiffAssociatedFunctionHelper(
          original->getName(), AutoDiffAssociatedFunctionKind::JVP, indices))
              .str();
  auto jvpGenericSig = getAssociatedFunctionGenericSignature(attr, original);

  // RAII that pushes the original function's generic signature to
  // `module.Types` so that the calls `module.Types.getTypeLowering()` below
  // will know the JVP's generic parameter types.
  Lowering::GenericContextScope genericContextScope(
      module.Types, jvpGenericSig);

  auto *jvpGenericEnv = jvpGenericSig
      ? jvpGenericSig->createGenericEnvironment()
      : nullptr;
  auto jvpType = originalTy->getAutoDiffAssociatedFunctionType(
      indices.parameters, indices.source, /*differentiationOrder*/ 1,
      AutoDiffAssociatedFunctionKind::JVP, module,
      LookUpConformanceInModule(module.getSwiftModule()), jvpGenericSig);

  SILOptFunctionBuilder fb(context.getTransform());
  auto linkage = autodiff::getAutoDiffAssociatedFunctionLinkage(
      original->getLinkage(), isExported);
  auto *jvp = fb.createFunction(linkage, jvpName, jvpType, jvpGenericEnv,
                                original->getLocation(), original->isBare(),
                                IsNotTransparent, original->isSerialized(),
                                original->isDynamicallyReplaceable());
  jvp->setOwnershipEliminated();
  jvp->setDebugScope(new (module) SILDebugScope(original->getLocation(), jvp));
  attr->setJVPName(jvpName);

  LLVM_DEBUG(llvm::dbgs() << "JVP type: " << jvp->getLoweredFunctionType()
             << "\n");
  return jvp;
}

/// Returns true on error.
bool ADContext::processDifferentiableAttribute(
    SILFunction *original, SILDifferentiableAttr *attr,
    DifferentiationInvoker invoker) {
  auto &module = getModule();
  // Try to look up JVP only if attribute specifies JVP name or if original
  // function is an external declaration. If JVP function cannot be found,
  // create an external JVP reference.
  StringRef jvpName;
  SILFunction *jvp = nullptr;
  if (attr->hasJVP()) {
    jvpName = attr->getJVPName();
  } else if (original->isExternalDeclaration()) {
    Mangle::ASTMangler mangler;
    jvpName = original->getASTContext().getIdentifier(
        mangler.mangleAutoDiffAssociatedFunctionHelper(
            original->getName(), AutoDiffAssociatedFunctionKind::JVP,
            attr->getIndices())).str();
  }
  if (!jvpName.empty()) {
    jvp = module.lookUpFunction(jvpName);
    if (!jvp)
      jvp = declareExternalAssociatedFunction(
          original, attr, jvpName, AutoDiffAssociatedFunctionKind::JVP);
    attr->setJVPName(jvpName);
  }

  // If differentiation is triggered by `[differentiable]`, associated function
  // should share linkage of original function.
  auto isAssocFnExported =
      invoker.getKind() ==
          DifferentiationInvoker::Kind::SILDifferentiableAttribute;

  // Try to look up VJP only if attribute specifies VJP name or if original
  // function is an external declaration. If VJP function cannot be found,
  // create an external VJP reference.
  StringRef vjpName;
  SILFunction *vjp = nullptr;
  if (attr->hasVJP()) {
    vjpName = attr->getVJPName();
  } else if (original->isExternalDeclaration()) {
    Mangle::ASTMangler mangler;
    vjpName = original->getASTContext().getIdentifier(
        mangler.mangleAutoDiffAssociatedFunctionHelper(
            original->getName(), AutoDiffAssociatedFunctionKind::VJP,
            attr->getIndices())).str();
  }
  if (!vjpName.empty()) {
    vjp = module.lookUpFunction(vjpName);
    if (!vjp)
      vjp = declareExternalAssociatedFunction(
          original, attr, vjpName, AutoDiffAssociatedFunctionKind::VJP);
    attr->setVJPName(vjpName);
  }

  // If the JVP doesn't exist, need to synthesize it.
  auto vjpGenerated = false;
  if (!vjp) {
    // Diagnose:
    // - Functions with no return.
    // - Functions with unsupported control flow.
    if (diagnoseNoReturn(*this, original, invoker) ||
        diagnoseUnsupportedControlFlow(*this, original, invoker))
      return true;
    
    vjpGenerated = true;
    vjp = createEmptyVJP(*this, original, attr, isAssocFnExported);
    getGeneratedFunctions().push_back(vjp);
    VJPEmitter emitter(*this, original, attr, vjp, invoker);
    if (emitter.run()) {
      return true;
    }
  }
      
  // If the JVP doesn't exist, need to synthesize it.
  if (!jvp) {
    // Diagnose:
    // - Functions with no return.
    // - Functions with unsupported control flow.
    if (vjpGenerated && (diagnoseNoReturn(*this, original, invoker) ||
        diagnoseUnsupportedControlFlow(*this, original, invoker)))
      return true;

    jvp = createEmptyJVP(*this, original, attr, isAssocFnExported);
    getGeneratedFunctions().push_back(jvp);

    if (vjpGenerated) {
      JVPEmitter emitter(*this, original, attr, jvp, invoker);
      return emitter.run();
    } else {
      LLVM_DEBUG(getADDebugStream()
                 << "Generating empty JVP for original @"
                 << original->getName() << '\n');
      // Create empty body of JVP if the user defined their own custom VJP.
      // Return undef.
      auto *entry = jvp->createBasicBlock();
      createEntryArguments(jvp);
      auto diffConv = jvp->getConventions();
      SILBuilder builder(entry);
      auto loc = jvp->getLocation();
      builder.createReturn(loc, SILUndef::get(
          jvp->mapTypeIntoContext(diffConv.getSILResultType()),
          *jvp));
      LLVM_DEBUG(getADDebugStream() << "Generated empty JVP for "
                 << original->getName() << ":\n" << *jvp);
    }
  }

  return false;
}

//===----------------------------------------------------------------------===//
// Differentiation pass implementation
//===----------------------------------------------------------------------===//

/// The automatic differentiation pass.
namespace {
class Differentiation : public SILModuleTransform {
public:
  Differentiation() : SILModuleTransform() {}
  void run() override;
};
} // end anonymous namespace

SILFunction *
ADContext::getOrCreateSubsetParametersThunkForLinearMap(
    SILFunction *parentThunk, CanSILFunctionType linearMapType,
    CanSILFunctionType targetType, AutoDiffAssociatedFunctionKind kind,
    SILAutoDiffIndices desiredIndices, SILAutoDiffIndices actualIndices) {
  LLVM_DEBUG(getADDebugStream()
             << "Getting a subset parameters thunk for " << linearMapType
             << " from " << actualIndices << " to " << desiredIndices << '\n');

  SubstitutionMap interfaceSubs = parentThunk->getForwardingSubstitutionMap();
  GenericEnvironment *genericEnv = parentThunk->getGenericEnvironment();
  auto thunkType = buildThunkType(
      parentThunk, linearMapType, targetType, genericEnv, interfaceSubs,
      /*withoutActuallyEscaping*/ true,
      DifferentiationThunkKind::Reabstraction);

  // TODO(TF-685): Use more principled mangling for thunks.
  std::string thunkName;
  switch (kind) {
    case AutoDiffAssociatedFunctionKind::JVP:
      thunkName = "differential";
      break;
    case AutoDiffAssociatedFunctionKind::VJP:
      thunkName = "pullback";
  }
  Mangle::ASTMangler mangler;
  auto fromInterfaceType =
      linearMapType->mapTypeOutOfContext()->getCanonicalType();
  auto toInterfaceType = targetType->mapTypeOutOfContext()->getCanonicalType();
  CanType dynamicSelfType;
  thunkName = "AD__" + mangler.mangleReabstractionThunkHelper(
      thunkType, fromInterfaceType, toInterfaceType, dynamicSelfType,
      module.getSwiftModule()) + "_" + desiredIndices.mangle() + "_" +
      thunkName;
  thunkName += "_index_subset_thunk";

  auto loc = parentThunk->getLocation();
  SILOptFunctionBuilder fb(getTransform());
  auto *thunk = fb.getOrCreateSharedFunction(
      loc, thunkName, thunkType, IsBare, IsTransparent, IsSerialized,
      ProfileCounter(), IsThunk, IsNotDynamic);

  if (!thunk->empty())
    return thunk;

  thunk->setGenericEnvironment(genericEnv);
  thunk->setOwnershipEliminated();
  auto *entry = thunk->createBasicBlock();
  SILBuilder builder(entry);
  createEntryArguments(thunk);

  // Get arguments.
  SmallVector<SILValue, 4> arguments;
  SmallVector<AllocStackInst *, 4> localAllocations;

  // Build a `.zero` argument for the given `Differentiable`-conforming type.
  auto buildZeroArgument = [&](SILType zeroSILType) {
    auto zeroSILObjType = zeroSILType.getObjectType();
    auto zeroType = zeroSILType.getASTType();
    auto *swiftMod = getModule().getSwiftModule();
    auto tangentSpace = zeroType->getAutoDiffAssociatedTangentSpace(
      LookUpConformanceInModule(swiftMod));
    assert(tangentSpace && "No tangent space for this type");
    switch (tangentSpace->getKind()) {
    case VectorSpace::Kind::Vector: {
      auto *buf = builder.createAllocStack(loc, zeroSILObjType);
      localAllocations.push_back(buf);
      emitZeroIntoBuffer(builder, zeroType, buf, loc);
      if (zeroSILType.isAddress())
        arguments.push_back(buf);
      else {
        auto loq = getBufferLOQ(buf->getType().getASTType(), *thunk);
        auto *arg = builder.createLoad(loc, buf, loq);
        arguments.push_back(arg);
      }
      break;
    }
    case VectorSpace::Kind::Tuple: {
      llvm_unreachable(
          "Unimplemented: Handle zero initialization for tuples");
    }
    case VectorSpace::Kind::Function:
      llvm_unreachable(
          "Unimplemented: Emit thunks for abstracting zero initialization");
    }
  };

  // `actualIndices` and `desiredIndices` are with respect to the original
  // function. However, the differential parameters and pullback results may
  // already be w.r.t. a subset. We create a map between the original function's
  // actual parameter indices and the linear map's actual indices.
  // Example:
  //   Original: (T0, T1, T2) -> R
  //   Actual indices: 0, 2
  //   Original differential: (T0, T2) -> R
  //   Original pullback: R -> (T0, T2)
  //   Desired indices w.r.t. original: 2
  //   Desired indices w.r.t. linear map: 1
  SmallVector<unsigned, 4> actualParamIndicesMap(
      actualIndices.parameters->getCapacity(), UINT_MAX);
  {
    unsigned indexInBitVec = 0;
    for (auto index : actualIndices.parameters->getIndices()) {
      actualParamIndicesMap[index] = indexInBitVec;
      indexInBitVec++;
    }
  }
  auto mapOriginalParameterIndex = [&](unsigned index) -> unsigned {
    auto mappedIndex = actualParamIndicesMap[index];
    assert(mappedIndex < actualIndices.parameters->getCapacity());
    return mappedIndex;
  };

  switch (kind) {
  // Differential arguments are:
  // - All indirect results, followed by:
  // - An interleaving of:
  //   - Thunk arguments (when parameter index is in both desired and actual
  //     indices).
  //   - Zeros (when parameter is not in desired indices).
  case AutoDiffAssociatedFunctionKind::JVP: {
    // Forward all indirect results.
    arguments.append(thunk->getIndirectResults().begin(),
                     thunk->getIndirectResults().end());
    auto toArgIter = thunk->getArgumentsWithoutIndirectResults().begin();
    auto useNextArgument = [&]() {
      arguments.push_back(*toArgIter++);
    };
    // Iterate over actual indices.
    for (unsigned i : actualIndices.parameters->getIndices()) {
      // If index is desired, use next argument.
      if (desiredIndices.isWrtParameter(i)) {
        useNextArgument();
      }
      // Otherwise, construct and use a zero argument.
      else {
        auto zeroSILType =
            linearMapType->getParameters()[mapOriginalParameterIndex(i)]
                .getSILStorageType();
        buildZeroArgument(zeroSILType);
      }
    }
    break;
  }
  // Pullback arguments are:
  // - An interleaving of:
  //   - Thunk indirect results (when parameter index is in both desired and
  //     actual indices).
  //   - Zeros (when parameter is not in desired indices).
  // - All actual arguments.
  case AutoDiffAssociatedFunctionKind::VJP: {
    auto toIndirectResultsIter = thunk->getIndirectResults().begin();
    auto useNextResult = [&]() {
      arguments.push_back(*toIndirectResultsIter++);
    };
    // Iterate over actual indices.
    for (unsigned i : actualIndices.parameters->getIndices()) {
      auto resultInfo =
          linearMapType->getResults()[mapOriginalParameterIndex(i)];
      // Skip direct results. Only indirect results are relevant as arguments.
      if (resultInfo.isFormalDirect())
        continue;
      // If index is desired, use next indirect result.
      if (desiredIndices.isWrtParameter(i)) {
        useNextResult();
        continue;
      }
      // Otherwise, construct and use an uninitialized indirect result.
      auto *indirectResult =
          builder.createAllocStack(loc, resultInfo.getSILStorageType());
      localAllocations.push_back(indirectResult);
      arguments.push_back(indirectResult);
    }
    // Foward all actual non-indirect-result arguments.
    arguments.append(thunk->getArgumentsWithoutIndirectResults().begin(),
                     thunk->getArgumentsWithoutIndirectResults().end() - 1);
    break;
  }
  }

  // Get the linear map thunk argument and apply it.
  auto *linearMap = thunk->getArguments().back();
  auto *ai = builder.createApply(
      loc, linearMap, SubstitutionMap(), arguments, /*isNonThrowing*/ false);

  // If differential thunk, deallocate local allocations and directly return
  // `apply` result.
  if (kind == AutoDiffAssociatedFunctionKind::JVP) {
    for (auto *alloc : reversed(localAllocations))
      builder.createDeallocStack(loc, alloc);
    builder.createReturn(loc, ai);
    return thunk;
  }

  // If pullback thunk, return only the desired results and clean up the
  // undesired results.
  SmallVector<SILValue, 8> pullbackDirectResults;
  extractAllElements(ai, builder, pullbackDirectResults);
  SmallVector<SILValue, 8> allResults;
  collectAllActualResultsInTypeOrder(
      ai, pullbackDirectResults,
      ai->getIndirectSILResults(), allResults);

  SmallVector<SILValue, 8> results;
  for (unsigned i : actualIndices.parameters->getIndices()) {
    // If result is desired:
    // - Do nothing if result is indirect.
    //   (It was already forwarded to the `apply` instruction).
    // - Push it to `results` if result is direct.
    auto result = allResults[mapOriginalParameterIndex(i)];
    if (desiredIndices.isWrtParameter(i)) {
      if (result->getType().isObject())
        results.push_back(result);
    }
    // Otherwise, cleanup the unused results.
    else {
      if (result->getType().isAddress())
        builder.emitDestroyAddrAndFold(loc, result);
      else
        builder.emitReleaseValueAndFold(loc, result);
    }
  }
  // Deallocate local allocations and return final direct result.
  for (auto *alloc : reversed(localAllocations))
    builder.createDeallocStack(loc, alloc);
  auto result = joinElements(results, builder, loc);
  builder.createReturn(loc, result);

  getGeneratedFunctions().push_back(thunk);
  return thunk;
}

std::pair<SILFunction *, SubstitutionMap>
ADContext::getOrCreateSubsetParametersThunkForAssociatedFunction(
    SILValue origFnOperand, SILValue assocFn,
    AutoDiffAssociatedFunctionKind kind, SILAutoDiffIndices desiredIndices,
    SILAutoDiffIndices actualIndices) {
  LLVM_DEBUG(getADDebugStream()
             << "Getting a subset parameters thunk for associated function "
             << assocFn << " of the original function " << origFnOperand
             << " from " << actualIndices << " to " << desiredIndices << '\n');

  auto origFnType = origFnOperand->getType().castTo<SILFunctionType>();
  auto &module = getModule();
  auto lookupConformance = LookUpConformanceInModule(module.getSwiftModule());

  // Compute target type for thunking.
  auto assocFnType = assocFn->getType().castTo<SILFunctionType>();
  auto targetType = origFnType->getAutoDiffAssociatedFunctionType(
      desiredIndices.parameters, desiredIndices.source,
      /*differentiationOrder*/ 1, kind, module, lookupConformance);
  auto *caller = assocFn->getFunction();
  if (targetType->hasArchetype()) {
    auto substTargetType = caller->mapTypeIntoContext(
        targetType->mapTypeOutOfContext())->getCanonicalType();
    targetType = SILType::getPrimitiveObjectType(substTargetType)
        .castTo<SILFunctionType>();
  }
  assert(assocFnType->getNumParameters() == targetType->getNumParameters());
  assert(assocFnType->getNumResults() == targetType->getNumResults());

  // Build thunk type.
  SubstitutionMap interfaceSubs;
  GenericEnvironment *genericEnv = nullptr;
  auto thunkType = buildThunkType(
      assocFn->getFunction(), assocFnType, targetType, genericEnv,
      interfaceSubs, /*withoutActuallyEscaping*/ false,
      DifferentiationThunkKind::IndexSubset);

  // FIXME: The logic for resolving `assocRef` does not reapply function
  // conversions, which is problematic if `assocFn` is a `partial_apply`
  // instruction.
  StringRef origName;
  if (auto *origFnRef =
          peerThroughFunctionConversions<FunctionRefInst>(origFnOperand)) {
    origName = origFnRef->getReferencedFunctionOrNull()->getName();
  } else if (auto *origMethodInst =
                 peerThroughFunctionConversions<MethodInst>(origFnOperand)) {
    origName = origMethodInst->getMember().getAnyFunctionRef()
        ->getAbstractFunctionDecl()->getNameStr();
  }
  assert(!origName.empty() && "Original function name could not be resolved");
  // TODO(TF-685): Use more principled mangling for thunks.
  std::string thunkName;
  switch (kind) {
    case AutoDiffAssociatedFunctionKind::JVP:
      thunkName = "jvp";
      break;
    case AutoDiffAssociatedFunctionKind::VJP:
      thunkName = "vjp";
  }
  Mangle::ASTMangler mangler;
  auto fromInterfaceType =
      assocFnType->mapTypeOutOfContext()->getCanonicalType();
  auto toInterfaceType = targetType->mapTypeOutOfContext()->getCanonicalType();
  CanType dynamicSelfType;
  thunkName = "AD__orig_" + origName.str() + "_" +
      mangler.mangleReabstractionThunkHelper(
          thunkType, fromInterfaceType, toInterfaceType, dynamicSelfType,
          module.getSwiftModule()) + "_" + desiredIndices.mangle() + "_" +
          thunkName;
  thunkName += "_subset_parameters_thunk";

  auto loc = origFnOperand.getLoc();
  SILOptFunctionBuilder fb(getTransform());
  auto *thunk = fb.getOrCreateSharedFunction(
      loc, thunkName, thunkType, IsBare, IsTransparent, caller->isSerialized(),
      ProfileCounter(), IsThunk, IsNotDynamic);

  if (!thunk->empty())
    return {thunk, interfaceSubs};

  thunk->setOwnershipEliminated();
  thunk->setGenericEnvironment(genericEnv);
  auto *entry = thunk->createBasicBlock();
  SILBuilder builder(entry);
  createEntryArguments(thunk);

  SubstitutionMap assocSubstMap;
  if (auto *partialApply = dyn_cast<PartialApplyInst>(assocFn))
    assocSubstMap = partialApply->getSubstitutionMap();

  // FIXME: The logic for resolving `assocRef` does not reapply function
  // conversions, which is problematic if `assocFn` is a `partial_apply`
  // instruction.
  SILValue assocRef;
  if (auto *assocFnRef =
          peerThroughFunctionConversions<FunctionRefInst>(assocFn)) {
    auto *assoc = assocFnRef->getReferencedFunctionOrNull();
    assocRef = builder.createFunctionRef(loc, assoc);
  } else if (auto *assocMethodInst =
                 peerThroughFunctionConversions<WitnessMethodInst>(assocFn)) {
    assocRef = builder.createWitnessMethod(
        loc, assocMethodInst->getLookupType(),
        assocMethodInst->getConformance(), assocMethodInst->getMember(),
        thunk->mapTypeIntoContext(assocMethodInst->getType()));
  } else if (auto *assocMethodInst =
                 peerThroughFunctionConversions<ClassMethodInst>(assocFn)) {
    auto classOperand = thunk->getArgumentsWithoutIndirectResults().back();
    auto classOperandType = assocMethodInst->getOperand()->getType();
    assert(classOperand->getType() == classOperandType);
    assocRef = builder.createClassMethod(
        loc, classOperand, assocMethodInst->getMember(),
        thunk->mapTypeIntoContext(assocMethodInst->getType()));
  }
  assert(assocRef && "Expected associated function to be resolved");

  assocSubstMap = assocSubstMap.subst(thunk->getForwardingSubstitutionMap());
  assocFnType = assocRef->getType().castTo<SILFunctionType>();

  SmallVector<SILValue, 4> arguments;
  arguments.append(thunk->getArguments().begin(), thunk->getArguments().end());
  assert(arguments.size() == assocFnType->getNumParameters() +
                                 assocFnType->getNumIndirectFormalResults());
  auto *apply = builder.createApply(
      loc, assocRef, assocSubstMap, arguments, /*isNonThrowing*/ false);

  // Extract all direct results.
  SmallVector<SILValue, 8> directResults;
  extractAllElements(apply, builder, directResults);
  auto originalDirectResults = ArrayRef<SILValue>(directResults).drop_back(1);
  auto originalDirectResult =
      joinElements(originalDirectResults, builder, apply->getLoc());
  auto linearMap = directResults.back();

  auto linearMapType = linearMap->getType().castTo<SILFunctionType>();
  auto linearMapTargetType = targetType->getResults().back().getSILStorageType()
      .castTo<SILFunctionType>();

  auto *innerThunk = getOrCreateSubsetParametersThunkForLinearMap(
      thunk, linearMapType, linearMapTargetType, kind,
      desiredIndices, actualIndices);

  auto *innerThunkFRI = builder.createFunctionRef(loc, innerThunk);
  auto *newDerivative = builder.createPartialApply(
      loc, innerThunkFRI, thunk->getForwardingSubstitutionMap(), {linearMap},
      ParameterConvention::Direct_Guaranteed);

  assert(origFnType->getResults().size() == 1);
  if (origFnType->getResults().front().isFormalDirect()) {
    auto result = joinElements(
        {originalDirectResult, newDerivative}, builder, loc);
    builder.createReturn(loc, result);
  } else {
    builder.createReturn(loc, newDerivative);
  }

  getGeneratedFunctions().push_back(thunk);
  return {thunk, interfaceSubs};
}

SILValue ADContext::promoteToDifferentiableFunction(
    AutoDiffFunctionInst *adfi, SILBuilder &builder, SILLocation loc,
    DifferentiationInvoker invoker) {
  auto origFnOperand = adfi->getOriginalFunction();
  auto origFnTy = origFnOperand->getType().castTo<SILFunctionType>();
  auto parameterIndices = adfi->getParameterIndices();
  unsigned resultIndex = resultIndices[adfi];
  unsigned differentiationOrder = adfi->getDifferentiationOrder();

  // Handle curry thunk applications specially.
  if (auto *ai = dyn_cast<ApplyInst>(origFnOperand)) {
    if (auto *thunkRef = dyn_cast<FunctionRefInst>(ai->getCallee())) {
      SILAutoDiffIndices desiredIndices(resultIndex, parameterIndices);
      auto *thunk = thunkRef->getReferencedFunctionOrNull();
      // TODO(TF-685): Use more principled mangling for thunks.
      auto newThunkName = "AD__" + thunk->getName().str() +
          "__differentiable_curry_thunk_" + desiredIndices.mangle();

      auto thunkTy = thunk->getLoweredFunctionType();
      auto thunkResult = thunkTy->getSingleResult();
      if (auto resultFnTy = thunkResult.getType()->getAs<SILFunctionType>()) {
        // Construct new curry thunk type with `@differentiable` result.
        auto diffableResultFnTy = resultFnTy->getWithExtInfo(
            resultFnTy->getExtInfo()
                .withDifferentiabilityKind(DifferentiabilityKind::Normal));
        auto newThunkResult = thunkResult.getWithType(diffableResultFnTy);
        auto thunkType = SILFunctionType::get(
            thunkTy->getGenericSignature(), thunkTy->getExtInfo(),
            thunkTy->getCoroutineKind(), thunkTy->getCalleeConvention(),
            thunkTy->getParameters(), {}, {newThunkResult}, {},
            thunkTy->getASTContext());

        // Construct new curry thunk, returning a `@differentiable` function.
        SILOptFunctionBuilder fb(transform);
        auto *newThunk = fb.getOrCreateFunction(
            loc, newThunkName,
            getSpecializedLinkage(thunk, thunk->getLinkage()), thunkType,
            thunk->isBare(), thunk->isTransparent(), thunk->isSerialized(),
            thunk->isDynamicallyReplaceable(), ProfileCounter(),
            thunk->isThunk());
        // If new thunk is newly created: clone the old thunk body, wrap the
        // returned function value with an `autodiff_function` instruction,
        // and process the `autodiff_function` instruction.
        if (newThunk->empty()) {
          if (auto newThunkGenSig = thunkType->getGenericSignature())
            newThunk->setGenericEnvironment(
                newThunkGenSig->createGenericEnvironment());
          newThunk->setOwnershipEliminated();
          BasicTypeSubstCloner cloner(thunk, newThunk);
          cloner.run();
          auto *retInst =
              cast<ReturnInst>(newThunk->findReturnBB()->getTerminator());
          SILBuilder thunkBuilder(retInst);
          auto *adfi = createAutoDiffFunction(thunkBuilder, loc,
                                              parameterIndices,
                                              differentiationOrder,
                                              retInst->getOperand());
          resultIndices[adfi] = resultIndex;
          thunkBuilder.createReturn(loc, adfi);
          retInst->eraseFromParent();

          getAutoDiffFunctionInsts().push_back(adfi);
          if (processAutoDiffFunctionInst(adfi))
            return nullptr;
        }

        // Apply the new curry thunk.
        auto *newThunkRef = builder.createFunctionRef(loc, newThunk);
        SmallVector<SILValue, 8> arguments(ai->getArguments().begin(),
                                           ai->getArguments().end());
        auto *newApply = builder.createApply(
            ai->getLoc(), newThunkRef, ai->getSubstitutionMap(), arguments,
            ai->isNonThrowing());
        return newApply;
      }
    }
  }

  SILAutoDiffIndices desiredIndices(resultIndex, parameterIndices);
  SmallVector<SILValue, 2> assocFns;
  for (auto assocFnKind : {AutoDiffAssociatedFunctionKind::JVP,
                           AutoDiffAssociatedFunctionKind::VJP}) {
    auto assocFnAndIndices = emitAssociatedFunctionReference(
        *this, builder, desiredIndices, assocFnKind, origFnOperand, invoker);
    // Show an error at the operator, highlight the argument, and show a note
    // at the definition site of the argument.
    if (!assocFnAndIndices)
      return nullptr;

    auto assocFn = assocFnAndIndices->first;
    getGeneratedAssociatedFunctionReferences().push_back(assocFn);

    // If desired indices are a subset of actual indices, create a "subset
    // indices thunk" and destroy the emitted associated function reference.
    // - For JVPs: the thunked JVP returns a differential taking fewer
    //   parameters (using `.zero` for the dropped parameters).
    // - For VJPs: the thunked VJP returns a pullback that drops the unused
    //   tangent values.
    auto actualIndices = assocFnAndIndices->second;
    // NOTE: `desiredIndices` may come from a partially-applied function and
    // have smaller capacity than `actualIndices`. We expect this logic to go
    // away when we support `@differentiable` partial apply.
    // if (actualIndices != desiredIndices) { // TODO: Re-enable.
    auto extendedDesiredIndices = desiredIndices.parameters->extendingCapacity(
        getASTContext(), actualIndices.parameters->getCapacity());
    if (actualIndices.source != desiredIndices.source ||
        !actualIndices.parameters->equals(extendedDesiredIndices)) {
      // Destroy the already emitted associated function reference because it
      // is no longer used.
      builder.emitReleaseValueAndFold(loc, assocFn);
      // Check if underlying original function reference has been partially
      // applied with arguments. If so, produce an error: parameter subset
      // thunks do not yet support this case because partially applied arguments
      // cannot be propagated to parameter subset thunks.
      auto didPartiallyApplyArguments = [](SILValue original) {
        while (auto *pai =
                   peerThroughFunctionConversions<PartialApplyInst>(original)) {
          if (pai->getNumArguments() > 0)
            return true;
          original = pai->getCallee();
        }
        return false;
      };
      if (didPartiallyApplyArguments(origFnOperand)) {
        emitNondifferentiabilityError(
            origFnOperand, invoker,
            diag::autodiff_cannot_param_subset_thunk_partially_applied_orig_fn);
        return nullptr;
      }
      // Create the parameter subset thunk.
      assert(actualIndices.parameters->isSupersetOf(extendedDesiredIndices));
      SILFunction *thunk;
      SubstitutionMap interfaceSubs;
      std::tie(thunk, interfaceSubs) =
          getOrCreateSubsetParametersThunkForAssociatedFunction(
              origFnOperand, assocFn, assocFnKind, desiredIndices,
              actualIndices);
      auto *thunkFRI = builder.createFunctionRef(loc, thunk);
      if (auto genSig =
              thunk->getLoweredFunctionType()->getGenericSignature()) {
        assocFn = builder.createPartialApply(
            loc, thunkFRI, interfaceSubs, {},
            ParameterConvention::Direct_Guaranteed);
      } else {
        assocFn = thunkFRI;
      }
    }
    auto expectedAssocFnTy = origFnTy->getAutoDiffAssociatedFunctionType(
        parameterIndices, resultIndex, differentiationOrder,
        assocFnKind, getModule(),
        LookUpConformanceInModule(getModule().getSwiftModule()));
    // If `assocFn` is `@convention(thin)` but is expected to be
    // `@convention(thick)`, emit a `thin_to_thick` instruction.
    if (expectedAssocFnTy->getRepresentation()
            == SILFunctionTypeRepresentation::Thick &&
        assocFn->getType().castTo<SILFunctionType>()->getRepresentation()
            == SILFunctionTypeRepresentation::Thin) {
      assocFn = builder.createThinToThickFunction(
          loc, assocFn, SILType::getPrimitiveObjectType(expectedAssocFnTy));
    }

    assocFns.push_back(assocFn);
  }

  auto *newADFI = createAutoDiffFunction(
      builder, loc, parameterIndices, differentiationOrder, origFnOperand,
      assocFns);
  resultIndices[adfi] = resultIndex;
  getAutoDiffFunctionInsts().push_back(adfi);

  return newADFI;
}

/// Fold `autodiff_function_extract` users of the given `autodiff_function`
/// instruction, directly replacing them with `autodiff_function` instruction
/// operands. If the `autodiff_function` instruction has no remaining uses,
/// delete the instruction itself after folding.
///
/// Folding can be disabled by the `SkipFoldingAutoDiffFunctionExtraction` flag
/// for SIL testing purposes.
// FIXME: This function is not correctly detecting the foldable pattern and
// needs to be rewritten.
void ADContext::foldAutoDiffFunctionExtraction(AutoDiffFunctionInst *source) {
  // Iterate through all `autodiff_function` instruction uses.
  for (auto use : source->getUses()) {
    auto *adfei = dyn_cast<AutoDiffFunctionExtractInst>(use->getUser());
    // If user is not an `autodiff_function_extract` instruction, set flag to
    // false.
    if (!adfei)
      continue;
    // Fold original function extractors.
    if (adfei->getExtractee() == AutoDiffFunctionExtractee::Original) {
      auto originalFnValue = source->getOriginalFunction();
      adfei->replaceAllUsesWith(originalFnValue);
      adfei->eraseFromParent();
      continue;
    }
    // Fold associated function extractors.
    auto assocFnValue = source->getAssociatedFunction(
        adfei->getDifferentiationOrder(), adfei->getAssociatedFunctionKind());
    adfei->replaceAllUsesWith(assocFnValue);
    adfei->eraseFromParent();
  }
  // If the `autodiff_function` instruction has no remaining uses, erase it.
  if (isInstructionTriviallyDead(source)) {
    SILBuilder builder(source);
    for (auto &assocFn : source->getAssociatedFunctions())
      builder.emitDestroyAddrAndFold(source->getLoc(), assocFn.get());
    source->eraseFromParent();
  }
  // Mark `source` as processed so that it won't be reprocessed after deletion.
  processedAutoDiffFunctionInsts.insert(source);
}

bool ADContext::processAutoDiffFunctionInst(AutoDiffFunctionInst *adfi) {
  LLVM_DEBUG({
    auto &s = getADDebugStream() << "Processing AutoDiffFunctionInst:\n";
    adfi->printInContext(s);
  });

  if (adfi->getNumAssociatedFunctions() ==
      autodiff::getNumAutoDiffAssociatedFunctions(
          adfi->getDifferentiationOrder()))
    return false;
  assert(adfi->getNumAssociatedFunctions() == 0 &&
         "some functions are already filled in but not all of them");

  SILFunction *parent = adfi->getFunction();
  auto loc = adfi->getLoc();
  SILBuilder builder(adfi);

  auto differentiableFnValue =
      promoteToDifferentiableFunction(adfi, builder, loc, adfi);
  // Mark `adfi` as processed so that it won't be reprocessed after deletion.
  processedAutoDiffFunctionInsts.insert(adfi);
  if (!differentiableFnValue)
    return true;
  // Replace all uses of `adfi`.
  adfi->replaceAllUsesWith(differentiableFnValue);
  adfi->eraseFromParent();
  // If the promoted `@differentiable` function-typed value is an
  // `autodiff_function` instruction, fold `autodiff_function_extract`
  // instructions. If `autodiff_function_extract` folding is disabled, return.
  if (!SkipFoldingAutoDiffFunctionExtraction)
    if (auto *newADFI = dyn_cast<AutoDiffFunctionInst>(differentiableFnValue))
      foldAutoDiffFunctionExtraction(newADFI);
  transform.invalidateAnalysis(
      parent, SILAnalysis::InvalidationKind::FunctionBody);
  return false;
}

/// AD pass entry.
void Differentiation::run() {
  auto &module = *getModule();
  auto &astCtx = module.getASTContext();
  debugDump(module);

  // A global differentiation context.
  ADContext context(*this);

  // Register all `@differentiable` attributes and `autodiff_function`
  // instructions in the module that trigger differentiation.
  for (SILFunction &f : module) {
    for (auto *diffAttr : f.getDifferentiableAttrs()) {
      DifferentiationInvoker invoker(diffAttr);
      assert(!context.getInvokers().count(diffAttr) &&
             "[differentiable] attribute already has an invoker");
      context.getInvokers().insert({diffAttr, invoker});
      continue;
    }
    for (SILBasicBlock &bb : f)
      for (SILInstruction &i : bb)
        if (auto *adfi = dyn_cast<AutoDiffFunctionInst>(&i))
          context.getAutoDiffFunctionInsts().push_back(adfi);
  }

  // If nothing has triggered differentiation, there's nothing to do.
  if (context.getInvokers().empty() &&
      context.getAutoDiffFunctionInsts().empty())
    return;

  // AD relies on stdlib (the Swift module). If it's not imported, it's an
  // internal error.
  if (!astCtx.getStdlibModule()) {
    astCtx.Diags.diagnose(SourceLoc(),
                          diag::autodiff_internal_swift_not_imported);
    return;
  }

  bool errorOccurred = false;

  // Process all `[differentiable]` attributes.
  for (auto invokerPair : context.getInvokers()) {
    auto *attr = invokerPair.first;
    auto *original = attr->getOriginal();
    auto invoker = invokerPair.second;
    errorOccurred |=
        context.processDifferentiableAttribute(original, attr, invoker);
  }

  // Iteratively process `autodiff_function` instruction worklist.
  while (!context.getAutoDiffFunctionInsts().empty()) {
    auto *adfi = context.getAutoDiffFunctionInsts().back();
    context.getAutoDiffFunctionInsts().pop_back();
    // Skip instructions that have been already been processed.
    if (context.getProcessedAutoDiffFunctionInsts().count(adfi)) continue;
    errorOccurred |= context.processAutoDiffFunctionInst(adfi);
  }

  // If any error occurred while processing `[differentiable]` attributes or
  // `autodiff_function` instructions, clean up.
  if (errorOccurred) {
    context.cleanUp();
    return;
  }

  LLVM_DEBUG(getADDebugStream() << "All differentiation finished\n");
}

//===----------------------------------------------------------------------===//
// Pass creation
//===----------------------------------------------------------------------===//

SILTransform *swift::createDifferentiation() {
  return new Differentiation;
}<|MERGE_RESOLUTION|>--- conflicted
+++ resolved
@@ -78,33 +78,6 @@
                           << v << "\n==== END DEBUG DUMP ====\n");
 }
 
-<<<<<<< HEAD
-/// Creates arguments in the entry block based on the function type.
-static void createEntryArguments(SILFunction *f) {
-  auto *entry = f->getEntryBlock();
-  auto conv = f->getConventions();
-  auto &ctx = f->getASTContext();
-  auto moduleDecl = f->getModule().getSwiftModule();
-  assert((entry->getNumArguments() == 0 || conv.getNumSILArguments() == 0) &&
-         "Entry already has arguments?!");
-  auto createFunctionArgument = [&](SILType type) {
-    // Create a dummy parameter declaration.
-    // Necessary to prevent crash during argument explosion optimization.
-    auto loc = f->getLocation().getSourceLoc();
-    auto *decl = new (ctx)
-        ParamDecl(ParamDecl::Specifier::Default, loc, loc, Identifier(), loc,
-                  Identifier(), moduleDecl);
-    decl->setType(type.getASTType());
-    entry->createFunctionArgument(type, decl);
-  };
-  for (auto indResTy : conv.getIndirectSILResultTypes())
-    createFunctionArgument(f->mapTypeIntoContext(indResTy).getAddressType());
-  for (auto paramTy : conv.getParameterSILTypes())
-    createFunctionArgument(f->mapTypeIntoContext(paramTy));
-}
-
-=======
->>>>>>> 5a73cc12
 static bool isWithoutDerivative(SILValue v) {
   if (auto *fnRef = dyn_cast<FunctionRefInst>(v))
     return fnRef->getReferencedFunctionOrNull()->hasSemanticsAttr(
