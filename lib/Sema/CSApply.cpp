--- conflicted
+++ resolved
@@ -1980,13 +1980,6 @@
 
     Expr *handleStringLiteralExpr(LiteralExpr *expr) {
       auto stringLiteral = dyn_cast<StringLiteralExpr>(expr);
-<<<<<<< HEAD
-      if (cs.getType(expr) && !cs.getType(expr)->hasTypeVariable()
-          && stringLiteral->getBuiltinInitializer())
-        return expr;
-      
-=======
->>>>>>> e250a024
       auto magicLiteral = dyn_cast<MagicIdentifierLiteralExpr>(expr);
       assert(bool(stringLiteral) != bool(magicLiteral) &&
              "literal must be either a string literal or a magic literal");
@@ -6878,18 +6871,11 @@
 }
 
 // Resolve @dynamicCallable applications.
-<<<<<<< HEAD
 static Expr *finishApplyDynamicCallable(ExprRewriter &rewriter,
                                         ConstraintSystem &cs,
                                         const Solution &solution,
                                         ApplyExpr *apply,
                                         ConstraintLocatorBuilder locator) {
-=======
-Expr *
-ExprRewriter::finishApplyDynamicCallable(const Solution &solution,
-                                         ApplyExpr *apply,
-                                         ConstraintLocatorBuilder locator) {
->>>>>>> e250a024
   auto &ctx = cs.getASTContext();
   auto *fn = apply->getFn();
 
@@ -6901,12 +6887,8 @@
   auto loc = locator.withPathElement(ConstraintLocator::ApplyFunction);
   auto selected = solution.getOverloadChoice(cs.getConstraintLocator(loc));
   auto *method = dyn_cast<FuncDecl>(selected.choice.getDecl());
-<<<<<<< HEAD
   auto methodType =
       solution.simplifyType(selected.openedType)->castTo<AnyFunctionType>();
-=======
-  auto methodType = simplifyType(selected.openedType)->castTo<AnyFunctionType>();
->>>>>>> e250a024
   assert(method->getName() == ctx.Id_dynamicallyCall &&
          "Expected 'dynamicallyCall' method");
   auto params = methodType->getParams();
@@ -6923,7 +6905,6 @@
   // `withKeywordArguments` method.
   bool useKwargsMethod = argumentLabel == ctx.Id_withKeywordArguments;
 
-<<<<<<< HEAD
   // Construct expression referencing the `dynamicallyCall` method.
   MemberRefExpr *member =
       new (ctx) MemberRefExpr(fn, fn->getEndLoc(), ConcreteDeclRef(method),
@@ -6940,24 +6921,12 @@
       cs.getConstraintLocator(member), loc, /*Implicit*/ true,
       selected.choice.getFunctionRefKind(), member->getAccessSemantics(),
       isDynamic);
-=======
-  // Construct expression referencing the `dynamicallyCall` method.	
-  bool isDynamic =
-      selected.choice.getKind() == OverloadChoiceKind::DeclViaDynamic;
-  auto member = buildMemberRef(fn, selected.openedFullType,
-                               SourceLoc(), selected.choice,
-                               DeclNameLoc(method->getNameLoc()),
-                               selected.openedType, loc, loc, /*implicit*/ true,
-                               selected.choice.getFunctionRefKind(),
-                               AccessSemantics::Ordinary, isDynamic);
->>>>>>> e250a024
 
   // Construct argument to the method (either an array or dictionary
   // expression).
   Expr *argument = nullptr;
   auto expectedParamType = methodType->getParams().front().getParameterType();
   if (!useKwargsMethod) {
-<<<<<<< HEAD
     auto arrayLitProto = cs.TC.getProtocol(
         fn->getLoc(), KnownProtocolKind::ExpressibleByArrayLiteral);
     auto conformance =
@@ -7011,46 +6980,10 @@
     cs.setType(dictExpr, expectedParamType);
     rewriter.finishDictionaryExpr(dictExpr);
     argument = dictExpr;
-=======
-    argument = ArrayExpr::create(ctx, SourceLoc(), arg->getElements(),
-                                 {}, SourceLoc());
-    cs.setType(argument, argumentType);
-    finishArrayExpr(cast<ArrayExpr>(argument));
-  } else {
-    auto dictLitProto =
-        ctx.getProtocol(KnownProtocolKind::ExpressibleByDictionaryLiteral);
-    auto conformance =
-        cs.TC.conformsToProtocol(argumentType, dictLitProto, cs.DC,
-                                 ConformanceCheckFlags::InExpression);
-    auto keyType = conformance->getTypeWitnessByName(argumentType, ctx.Id_Key);
-    auto valueType = conformance->getTypeWitnessByName(argumentType,
-                                                       ctx.Id_Value);
-    SmallVector<Identifier, 4> names;
-    SmallVector<Expr *, 4> dictElements;
-    for (unsigned i = 0, n = arg->getNumElements(); i < n; i++) {
-      Expr *labelExpr =
-        new (ctx) StringLiteralExpr(arg->getElementName(i).get(),
-                                    arg->getElementNameLoc(i),
-                                    /*Implicit*/ true);
-      cs.setType(labelExpr, keyType);
-      handleStringLiteralExpr(cast<LiteralExpr>(labelExpr));
-
-      Expr *pair =
-        TupleExpr::createImplicit(ctx, { labelExpr, arg->getElement(i) }, {});
-      auto eltTypes = { TupleTypeElt(keyType), TupleTypeElt(valueType) };
-      cs.setType(pair, TupleType::get(eltTypes, ctx));
-      dictElements.push_back(pair);
-    }
-    argument = DictionaryExpr::create(ctx, SourceLoc(), dictElements, {},
-                                      SourceLoc());
-    cs.setType(argument, argumentType);
-    finishDictionaryExpr(cast<DictionaryExpr>(argument));
->>>>>>> e250a024
   }
   argument->setImplicit();
 
   // Construct call to the `dynamicallyCall` method.
-<<<<<<< HEAD
   auto getType = [&](const Expr *E) -> Type { return cs.getType(E); };
   CallExpr *result = CallExpr::createImplicit(ctx, memberExpr, argument,
                                               {argumentLabel}, getType);
@@ -7058,14 +6991,6 @@
   // Set the type of the newly constructed argument in the constraint system.
   if (result->getArg()->getType())
     cs.setType(result->getArg(), result->getArg()->getType());
-=======
-  auto result = CallExpr::createImplicit(ctx, member, argument,
-                                         { argumentLabel });
-  cs.setType(result->getArg(), AnyFunctionType::composeInput(ctx, params,
-                                                             false));
-  cs.setType(result, methodType->getResult());
-  cs.cacheExprTypes(result);
->>>>>>> e250a024
   return result;
 }
 
@@ -7419,11 +7344,7 @@
 
   // Handle @dynamicCallable applications.
   // At this point, all other ApplyExpr cases have been handled.
-<<<<<<< HEAD
   return finishApplyDynamicCallable(*this, cs, solution, apply, locator);
-=======
-  return finishApplyDynamicCallable(solution, apply, locator);
->>>>>>> e250a024
 }
 
 
