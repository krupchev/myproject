//===--- CSSolver.cpp - Constraint Solver ---------------------------------===//
//
// This source file is part of the Swift.org open source project
//
// Copyright (c) 2014 - 2017 Apple Inc. and the Swift project authors
// Licensed under Apache License v2.0 with Runtime Library Exception
//
// See https://swift.org/LICENSE.txt for license information
// See https://swift.org/CONTRIBUTORS.txt for the list of Swift project authors
//
//===----------------------------------------------------------------------===//
//
// This file implements the constraint solver used in the type checker.
//
//===----------------------------------------------------------------------===//
#include "ConstraintSystem.h"
#include "ConstraintGraph.h"
#include "swift/AST/TypeWalker.h"
#include "llvm/ADT/Statistic.h"
#include "llvm/Support/Compiler.h"
#include "llvm/Support/raw_ostream.h"
#include "llvm/Support/SaveAndRestore.h"
#include <memory>
#include <tuple>

using namespace swift;
using namespace constraints;

//===----------------------------------------------------------------------===//
// Constraint solver statistics
//===----------------------------------------------------------------------===//
#define DEBUG_TYPE "Constraint solver overall"
#define JOIN2(X,Y) X##Y
STATISTIC(NumSolutionAttempts, "# of solution attempts");
STATISTIC(TotalNumTypeVariables, "# of type variables created");

#define CS_STATISTIC(Name, Description) \
  STATISTIC(Overall##Name, Description);
#include "ConstraintSolverStats.def"

#undef DEBUG_TYPE
#define DEBUG_TYPE "Constraint solver largest system"
#define CS_STATISTIC(Name, Description) \
  STATISTIC(Largest##Name, Description);
#include "ConstraintSolverStats.def"
STATISTIC(LargestSolutionAttemptNumber, "# of the largest solution attempt");

TypeVariableType *ConstraintSystem::createTypeVariable(
                                     ConstraintLocator *locator,
                                     unsigned options) {
  ++TotalNumTypeVariables;
  auto tv = TypeVariableType::getNew(TC.Context, assignTypeVariableID(),
                                     locator, options);
  addTypeVariable(tv);
  return tv;
}

/// \brief Check whether the given type can be used as a binding for the given
/// type variable.
///
/// \returns the type to bind to, if the binding is okay.
static Optional<Type> checkTypeOfBinding(ConstraintSystem &cs, 
                                         TypeVariableType *typeVar, Type type,
                                         bool *isNilLiteral = nullptr) {
  if (!type)
    return None;

  // Simplify the type.
  type = cs.simplifyType(type);

  // If the type references the type variable, don't permit the binding.
  SmallVector<TypeVariableType *, 4> referencedTypeVars;
  type->getTypeVariables(referencedTypeVars);
  if (count(referencedTypeVars, typeVar))
    return None;

  // If the type is a type variable itself, don't permit the binding.
  if (auto bindingTypeVar = type->getRValueType()->getAs<TypeVariableType>()) {
    if (isNilLiteral) {
      *isNilLiteral = false;

      // Look for a literal-conformance constraint on the type variable.
      SmallVector<Constraint *, 8> constraints;
      cs.getConstraintGraph().gatherConstraints(
                              bindingTypeVar, constraints,
                              ConstraintGraph::GatheringKind::EquivalenceClass);
      for (auto constraint : constraints) {
        if (constraint->getKind() == ConstraintKind::LiteralConformsTo &&
            constraint->getProtocol()->isSpecificProtocol(
              KnownProtocolKind::ExpressibleByNilLiteral) &&
            cs.simplifyType(constraint->getFirstType())
              ->isEqual(bindingTypeVar)) {
          *isNilLiteral = true;
          break;
        }
      }
    }
    
    return None;
  }

  // Okay, allow the binding (with the simplified type).
  return type;
}

Solution ConstraintSystem::finalize(
           FreeTypeVariableBinding allowFreeTypeVariables) {
  // Create the solution.
  Solution solution(*this, CurrentScore);

  // Update the best score we've seen so far.
  if (solverState) {
    assert(!solverState->BestScore || CurrentScore <= *solverState->BestScore);
    solverState->BestScore = CurrentScore;
  }

  // For any of the type variables that has no associated fixed type, assign a
  // fresh generic type parameters.
  // FIXME: We could gather the requirements on these as well.
  unsigned index = 0;
  for (auto tv : TypeVariables) {
    if (getFixedType(tv))
      continue;

    switch (allowFreeTypeVariables) {
    case FreeTypeVariableBinding::Disallow:
      llvm_unreachable("Solver left free type variables");

    case FreeTypeVariableBinding::Allow:
      break;

    case FreeTypeVariableBinding::GenericParameters:
      assignFixedType(tv, GenericTypeParamType::get(0, index++, TC.Context));
      break;
        
    case FreeTypeVariableBinding::UnresolvedType:
      assignFixedType(tv, TC.Context.TheUnresolvedType);
      break;
    }
  }

  // For each of the type variables, get its fixed type.
  for (auto tv : TypeVariables) {
    solution.typeBindings[tv] = simplifyType(tv)->reconstituteSugar(false);
  }

  // For each of the overload sets, get its overload choice.
  for (auto resolved = resolvedOverloadSets;
       resolved; resolved = resolved->Previous) {
    solution.overloadChoices[resolved->Locator]
      = { resolved->Choice, resolved->OpenedFullType, resolved->ImpliedType };
  }

  // For each of the constraint restrictions, record it with simplified,
  // canonical types.
  if (solverState) {
    for (auto &restriction : ConstraintRestrictions) {
      using std::get;
      CanType first = simplifyType(get<0>(restriction))->getCanonicalType();
      CanType second = simplifyType(get<1>(restriction))->getCanonicalType();
      solution.ConstraintRestrictions[{first, second}] = get<2>(restriction);
    }
  }

  // For each of the fixes, record it as an operation on the affected
  // expression.
  unsigned firstFixIndex = 0;
  if (solverState && solverState->PartialSolutionScope) {
    firstFixIndex = solverState->PartialSolutionScope->numFixes;
  }
  solution.Fixes.append(Fixes.begin() + firstFixIndex, Fixes.end());

  // Remember all the disjunction choices we made.
  for (auto &choice : DisjunctionChoices) {
    // We shouldn't ever register disjunction choices multiple times,
    // but saving and re-applying solutions can cause us to get
    // multiple entries.  We should use an optimized PartialSolution
    // structure for that use case, which would optimize a lot of
    // stuff here.
    assert(!solution.DisjunctionChoices.count(choice.first) ||
           solution.DisjunctionChoices[choice.first] == choice.second);
    solution.DisjunctionChoices.insert(choice);
  }

  // Remember the opened types.
  for (const auto &opened : OpenedTypes) {
    // We shouldn't ever register opened types multiple times,
    // but saving and re-applying solutions can cause us to get
    // multiple entries.  We should use an optimized PartialSolution
    // structure for that use case, which would optimize a lot of
    // stuff here.
    assert((solution.OpenedTypes.count(opened.first) == 0 ||
            solution.OpenedTypes[opened.first] == opened.second)
            && "Already recorded");
    solution.OpenedTypes.insert(opened);
  }

  // Remember the opened existential types.
  for (const auto &openedExistential : OpenedExistentialTypes) {
    assert(solution.OpenedExistentialTypes.count(openedExistential.first) == 0||
           solution.OpenedExistentialTypes[openedExistential.first]
             == openedExistential.second &&
           "Already recorded");
    solution.OpenedExistentialTypes.insert(openedExistential);
  }

  // Remember the defaulted type variables.
  solution.DefaultedConstraints.insert(DefaultedConstraints.begin(),
                                       DefaultedConstraints.end());

  return solution;
}

void ConstraintSystem::applySolution(const Solution &solution) {
  // Update the score.
  CurrentScore += solution.getFixedScore();

  // Assign fixed types to the type variables solved by this solution.
  llvm::SmallPtrSet<TypeVariableType *, 4> 
    knownTypeVariables(TypeVariables.begin(), TypeVariables.end());
  for (auto binding : solution.typeBindings) {
    // If we haven't seen this type variable before, record it now.
    if (knownTypeVariables.insert(binding.first).second)
      TypeVariables.push_back(binding.first);

    // If we don't already have a fixed type for this type variable,
    // assign the fixed type from the solution.
    if (!getFixedType(binding.first) && !binding.second->hasTypeVariable())
      assignFixedType(binding.first, binding.second, /*updateState=*/false);
  }

  // Register overload choices.
  // FIXME: Copy these directly into some kind of partial solution?
  for (auto overload : solution.overloadChoices) {
    resolvedOverloadSets
      = new (*this) ResolvedOverloadSetListItem{resolvedOverloadSets,
                                                Type(),
                                                overload.second.choice,
                                                overload.first,
                                                overload.second.openedFullType,
                                                overload.second.openedType};    
  }

  // Register constraint restrictions.
  // FIXME: Copy these directly into some kind of partial solution?
  for (auto restriction : solution.ConstraintRestrictions) {
    ConstraintRestrictions.push_back(
        std::make_tuple(restriction.first.first, restriction.first.second,
                        restriction.second));
  }

  // Register the solution's disjunction choices.
  for (auto &choice : solution.DisjunctionChoices) {
    DisjunctionChoices.push_back(choice);
  }

  // Register the solution's opened types.
  for (const auto &opened : solution.OpenedTypes) {
    OpenedTypes.push_back(opened);
  }

  // Register the solution's opened existential types.
  for (const auto &openedExistential : solution.OpenedExistentialTypes) {
    OpenedExistentialTypes.push_back(openedExistential);
  }

  // Register the defaulted type variables.
  DefaultedConstraints.append(solution.DefaultedConstraints.begin(),
                              solution.DefaultedConstraints.end());

  // Register any fixes produced along this path.
  Fixes.append(solution.Fixes.begin(), solution.Fixes.end());
}

/// \brief Restore the type variable bindings to what they were before
/// we attempted to solve this constraint system.
void ConstraintSystem::restoreTypeVariableBindings(unsigned numBindings) {
  auto &savedBindings = *getSavedBindings();
  std::for_each(savedBindings.rbegin(), savedBindings.rbegin() + numBindings,
                [](SavedTypeVariableBinding &saved) {
                  saved.restore();
                });
  savedBindings.erase(savedBindings.end() - numBindings,
                      savedBindings.end());
}

/// \brief Enumerates all of the 'direct' supertypes of the given type.
///
/// The direct supertype S of a type T is a supertype of T (e.g., T < S)
/// such that there is no type U where T < U and U < S.
static SmallVector<Type, 4> 
enumerateDirectSupertypes(TypeChecker &tc, Type type) {
  SmallVector<Type, 4> result;

  if (auto tupleTy = type->getAs<TupleType>()) {
    // A tuple that can be constructed from a scalar has a value of that
    // scalar type as its supertype.
    // FIXME: There is a way more general property here, where we can drop
    // one label from the tuple, maintaining the rest.
    int scalarIdx = tupleTy->getElementForScalarInit();
    if (scalarIdx >= 0) {
      auto &elt = tupleTy->getElement(scalarIdx);
      if (elt.isVararg()) // FIXME: Should we keep the name?
        result.push_back(elt.getVarargBaseTy());
      else if (elt.hasName())
        result.push_back(elt.getType());
    }
  }

  if (type->mayHaveSuperclass()) {
    // FIXME: Can also weaken to the set of protocol constraints, but only
    // if there are any protocols that the type conforms to but the superclass
    // does not.

    // If there is a superclass, it is a direct supertype.
    if (auto superclass = tc.getSuperClassOf(type))
      result.push_back(superclass);
  }

  if (auto lvalue = type->getAs<LValueType>())
    result.push_back(lvalue->getObjectType());
  if (auto iot = type->getAs<InOutType>())
    result.push_back(iot->getObjectType());

  // FIXME: lots of other cases to consider!
  return result;
}

bool ConstraintSystem::simplify(bool ContinueAfterFailures) {
  // While we have a constraint in the worklist, process it.
  while (!ActiveConstraints.empty()) {
    // Grab the next constraint from the worklist.
    auto *constraint = &ActiveConstraints.front();
    ActiveConstraints.pop_front();
    assert(constraint->isActive() && "Worklist constraint is not active?");

    // Simplify this constraint.
    switch (simplifyConstraint(*constraint)) {
    case SolutionKind::Error:
      if (!failedConstraint) {
        failedConstraint = constraint;
      }

      if (solverState)
        solverState->retireConstraint(constraint);

      CG.removeConstraint(constraint);
      break;

    case SolutionKind::Solved:
      if (solverState) {
        ++solverState->NumSimplifiedConstraints;

        // This constraint has already been solved; retire it.
        solverState->retireConstraint(constraint);
      }

      // Remove the constraint from the constraint graph.
      CG.removeConstraint(constraint);
      break;

    case SolutionKind::Unsolved:
      if (solverState)
        ++solverState->NumUnsimplifiedConstraints;

      InactiveConstraints.push_back(constraint);
      break;
    }

    // This constraint is not active. We delay this operation until
    // after simplification to avoid re-insertion.
    constraint->setActive(false);

    // Check whether a constraint failed. If so, we're done.
    if (failedConstraint && !ContinueAfterFailures) {
      return true;
    }

    // If the current score is worse than the best score we've seen so far,
    // there's no point in continuing. So don't.
    if (worseThanBestSolution()) {
      return true;
    }
  }

  return false;
}

namespace {

/// \brief Truncate the given small vector to the given new size.
template<typename T>
void truncate(SmallVectorImpl<T> &vec, unsigned newSize) {
  assert(newSize <= vec.size() && "Not a truncation!");
  vec.erase(vec.begin() + newSize, vec.end());
}

} // end anonymous namespace

ConstraintSystem::SolverState::SolverState(ConstraintSystem &cs) : CS(cs) {
  assert(!CS.solverState &&
         "Constraint system should not already have solver state!");
  CS.solverState = this;

  ++NumSolutionAttempts;
  SolutionAttempt = NumSolutionAttempts;

  // If we're supposed to debug a specific constraint solver attempt,
  // turn on debugging now.
  ASTContext &ctx = CS.getTypeChecker().Context;
  LangOptions &langOpts = ctx.LangOpts;
  OldDebugConstraintSolver = langOpts.DebugConstraintSolver;
  if (langOpts.DebugConstraintSolverAttempt &&
      langOpts.DebugConstraintSolverAttempt == SolutionAttempt) {
    langOpts.DebugConstraintSolver = true;
    llvm::raw_ostream &dbgOut = ctx.TypeCheckerDebug->getStream();
    dbgOut << "---Constraint system #" << SolutionAttempt << "---\n";
    CS.print(dbgOut);
  }
}

ConstraintSystem::SolverState::~SolverState() {
  assert((CS.solverState == this) &&
         "Expected constraint system to have this solver state!");
  CS.solverState = nullptr;

  // Restore debugging state.
  LangOptions &langOpts = CS.getTypeChecker().Context.LangOpts;
  langOpts.DebugConstraintSolver = OldDebugConstraintSolver;

  // Write our local statistics back to the overall statistics.
  #define CS_STATISTIC(Name, Description) JOIN2(Overall,Name) += Name;
  #include "ConstraintSolverStats.def"

  // Update the "largest" statistics if this system is larger than the
  // previous one.  
  // FIXME: This is not at all thread-safe.
  if (NumStatesExplored > LargestNumStatesExplored.Value) {
    LargestSolutionAttemptNumber.Value = SolutionAttempt-1;
    ++LargestSolutionAttemptNumber;
    #define CS_STATISTIC(Name, Description) \
      JOIN2(Largest,Name).Value = Name-1; \
      ++JOIN2(Largest,Name);
    #include "ConstraintSolverStats.def"
  }
}

ConstraintSystem::SolverScope::SolverScope(ConstraintSystem &cs)
  : cs(cs), CGScope(cs.CG)
{
  ++cs.solverState->depth;

  resolvedOverloadSets = cs.resolvedOverloadSets;
  numTypeVariables = cs.TypeVariables.size();
  numSavedBindings = cs.solverState->savedBindings.size();
  numConstraintRestrictions = cs.ConstraintRestrictions.size();
  numFixes = cs.Fixes.size();
  numDisjunctionChoices = cs.DisjunctionChoices.size();
  numOpenedTypes = cs.OpenedTypes.size();
  numOpenedExistentialTypes = cs.OpenedExistentialTypes.size();
  numDefaultedConstraints = cs.DefaultedConstraints.size();
  PreviousScore = cs.CurrentScore;

  cs.solverState->registerScope(this);
  assert(!cs.failedConstraint && "Unexpected failed constraint!");

  ++cs.solverState->NumStatesExplored;
}

ConstraintSystem::SolverScope::~SolverScope() {
  --cs.solverState->depth;

  // Erase the end of various lists.
  cs.resolvedOverloadSets = resolvedOverloadSets;
  truncate(cs.TypeVariables, numTypeVariables);

  // Restore bindings.
  cs.restoreTypeVariableBindings(cs.solverState->savedBindings.size() -
                                   numSavedBindings);

  // Move any remaining active constraints into the inactive list.
  if (!cs.ActiveConstraints.empty()) {
    for (auto &constraint : cs.ActiveConstraints) {
      constraint.setActive(false);
    }
    cs.InactiveConstraints.splice(cs.InactiveConstraints.end(),
                                  cs.ActiveConstraints);
  }

  // Rollback all of the changes done to constraints by the current scope,
  // e.g. add retired constraints back to the circulation and remove generated
  // constraints introduced by the current scope.
  cs.solverState->rollback(this);

  // Remove any constraint restrictions.
  truncate(cs.ConstraintRestrictions, numConstraintRestrictions);

  // Remove any fixes.
  truncate(cs.Fixes, numFixes);

  // Remove any disjunction choices.
  truncate(cs.DisjunctionChoices, numDisjunctionChoices);

  // Remove any opened types.
  truncate(cs.OpenedTypes, numOpenedTypes);

  // Remove any opened existential types.
  truncate(cs.OpenedExistentialTypes, numOpenedExistentialTypes);

  // Remove any defaulted type variables.
  truncate(cs.DefaultedConstraints, numDefaultedConstraints);
  
  // Reset the previous score.
  cs.CurrentScore = PreviousScore;

  // Clear out other "failed" state.
  cs.failedConstraint = nullptr;
}

namespace {
  /// The kind of bindings that are permitted.
  enum class AllowedBindingKind : unsigned char {
    /// Only the exact type.
    Exact,
    /// Supertypes of the specified type.
    Supertypes,
    /// Subtypes of the specified type.
    Subtypes
  };

  /// The kind of literal binding found.
  enum class LiteralBindingKind : unsigned char {
    None,
    Collection,
    Float,
    Atom,
  };

  /// A potential binding from the type variable to a particular type,
  /// along with information that can be used to construct related
  /// bindings, e.g., the supertypes of a given type.
  struct PotentialBinding {
    /// The type to which the type variable can be bound.
    Type BindingType;

    /// The kind of bindings permitted.
    AllowedBindingKind Kind;

    /// The defaulted protocol associated with this binding.
    Optional<ProtocolDecl *> DefaultedProtocol;

    /// If this is a binding that comes from a \c Defaultable constraint,
    /// the locator of that constraint.
    ConstraintLocator *DefaultableBinding = nullptr;

    PotentialBinding(Type type, AllowedBindingKind kind,
                     Optional<ProtocolDecl *> defaultedProtocol = None,
                     ConstraintLocator *defaultableBinding = nullptr)
      : BindingType(type), Kind(kind), DefaultedProtocol(defaultedProtocol),
        DefaultableBinding(defaultableBinding) { }

    bool isDefaultableBinding() const { return DefaultableBinding != nullptr; }
  };

  struct PotentialBindings {
    /// The set of potential bindings.
    SmallVector<PotentialBinding, 4> Bindings;

    /// Whether this type variable is fully bound by one of its constraints.
    bool FullyBound = false;

    /// Whether the bindings of this type involve other type variables.
    bool InvolvesTypeVariables = false;

    /// Whether this type variable has literal bindings.
    LiteralBindingKind LiteralBinding = LiteralBindingKind::None;

    /// Whether this type variable is only bound above by existential types.
    bool SubtypeOfExistentialType = false;

    /// The number of defaultable bindings.
    unsigned NumDefaultableBindings = 0;

    /// Determine whether the set of bindings is non-empty.
    explicit operator bool() const {
      return !Bindings.empty();
    }

    /// Whether there are any non-defaultable bindings.
    bool hasNonDefaultableBindings() const {
      return Bindings.size() > NumDefaultableBindings;
    }

    /// Compare two sets of bindings, where \c x < y indicates that
    /// \c x is a better set of bindings that \c y.
    friend bool operator<(const PotentialBindings &x, 
                          const PotentialBindings &y) {
      return std::make_tuple(!x.hasNonDefaultableBindings(),
                             x.FullyBound,
                             x.SubtypeOfExistentialType,
                             static_cast<unsigned char>(x.LiteralBinding),
                             x.InvolvesTypeVariables,
                             -(x.Bindings.size() - x.NumDefaultableBindings))
        < std::make_tuple(!y.hasNonDefaultableBindings(),
                          y.FullyBound,
                          y.SubtypeOfExistentialType,
                          static_cast<unsigned char>(y.LiteralBinding),
                          y.InvolvesTypeVariables,
                          -(y.Bindings.size() - y.NumDefaultableBindings));
    }

    void foundLiteralBinding(ProtocolDecl *proto) {
      switch (*proto->getKnownProtocolKind()) {
      case KnownProtocolKind::ExpressibleByDictionaryLiteral:
      case KnownProtocolKind::ExpressibleByArrayLiteral:
      case KnownProtocolKind::ExpressibleByStringInterpolation:
        LiteralBinding = LiteralBindingKind::Collection;
        break;

      case KnownProtocolKind::ExpressibleByFloatLiteral:
        LiteralBinding = LiteralBindingKind::Float;
        break;

      default:
        if (LiteralBinding != LiteralBindingKind::Collection)
          LiteralBinding = LiteralBindingKind::Atom;
        break;
      }
    }

    void dump(TypeVariableType *typeVar, llvm::raw_ostream &out,
              unsigned indent) const {
      out.indent(indent);
      out << "(";
      if (typeVar)
        out << "$T" << typeVar->getImpl().getID();
      if (FullyBound)
        out << " fully_bound";
      if (SubtypeOfExistentialType)
        out << " subtype_of_existential";
      if (LiteralBinding != LiteralBindingKind::None)
        out << " literal=" << static_cast<int>(LiteralBinding);
      if (InvolvesTypeVariables)
        out << " involves_type_vars";
      if (NumDefaultableBindings > 0)
        out << " defaultable_bindings=" << NumDefaultableBindings;
      out << " bindings=";
      interleave(Bindings, [&](const PotentialBinding &binding) {
        auto type = binding.BindingType;
        auto &ctx = type->getASTContext();
        llvm::SaveAndRestore<bool>
          debugConstraints(ctx.LangOpts.DebugConstraintSolver, true);
        switch (binding.Kind) {
        case AllowedBindingKind::Exact:
          break;

        case AllowedBindingKind::Subtypes:
          out << "(subtypes of) ";
          break;

        case AllowedBindingKind::Supertypes:
          out << "(supertypes of) ";
          break;
        }
        if (binding.DefaultedProtocol)
          out << "(default from " << (*binding.DefaultedProtocol)->getName()
              << ") ";
        out << type.getString();
      }, [&]() { out << " "; });
      out << ")\n";
    }
  };
} // end anonymous namespace

/// \brief Return whether a relational constraint between a type variable and a
/// trivial wrapper type (autoclosure, unary tuple) should result in the type
/// variable being potentially bound to the value type, as opposed to the
/// wrapper type.
static bool shouldBindToValueType(Constraint *constraint)
{
  switch (constraint->getKind()) {
  case ConstraintKind::OperatorArgumentConversion:
  case ConstraintKind::OperatorArgumentTupleConversion:
  case ConstraintKind::ArgumentConversion:
  case ConstraintKind::ArgumentTupleConversion:
  case ConstraintKind::Conversion:
  case ConstraintKind::BridgingConversion:
  case ConstraintKind::Subtype:
    return true;
  case ConstraintKind::Bind:
  case ConstraintKind::Equal:
  case ConstraintKind::BindParam:
  case ConstraintKind::BindToPointerType:
  case ConstraintKind::ConformsTo:
  case ConstraintKind::Layout:
  case ConstraintKind::LiteralConformsTo:
  case ConstraintKind::CheckedCast:
  case ConstraintKind::SelfObjectOfProtocol:
  case ConstraintKind::ApplicableFunction:
  case ConstraintKind::BindOverload:
  case ConstraintKind::OptionalObject:
    return false;
  case ConstraintKind::DynamicTypeOf:
  case ConstraintKind::EscapableFunctionOf:
  case ConstraintKind::OpenedExistentialOf:
  case ConstraintKind::ValueMember:
  case ConstraintKind::UnresolvedValueMember:
  case ConstraintKind::Defaultable:
  case ConstraintKind::Disjunction:
    llvm_unreachable("shouldBindToValueType() may only be called on "
                     "relational constraints");
  }

  llvm_unreachable("Unhandled ConstraintKind in switch.");
}

/// Find the set of type variables that are inferable from the given type.
///
/// \param type The type to search.
/// \param typeVars Collects the type variables that are inferable from the
/// given type. This set is not cleared, so that multiple types can be explored
/// and introduce their results into the same set.
static void findInferableTypeVars(
              Type type,
              SmallPtrSetImpl<TypeVariableType *> &typeVars) {
  type = type->getCanonicalType();
  if (!type->hasTypeVariable()) return;

  class Walker : public TypeWalker {
    SmallPtrSetImpl<TypeVariableType *> &typeVars;
  public:
    explicit Walker(SmallPtrSetImpl<TypeVariableType *> &typeVars)
      : typeVars(typeVars) { }

    Action walkToTypePre(Type ty) override {
      if (ty->is<DependentMemberType>())
        return Action::SkipChildren;

      if (auto typeVar = ty->getAs<TypeVariableType>())
        typeVars.insert(typeVar);
      return Action::Continue;
    }
  };

  type.walk(Walker(typeVars));
}

/// \brief Retrieve the set of potential type bindings for the given
/// representative type variable, along with flags indicating whether
/// those types should be opened.
static PotentialBindings getPotentialBindings(ConstraintSystem &cs,
                                              TypeVariableType *typeVar) {
  assert(typeVar->getImpl().getRepresentative(nullptr) == typeVar &&
         "not a representative");
  assert(!typeVar->getImpl().getFixedType(nullptr) && "has a fixed type");

  // Gather the constraints associated with this type variable.
  SmallVector<Constraint *, 8> constraints;
  llvm::SmallPtrSet<Constraint *, 4> visitedConstraints;
  cs.getConstraintGraph().gatherConstraints(
                              typeVar, constraints,
                              ConstraintGraph::GatheringKind::EquivalenceClass);

  PotentialBindings result;
  Optional<unsigned> lastSupertypeIndex;

  // Local function to add a potential binding to the list of bindings,
  // coalescing supertype bounds when we are able to compute the meet.
  auto addPotentialBinding = [&](PotentialBinding binding,
                                 bool allowJoinMeet = true) {
    // If this is a non-defaulted supertype binding, check whether we can
    // combine it with another supertype binding by computing the 'join' of the
    // types.
    if (binding.Kind == AllowedBindingKind::Supertypes &&
        !binding.BindingType->hasTypeVariable() &&
        !binding.DefaultedProtocol &&
        !binding.isDefaultableBinding() &&
        allowJoinMeet) {
      if (lastSupertypeIndex) {
        // Can we compute a join?
        auto &lastBinding = result.Bindings[*lastSupertypeIndex];
        if (auto meet =
                Type::join(lastBinding.BindingType, binding.BindingType)) {
          // Replace the last supertype binding with the join. We're done.
          lastBinding.BindingType = meet;
          return;
        }
      }

      // Record this as the most recent supertype index.
      lastSupertypeIndex = result.Bindings.size();
    }

    result.Bindings.push_back(std::move(binding));
  };

  // Consider each of the constraints related to this type variable.
  llvm::SmallPtrSet<CanType, 4> exactTypes;
  llvm::SmallPtrSet<ProtocolDecl *, 4> literalProtocols;
  SmallVector<Constraint *, 2> defaultableConstraints;
  bool addOptionalSupertypeBindings = false;
  auto &tc = cs.getTypeChecker();
  bool hasNonDependentMemberRelationalConstraints = false;
  bool hasDependentMemberRelationalConstraints = false;
  for (auto constraint : constraints) {
    // Only visit each constraint once.
    if (!visitedConstraints.insert(constraint).second)
      continue;

    switch (constraint->getKind()) {
    case ConstraintKind::Bind:
    case ConstraintKind::Equal:
    case ConstraintKind::BindParam:
    case ConstraintKind::BindToPointerType:
    case ConstraintKind::Subtype:
    case ConstraintKind::Conversion:
    case ConstraintKind::ArgumentConversion:
    case ConstraintKind::ArgumentTupleConversion:
    case ConstraintKind::OperatorArgumentTupleConversion:
    case ConstraintKind::OperatorArgumentConversion:
    case ConstraintKind::OptionalObject:
      // Relational constraints: break out to look for types above/below.
      break;

    case ConstraintKind::BridgingConversion:
    case ConstraintKind::CheckedCast:
    case ConstraintKind::DynamicTypeOf:
    case ConstraintKind::EscapableFunctionOf:
    case ConstraintKind::OpenedExistentialOf:
      // Constraints from which we can't do anything.
      continue;

    case ConstraintKind::Defaultable:
      // Do these in a separate pass.
      if (cs.getFixedTypeRecursive(constraint->getFirstType(), true)
            ->getAs<TypeVariableType>() == typeVar) {
        defaultableConstraints.push_back(constraint);
        hasNonDependentMemberRelationalConstraints = true;
      }
      continue;

    case ConstraintKind::Disjunction:
      // FIXME: Recurse into these constraints to see whether this
      // type variable is fully bound by any of them.
      result.InvolvesTypeVariables = true;
      continue;

    case ConstraintKind::ConformsTo:
    case ConstraintKind::SelfObjectOfProtocol:
      // Swift 3 allowed the use of default types for normal conformances
      // to expressible-by-literal protocols.
      if (tc.Context.LangOpts.EffectiveLanguageVersion[0] >= 4)
        continue;

      LLVM_FALLTHROUGH;
        
    case ConstraintKind::Layout:
    case ConstraintKind::LiteralConformsTo: {
      // If there is a 'nil' literal constraint, we might need optional
      // supertype bindings.
      if (constraint->getProtocol()->isSpecificProtocol(
            KnownProtocolKind::ExpressibleByNilLiteral))
        addOptionalSupertypeBindings = true;

      // If there is a default literal type for this protocol, it's a
      // potential binding.
      auto defaultType = tc.getDefaultType(constraint->getProtocol(), cs.DC);
      if (!defaultType)
        continue;

      // Note that we have a literal constraint with this protocol.
      literalProtocols.insert(constraint->getProtocol());
      hasNonDependentMemberRelationalConstraints = true;

      // Handle unspecialized types directly.
      if (!defaultType->hasUnboundGenericType()) {
        if (!exactTypes.insert(defaultType->getCanonicalType()).second)
          continue;

        result.foundLiteralBinding(constraint->getProtocol());
        addPotentialBinding({defaultType, AllowedBindingKind::Subtypes,
                             constraint->getProtocol()});
        continue;
      }

      // For generic literal types, check whether we already have a
      // specialization of this generic within our list.
      // FIXME: This assumes that, e.g., the default literal
      // int/float/char/string types are never generic.
      auto nominal = defaultType->getAnyNominal();
      if (!nominal)
        continue;

      bool matched = false;
      for (auto exactType : exactTypes) {
        if (auto exactNominal = exactType->getAnyNominal()) {
          // FIXME: Check parents?
          if (nominal == exactNominal) {
            matched = true;
            break;
          }
        }
      }

      if (!matched) {
        result.foundLiteralBinding(constraint->getProtocol());
        exactTypes.insert(defaultType->getCanonicalType());
        addPotentialBinding({defaultType, AllowedBindingKind::Subtypes,
                             constraint->getProtocol()});
      }

      continue;
    }

    case ConstraintKind::ApplicableFunction:
    case ConstraintKind::BindOverload: {
      if (result.FullyBound && result.InvolvesTypeVariables) continue;

      // If this variable is in the left-hand side, it is fully bound.
      SmallPtrSet<TypeVariableType *, 4> typeVars;
      findInferableTypeVars(cs.simplifyType(constraint->getFirstType()),
                             typeVars);
      if (typeVars.count(typeVar))
        result.FullyBound = true;

      if (result.InvolvesTypeVariables) continue;

      // If this and another type variable occur, this result involves
      // type variables.
      findInferableTypeVars(cs.simplifyType(constraint->getSecondType()),
                             typeVars);
      if (typeVars.size() > 1 && typeVars.count(typeVar))
        result.InvolvesTypeVariables = true;
      continue;
    }

    case ConstraintKind::ValueMember:
    case ConstraintKind::UnresolvedValueMember:
      // If our type variable shows up in the base type, there's
      // nothing to do.
      // FIXME: Can we avoid simplification here?
      if (ConstraintSystem::typeVarOccursInType(
            typeVar,
            cs.simplifyType(constraint->getFirstType()),
            &result.InvolvesTypeVariables)) {
        continue;
      }
      
      // If the type variable is in the list of member type
      // variables, it is fully bound.
      // FIXME: Can we avoid simplification here?
      if (ConstraintSystem::typeVarOccursInType(
            typeVar,
            cs.simplifyType(constraint->getSecondType()),
            &result.InvolvesTypeVariables)) {
        result.FullyBound = true;
      }
      continue;
    }

    // Handle relational constraints.
    assert(constraint->getClassification() 
             == ConstraintClassification::Relational && 
           "only relational constraints handled here");
    
    auto first = cs.simplifyType(constraint->getFirstType());
    auto second = cs.simplifyType(constraint->getSecondType());

    if (first->is<TypeVariableType>() && first->isEqual(second))
      continue;

    Type type;
    AllowedBindingKind kind;
    if (first->getAs<TypeVariableType>() == typeVar) {
      // Upper bound for this type variable.
      type = second;
      kind = AllowedBindingKind::Subtypes;
    } else if (second->getAs<TypeVariableType>() == typeVar) {
      // Lower bound for this type variable.
      type = first;
      kind = AllowedBindingKind::Supertypes;
    } else {
      // Can't infer anything.
      if (result.InvolvesTypeVariables) continue;

      // Check whether both this type and another type variable are
      // inferable.
      SmallPtrSet<TypeVariableType *, 4> typeVars;
      findInferableTypeVars(first, typeVars);
      findInferableTypeVars(second, typeVars);
      if (typeVars.size() > 1 && typeVars.count(typeVar))
        result.InvolvesTypeVariables = true;
      continue;
    }

    // If the type we'd be binding to is a dependent member, don't try to
    // resolve this type variable yet.
    if (type->is<DependentMemberType>()) {
      if (!ConstraintSystem::typeVarOccursInType(
             typeVar, type, &result.InvolvesTypeVariables)) {
        hasDependentMemberRelationalConstraints = true;
      }
      continue;
    }
    hasNonDependentMemberRelationalConstraints = true;

    // Check whether we can perform this binding.
    // FIXME: this has a super-inefficient extraneous simplifyType() in it.
    bool isNilLiteral = false;
    bool *isNilLiteralPtr = nullptr;
    if (!addOptionalSupertypeBindings && kind == AllowedBindingKind::Supertypes)
      isNilLiteralPtr = &isNilLiteral;
    if (auto boundType = checkTypeOfBinding(cs, typeVar, type,
                                            isNilLiteralPtr)) {
      type = *boundType;
      if (type->hasTypeVariable())
        result.InvolvesTypeVariables = true;
    } else {
      // If the bound is a 'nil' literal type, add optional supertype bindings.
      if (isNilLiteral) {
        addOptionalSupertypeBindings = true;
        continue;
      }

      result.InvolvesTypeVariables = true;
      continue;
    }

    // Don't deduce autoclosure types or single-element, non-variadic
    // tuples.
    if (shouldBindToValueType(constraint)) {
      if (auto funcTy = type->getAs<FunctionType>()) {
        if (funcTy->isAutoClosure())
          type = funcTy->getResult();
      }

      type = type->getWithoutImmediateLabel();
    }

    // Don't deduce IUO types.
    Type alternateType;
    bool adjustedIUO = false;
    if (kind == AllowedBindingKind::Supertypes &&
        constraint->getKind() >= ConstraintKind::Conversion &&
        constraint->getKind() <= ConstraintKind::OperatorArgumentConversion) {
      auto innerType = type->getLValueOrInOutObjectType();
      if (auto objectType =
          cs.lookThroughImplicitlyUnwrappedOptionalType(innerType)) {
        type = OptionalType::get(objectType);
        alternateType = objectType;
        adjustedIUO = true;
      }
    }

    // Make sure we aren't trying to equate type variables with different
    // lvalue-binding rules.
    if (auto otherTypeVar = type->getAs<TypeVariableType>()) {
      if (typeVar->getImpl().canBindToLValue() !=
            otherTypeVar->getImpl().canBindToLValue())
        continue;
    }

    // BindParam constraints are not reflexive and must be treated specially.
    if (constraint->getKind() == ConstraintKind::BindParam) {
      if (kind == AllowedBindingKind::Subtypes) {
        if (auto *lvt = type->getAs<LValueType>()) {
          type = InOutType::get(lvt->getObjectType());
        }
      } else if (kind == AllowedBindingKind::Supertypes) {
        if (auto *iot = type->getAs<InOutType>()) {
          type = LValueType::get(iot->getObjectType());
        }
      }
      kind = AllowedBindingKind::Exact;
    }

    if (exactTypes.insert(type->getCanonicalType()).second)
      addPotentialBinding({type, kind, None}, /*allowJoinMeet=*/!adjustedIUO);
    if (alternateType &&
        exactTypes.insert(alternateType->getCanonicalType()).second)
      addPotentialBinding({alternateType, kind, None}, /*allowJoinMeet=*/false);
  }

  // If we have any literal constraints, check whether there is already a
  // binding that provides a type that conforms to that literal protocol. In
  // such cases, remove the default binding suggestion because the existing
  // suggestion is better.
  if (!literalProtocols.empty()) {
    SmallPtrSet<ProtocolDecl *, 5> coveredLiteralProtocols;
    for (auto &binding : result.Bindings) {
      // Skip defaulted-protocol constraints.
      if (binding.DefaultedProtocol)
        continue;

      Type testType;
      switch (binding.Kind) {
      case AllowedBindingKind::Exact:
        testType = binding.BindingType;
        break;

      case AllowedBindingKind::Subtypes:
      case AllowedBindingKind::Supertypes:
        testType = binding.BindingType->getRValueType();
        break;
      }

      // Check each non-covered literal protocol to determine which ones
      bool updatedBindingType = false;
      for (auto proto : literalProtocols) {
        do {
          // If the type conforms to this protocol, we're covered.
          if (tc.conformsToProtocol(testType, proto, cs.DC,
                                    ConformanceCheckFlags::InExpression)) {
            coveredLiteralProtocols.insert(proto);
            break;
          }

          // If we're allowed to bind to subtypes, look through optionals.
          // FIXME: This is really crappy special case of computing a reasonable
          // result based on the given constraints.
          if (binding.Kind == AllowedBindingKind::Subtypes) {
            if (auto objTy = testType->getAnyOptionalObjectType()) {
              updatedBindingType = true;
              testType = objTy;
              continue;
            }
          }

          updatedBindingType = false;
          break;
        } while (true);
      }

      if (updatedBindingType)
        binding.BindingType = testType;
    }

    // For any literal type that has been covered, remove the default literal
    // type.
    if (!coveredLiteralProtocols.empty()) {
      result.Bindings.erase(
        std::remove_if(result.Bindings.begin(),
                       result.Bindings.end(),
                       [&](PotentialBinding &binding) {
                         return binding.DefaultedProtocol &&
                         coveredLiteralProtocols.count(*binding.DefaultedProtocol) > 0;
                       }),
        result.Bindings.end());
    }
  }

  /// Add defaultable constraints last.
  for (auto constraint : defaultableConstraints) {
    Type type = constraint->getSecondType();
    if (!exactTypes.insert(type->getCanonicalType()).second)
      continue;

    ++result.NumDefaultableBindings;
    addPotentialBinding({type, AllowedBindingKind::Exact, None,
                         constraint->getLocator()});
  }

  // Determine if the bindings only constrain the type variable from above with
  // an existential type; such a binding is not very helpful because it's
  // impossible to enumerate the existential type's subtypes.
  result.SubtypeOfExistentialType =
    std::all_of(result.Bindings.begin(), result.Bindings.end(),
                [](const PotentialBinding &binding) {
                  return binding.BindingType->isExistentialType() &&
                         binding.Kind == AllowedBindingKind::Subtypes;
                });

  // If we're supposed to add optional supertype bindings, do so now.
  if (addOptionalSupertypeBindings) {
    for (unsigned i : indices(result.Bindings)) {
      // Only interested in supertype bindings.
      auto &binding = result.Bindings[i];
      if (binding.Kind != AllowedBindingKind::Supertypes) continue;

      // If the type doesn't conform to ExpressibleByNilLiteral,
      // produce an optional of that type as a potential binding. We
      // overwrite the binding in place because the non-optional type
      // will fail to type-check against the nil-literal conformance.
      auto nominalBindingDecl = binding.BindingType->getAnyNominal();
      if (!nominalBindingDecl) continue;
      SmallVector<ProtocolConformance *, 2> conformances;
      if (!nominalBindingDecl->lookupConformance(
            cs.DC->getParentModule(),
            cs.getASTContext().getProtocol(
              KnownProtocolKind::ExpressibleByNilLiteral),
            conformances)) {
        binding.BindingType = OptionalType::get(binding.BindingType);
      }
    }
  }

  // If there were both dependent-member and non-dependent-member relational
  // constraints, consider this "fully bound"; we don't want to touch it.
  if (hasDependentMemberRelationalConstraints) {
    if (hasNonDependentMemberRelationalConstraints)
      result.FullyBound = true;
    else
      result.Bindings.clear();
  }

  return result;
}

/// \brief Try each of the given type variable bindings to find solutions
/// to the given constraint system.
///
/// \param cs The constraint system we're solving in.
/// \param depth The depth of the solution stack.
/// \param typeVar The type variable we're binding.
/// \param bindings The initial set of bindings to explore.
/// \param solutions The set of solutions.
///
/// \returns true if there are no solutions.
static bool tryTypeVariableBindings(
              ConstraintSystem &cs,
              unsigned depth,
              TypeVariableType *typeVar,
              ArrayRef<PotentialBinding> bindings,
              SmallVectorImpl<Solution> &solutions,
              FreeTypeVariableBinding allowFreeTypeVariables) {
  bool anySolved = false;
  llvm::SmallPtrSet<CanType, 4> exploredTypes;
  llvm::SmallPtrSet<TypeBase *, 4> boundTypes;

  SmallVector<PotentialBinding, 4> storedBindings;
  auto &tc = cs.getTypeChecker();
  ++cs.solverState->NumTypeVariablesBound;
  
  // If we've already explored a lot of potential solutions, bail.
  if (cs.getExpressionTooComplex(solutions))
    return true;

  for (unsigned tryCount = 0; !anySolved && !bindings.empty(); ++tryCount) {
    // Try each of the bindings in turn.
    ++cs.solverState->NumTypeVariableBindings;
    bool sawFirstLiteralConstraint = false;

    if (tc.getLangOpts().DebugConstraintSolver) {
      auto &log = cs.getASTContext().TypeCheckerDebug->getStream();
      log.indent(depth * 2) << "Active bindings: ";

      for (auto binding : bindings) {
        log << typeVar->getString() << " := "
            << binding.BindingType->getString() << " ";
      }

      log <<"\n";
    }

    for (const auto &binding : bindings) {
      // If this is a defaultable binding and we have found any solutions,
      // don't explore the default binding.
      if (binding.isDefaultableBinding() && anySolved)
        continue;

      auto type = binding.BindingType;

      // If the type variable can't bind to an lvalue, make sure the
      // type we pick isn't an lvalue.
      if (!typeVar->getImpl().canBindToLValue())
        type = type->getRValueType();

      // Remove parentheses. They're insignificant here.
      type = type->getWithoutParens();

      // If we've already tried this binding, move on.
      if (!boundTypes.insert(type.getPointer()).second)
        continue;

      // Prevent against checking against the same bound generic type
      // over and over again. Doing so means redundant work in the best
      // case. In the worst case, we'll produce lots of duplicate solutions
      // for this constraint system, which is problematic for overload
      // resolution.
      if (type->hasTypeVariable()) {
        auto triedBinding = false;
        if (auto BGT = type->getAs<BoundGenericType>()) {
          for (auto bt : boundTypes) {
            if (auto BBGT = bt->getAs<BoundGenericType>()) {
              if (BGT != BBGT &&
                  BGT->getDecl() == BBGT->getDecl()) {
                triedBinding = true;
                break;
              }
            }
          }
        }

        if (triedBinding)
          continue;
      }

      if (tc.getLangOpts().DebugConstraintSolver) {
        auto &log = cs.getASTContext().TypeCheckerDebug->getStream();
        log.indent(depth * 2)
          << "(trying " << typeVar->getString() << " := " << type->getString()
          << "\n";
      }

      // Try to solve the system with typeVar := type
      ConstraintSystem::SolverScope scope(cs);
      if (binding.DefaultedProtocol) {
        // If we were able to solve this without considering
        // default literals, don't bother looking at default literals.
        if (!sawFirstLiteralConstraint) {
          sawFirstLiteralConstraint = true;
          if (anySolved)
            break;
        }
        type = cs.openBindingType(type, typeVar->getImpl().getLocator());
      }

      // FIXME: We want the locator that indicates where the binding came
      // from.
      cs.addConstraint(ConstraintKind::Bind,
                       typeVar,
                       type,
                       typeVar->getImpl().getLocator());

      // If this was from a defaultable binding note that.
      if (binding.isDefaultableBinding()) {
        cs.DefaultedConstraints.push_back(binding.DefaultableBinding);
      }

      if (!cs.solveRec(solutions, allowFreeTypeVariables))
        anySolved = true;

      if (tc.getLangOpts().DebugConstraintSolver) {
        auto &log = cs.getASTContext().TypeCheckerDebug->getStream();
        log.indent(depth * 2) << ")\n";
      }
    }

    // If we found any solution, we're done.
    if (anySolved)
      break;

    // None of the children had solutions, enumerate supertypes and
    // try again.
    SmallVector<PotentialBinding, 4> newBindings;

    // Enumerate the supertypes of each of the types we tried.
    for (auto binding : bindings) {
      const auto type = binding.BindingType;
      if (type->hasError())
        continue;

      // After our first pass, note that we've explored these
      // types.
      if (tryCount == 0)
        exploredTypes.insert(type->getCanonicalType());

      // If we have a protocol with a default type, look for alternative
      // types to the default.
      if (tryCount == 0 && binding.DefaultedProtocol) {
        KnownProtocolKind knownKind 
          = *((*binding.DefaultedProtocol)->getKnownProtocolKind());
        for (auto altType : cs.getAlternativeLiteralTypes(knownKind)) {
          if (exploredTypes.insert(altType->getCanonicalType()).second)
            newBindings.push_back({altType, AllowedBindingKind::Subtypes, 
                                   binding.DefaultedProtocol});
        }
      }

      // Handle simple subtype bindings.
      if (binding.Kind == AllowedBindingKind::Subtypes &&
          typeVar->getImpl().canBindToLValue() &&
          !type->isLValueType() &&
          !type->is<InOutType>()) {
        // Try lvalue qualification in addition to rvalue qualification.
        auto subtype = LValueType::get(type);
        if (exploredTypes.insert(subtype->getCanonicalType()).second)
          newBindings.push_back({subtype, binding.Kind, None});
      }

      if (binding.Kind == AllowedBindingKind::Subtypes) {
        if (auto tupleTy = type->getAs<TupleType>()) {
          int scalarIdx = tupleTy->getElementForScalarInit();
          if (scalarIdx >= 0) {
            auto eltType = tupleTy->getElementType(scalarIdx);
            if (exploredTypes.insert(eltType->getCanonicalType()).second)
              newBindings.push_back({eltType, binding.Kind, None});
          }
        }

        // If we were unsuccessful solving for T?, try solving for T.
        if (auto objTy = type->getOptionalObjectType()) {
          if (exploredTypes.insert(objTy->getCanonicalType()).second) {
            // If T is a type variable, only attempt this if both the
            // type variable we are trying bindings for, and the type
            // variable we will attempt to bind, both have the same
            // polarity with respect to being able to bind lvalues.
            if (auto otherTypeVar = objTy->getAs<TypeVariableType>()) {
              if (typeVar->getImpl().canBindToLValue() ==
                  otherTypeVar->getImpl().canBindToLValue()) {
                newBindings.push_back({objTy, binding.Kind, None});
              }
            } else {
              newBindings.push_back({objTy, binding.Kind, None});
            }
          }
        }
      }

      if (binding.Kind != AllowedBindingKind::Supertypes)
        continue;

      for (auto supertype : enumerateDirectSupertypes(cs.getTypeChecker(),
                                                      type)) {
        // If we're not allowed to try this binding, skip it.
        auto simpleSuper = checkTypeOfBinding(cs, typeVar, supertype);
        if (!simpleSuper)
          continue;

        // If we haven't seen this supertype, add it.
        if (exploredTypes.insert((*simpleSuper)->getCanonicalType()).second)
          newBindings.push_back({*simpleSuper, binding.Kind, None});
      }
    }

    // If we didn't compute any new bindings, we're done.
    if (newBindings.empty())
      break;

    // We have a new set of bindings; use them for our next loop.
    storedBindings = std::move(newBindings);
    bindings = storedBindings;
  }

  return !anySolved;
}

/// \brief Solve the system of constraints.
///
/// \param allowFreeTypeVariables How to bind free type variables in
/// the solution.
///
/// \returns a solution if a single unambiguous one could be found, or None if
/// ambiguous or unsolvable.
Optional<Solution>
ConstraintSystem::solveSingle(FreeTypeVariableBinding allowFreeTypeVariables) {
  SmallVector<Solution, 4> solutions;
  if (solve(solutions, allowFreeTypeVariables) ||
      solutions.size() != 1)
    return Optional<Solution>();

  return std::move(solutions[0]);
}

bool ConstraintSystem::Candidate::solve() {
  // Don't attempt to solve candidate if there is closure
  // expression involved, because it's handled specially
  // by parent constraint system (e.g. parameter lists).
  bool containsClosure = false;
  E->forEachChildExpr([&](Expr *childExpr) -> Expr * {
    if (isa<ClosureExpr>(childExpr)) {
      containsClosure = true;
      return nullptr;
    }
    return childExpr;
  });

  if (containsClosure)
    return false;

  auto cleanupImplicitExprs = [&](Expr *expr) {
    expr->forEachChildExpr([&](Expr *childExpr) -> Expr * {
      Type type = childExpr->getType();
      if (childExpr->isImplicit() && type && type->hasTypeVariable())
        childExpr->setType(Type());
      return childExpr;
    });
  };

  // Allocate new constraint system for sub-expression.
  ConstraintSystem cs(TC, DC, None);

  // Cleanup after constraint system generation/solving,
  // because it would assign types to expressions, which
  // might interfere with solving higher-level expressions.
  ExprCleaner cleaner(E);

  // Generate constraints for the new system.
  if (auto generatedExpr = cs.generateConstraints(E)) {
    E = generatedExpr;
  } else {
    // Failure to generate constraint system for sub-expression
    // means we can't continue solving sub-expressions.
    cleanupImplicitExprs(E);
    return true;
  }

  // If there is contextual type present, add an explicit "conversion"
  // constraint to the system.
  if (!CT.isNull()) {
    auto constraintKind = ConstraintKind::Conversion;
    if (CTP == CTP_CallArgument)
      constraintKind = ConstraintKind::ArgumentConversion;

    cs.addConstraint(constraintKind, cs.getType(E), CT,
                     cs.getConstraintLocator(E), /*isFavored=*/true);
  }

  // Try to solve the system and record all available solutions.
  llvm::SmallVector<Solution, 2> solutions;
  {
    SolverState state(cs);

    // Use solveRec() instead of solve() in here, because solve()
    // would try to deduce the best solution, which we don't
    // really want. Instead, we want the reduced set of domain choices.
    cs.solveRec(solutions, FreeTypeVariableBinding::Allow);
  }

  // Record found solutions as suggestions.
  this->applySolutions(solutions);

  // Let's double-check if we have any implicit expressions
  // with type variables and nullify their types.
  cleanupImplicitExprs(E);

  // No solutions for the sub-expression means that either main expression
  // needs salvaging or it's inconsistent (read: doesn't have solutions).
  return solutions.empty();
}

void ConstraintSystem::Candidate::applySolutions(
                            llvm::SmallVectorImpl<Solution> &solutions) const {
  // A collection of OSRs with their newly reduced domains,
  // it's domains are sets because multiple solutions can have the same
  // choice for one of the type variables, and we want no duplication.
  llvm::SmallDenseMap<OverloadSetRefExpr *, llvm::SmallSet<ValueDecl *, 2>>
    domains;
  for (auto &solution : solutions) {
    for (auto choice : solution.overloadChoices) {
      // Some of the choices might not have locators.
      if (!choice.getFirst())
        continue;

      auto anchor = choice.getFirst()->getAnchor();
      // Anchor is not available or expression is not an overload set.
      if (!anchor || !isa<OverloadSetRefExpr>(anchor))
        continue;

      auto OSR = cast<OverloadSetRefExpr>(anchor);
      auto overload = choice.getSecond().choice;
      auto type = overload.getDecl()->getInterfaceType();

      // One of the solutions has polymorphic type assigned with one of it's
      // type variables. Such functions can only be properly resolved
      // via complete expression, so we'll have to forget solutions
      // we have already recorded. They might not include all viable overload
      // choices.
      if (type->is<GenericFunctionType>()) {
        return;
      }

      domains[OSR].insert(overload.getDecl());
    }
  }

  // Reduce the domains.
  for (auto &domain : domains) {
    auto OSR = domain.getFirst();
    auto &choices = domain.getSecond();

    // If the domain wasn't reduced, skip it.
    if (OSR->getDecls().size() == choices.size()) continue;

    // Update the expression with the reduced domain.
    MutableArrayRef<ValueDecl *> decls
      = TC.Context.AllocateUninitialized<ValueDecl *>(choices.size());
    std::uninitialized_copy(choices.begin(), choices.end(), decls.begin());
    OSR->setDecls(decls);
  }
}

void ConstraintSystem::shrink(Expr *expr) {
  // Disable the shrink pass when constraint propagation is
  // enabled. They achieve similar effects, and the shrink pass is
  // known to have bad behavior in some cases.
  if (TC.Context.LangOpts.EnableConstraintPropagation)
    return;

  typedef llvm::SmallDenseMap<Expr *, ArrayRef<ValueDecl *>> DomainMap;

  // A collection of original domains of all of the expressions,
  // so they can be restored in case of failure.
  DomainMap domains;

  struct ExprCollector : public ASTWalker {
    Expr *PrimaryExpr;

    // The primary constraint system.
    ConstraintSystem &CS;

    // All of the sub-expressions which are suitable to be solved
    // separately from the main system e.g. binary expressions, collections,
    // function calls, coercions etc.
    llvm::SmallVector<Candidate, 4> Candidates;

    // Counts the number of overload sets present in the tree so far.
    // Note that the traversal is depth-first.
    llvm::SmallVector<std::pair<ApplyExpr *, unsigned>, 4> ApplyExprs;

    // A collection of original domains of all of the expressions,
    // so they can be restored in case of failure.
    DomainMap &Domains;

    ExprCollector(Expr *expr, ConstraintSystem &cs, DomainMap &domains)
        : PrimaryExpr(expr), CS(cs), Domains(domains) {}

    std::pair<bool, Expr *> walkToExprPre(Expr *expr) override {
      // A dictionary expression is just a set of tuples; try to solve ones
      // that have overload sets.
      if (auto collectionExpr = dyn_cast<CollectionExpr>(expr)) {
        visitCollectionExpr(collectionExpr, CS.getContextualType(expr),
                            CS.getContextualTypePurpose());
        // Don't try to walk into the dictionary.
        return {false, expr};
      }

      // Let's not attempt to type-check closures or expressions
      // which constrain closures, because they require special handling
      // when dealing with context and parameters declarations.
      if (isa<ClosureExpr>(expr)) {
        return {false, expr};
      }

      if (auto coerceExpr = dyn_cast<CoerceExpr>(expr)) {
        visitCoerceExpr(coerceExpr);
        return {false, expr};
      }

      if (auto OSR = dyn_cast<OverloadSetRefExpr>(expr)) {
        Domains[OSR] = OSR->getDecls();
      }

      if (auto applyExpr = dyn_cast<ApplyExpr>(expr)) {
        auto func = applyExpr->getFn();
        // Let's record this function application for post-processing
        // as well as if it contains overload set, see walkToExprPost.
        ApplyExprs.push_back({applyExpr, isa<OverloadSetRefExpr>(func)});
      }

      return { true, expr };
    }

    /// Determine whether this is an arithmetic expression comprised entirely
    /// of literals.
    static bool isArithmeticExprOfLiterals(Expr *expr) {
      expr = expr->getSemanticsProvidingExpr();

      if (auto prefix = dyn_cast<PrefixUnaryExpr>(expr))
        return isArithmeticExprOfLiterals(prefix->getArg());

      if (auto postfix = dyn_cast<PostfixUnaryExpr>(expr))
        return isArithmeticExprOfLiterals(postfix->getArg());

      if (auto binary = dyn_cast<BinaryExpr>(expr))
        return isArithmeticExprOfLiterals(binary->getArg()->getElement(0)) &&
               isArithmeticExprOfLiterals(binary->getArg()->getElement(1));

      return isa<IntegerLiteralExpr>(expr) || isa<FloatLiteralExpr>(expr);
    }

    Expr *walkToExprPost(Expr *expr) override {
      if (expr == PrimaryExpr) {
        // If this is primary expression and there are no candidates
        // to be solved, let's not record it, because it's going to be
        // solved regardless.
        if (Candidates.empty())
          return expr;

        auto contextualType = CS.getContextualType();
        // If there is a contextual type set for this expression.
        if (!contextualType.isNull()) {
          Candidates.push_back(Candidate(CS, expr, contextualType,
                                         CS.getContextualTypePurpose()));
          return expr;
        }

        // Or it's a function application with other candidates present.
        if (isa<ApplyExpr>(expr)) {
          Candidates.push_back(Candidate(CS, expr));
          return expr;
        }
      }

      if (!isa<ApplyExpr>(expr))
        return expr;

      unsigned numOverloadSets = 0;
      // Let's count how many overload sets do we have.
      while (!ApplyExprs.empty()) {
        auto &application = ApplyExprs.back();
        auto applyExpr = application.first;

        // Add overload sets tracked by current expression.
        numOverloadSets += application.second;
        ApplyExprs.pop_back();

        // We've found the current expression, so record the number of
        // overloads.
        if (expr == applyExpr) {
          ApplyExprs.push_back({applyExpr, numOverloadSets});
          break;
        }
      }

      // If there are fewer than two overloads in the chain
      // there is no point of solving this expression,
      // because we won't be able to reduce its domain.
      if (numOverloadSets > 1 && !isArithmeticExprOfLiterals(expr))
        Candidates.push_back(Candidate(CS, expr));

      return expr;
    }

  private:
    /// \brief Extract type of the element from given collection type.
    ///
    /// \param collection The type of the collection container.
    ///
    /// \returns ErrorType on failure, properly constructed type otherwise.
    Type extractElementType(Type collection) {
      auto &ctx = CS.getASTContext();
      if (collection.isNull() || collection->hasError())
        return ErrorType::get(ctx);

      auto base = collection.getPointer();
      auto isInvalidType = [](Type type) -> bool {
        return type.isNull() || type->hasUnresolvedType() ||
               type->hasError();
      };

      // Array type.
      if (auto array = dyn_cast<ArraySliceType>(base)) {
        auto elementType = array->getBaseType();
        // If base type is invalid let's return error type.
        return isInvalidType(elementType) ? ErrorType::get(ctx) : elementType;
      }

      // Map or Set or any other associated collection type.
      if (auto boundGeneric = dyn_cast<BoundGenericType>(base)) {
        if (boundGeneric->hasUnresolvedType())
          return ErrorType::get(ctx);

        llvm::SmallVector<TupleTypeElt, 2> params;
        for (auto &type : boundGeneric->getGenericArgs()) {
          // One of the generic arguments in invalid or unresolved.
          if (isInvalidType(type))
            return ErrorType::get(ctx);

          params.push_back(type);
        }

        // If there is just one parameter, let's return it directly.
        if (params.size() == 1)
          return params[0].getType();

        return TupleType::get(params, ctx);
      }

      return ErrorType::get(ctx);
    }

    bool isSuitableCollection(TypeRepr *collectionTypeRepr) {
      // Only generic identifier, array or dictionary.
      switch (collectionTypeRepr->getKind()) {
      case TypeReprKind::GenericIdent:
      case TypeReprKind::Array:
      case TypeReprKind::Dictionary:
        return true;

      default:
        return false;
      }
    }

    void visitCoerceExpr(CoerceExpr *coerceExpr) {
      auto subExpr = coerceExpr->getSubExpr();
      // Coerce expression is valid only if it has sub-expression.
      if (!subExpr) return;

      unsigned numOverloadSets = 0;
      subExpr->forEachChildExpr([&](Expr *childExpr) -> Expr * {
        if (isa<OverloadSetRefExpr>(childExpr)) {
          ++numOverloadSets;
          return childExpr;
        }

        if (auto nestedCoerceExpr = dyn_cast<CoerceExpr>(childExpr)) {
          visitCoerceExpr(nestedCoerceExpr);
          // Don't walk inside of nested coercion expression directly,
          // that is be done by recursive call to visitCoerceExpr.
          return nullptr;
        }

        // If sub-expression we are trying to coerce to type is a collection,
        // let's allow collector discover it with assigned contextual type
        // of coercion, which allows collections to be solved in parts.
        if (auto collectionExpr = dyn_cast<CollectionExpr>(childExpr)) {
          auto castTypeLoc = coerceExpr->getCastTypeLoc();
          auto typeRepr = castTypeLoc.getTypeRepr();

          if (typeRepr && isSuitableCollection(typeRepr)) {
            // Clone representative to avoid modifying in-place,
            // FIXME: We should try and silently resolve the type here,
            // instead of cloning representative.
            auto coercionRepr = typeRepr->clone(CS.getASTContext());
            // Let's try to resolve coercion type from cloned representative.
            auto coercionType = CS.TC.resolveType(coercionRepr, CS.DC,
                                                  TypeResolutionOptions());

            // Looks like coercion type is invalid, let's skip this sub-tree.
            if (coercionType->hasError())
              return nullptr;

            // Visit collection expression inline.
            visitCollectionExpr(collectionExpr, coercionType,
                                CTP_CoerceOperand);
          }
        }

        return childExpr;
      });

      // It's going to be inefficient to try and solve
      // coercion in parts, so let's just make it a candidate directly,
      // if it contains at least a single overload set.

      if (numOverloadSets > 0)
        Candidates.push_back(Candidate(CS, coerceExpr));
    }

    void visitCollectionExpr(CollectionExpr *collectionExpr,
                             Type contextualType = Type(),
                             ContextualTypePurpose CTP = CTP_Unused) {
      // If there is a contextual type set for this collection,
      // let's propagate it to the candidate.
      if (!contextualType.isNull()) {
        auto elementType = extractElementType(contextualType);
        // If we couldn't deduce element type for the collection, let's
        // not attempt to solve it.
        if (elementType->hasError())
          return;

        contextualType = elementType;
      }

      for (auto element : collectionExpr->getElements()) {
        unsigned numOverloads = 0;
        element->walk(OverloadSetCounter(numOverloads));

        // There are no overload sets in the element; skip it.
        if (numOverloads == 0)
          continue;

        // Record each of the collection elements, which passed
        // number of overload sets rule, as a candidate for solving
        // with contextual type of the collection.
        Candidates.push_back(Candidate(CS, element, contextualType, CTP));
      }
    }
  };

  ExprCollector collector(expr, *this, domains);

  // Collect all of the binary/unary and call sub-expressions
  // so we can start solving them separately.
  expr->walk(collector);

  for (auto &candidate : collector.Candidates) {
    // If there are no results, let's forget everything we know about the
    // system so far. This actually is ok, because some of the expressions
    // might require manual salvaging.
    if (candidate.solve()) {
      // Let's restore all of the original OSR domains for this sub-expression,
      // this means that we can still make forward progress with solving of the
      // top sub-expressions.
      candidate.getExpr()->forEachChildExpr([&](Expr *childExpr) -> Expr * {
        if (auto OSR = dyn_cast<OverloadSetRefExpr>(childExpr)) {
          auto domain = domains.find(OSR);
          if (domain == domains.end())
            return childExpr;

          OSR->setDecls(domain->getSecond());
        }

        return childExpr;
      });
    }
  }
}

ConstraintSystem::SolutionKind
ConstraintSystem::solve(Expr *&expr,
                        Type convertType,
                        ExprTypeCheckListener *listener,
                        SmallVectorImpl<Solution> &solutions,
                        FreeTypeVariableBinding allowFreeTypeVariables) {
  if (TC.getLangOpts().DebugConstraintSolver) {
    auto &log = getASTContext().TypeCheckerDebug->getStream();
    log << "---Constraint solving for the expression at ";
    auto R = expr->getSourceRange();
    if (R.isValid()) {
      R.print(log, TC.Context.SourceMgr, /*PrintText=*/ false);
    } else {
      log << "<invalid range>";
    }
    log << "---\n";
  }

  assert(!solverState && "use solveRec for recursive calls");

  // Try to shrink the system by reducing disjunction domains. This
  // goes through every sub-expression and generate its own sub-system, to
  // try to reduce the domains of those subexpressions.
  shrink(expr);

  // Generate constraints for the main system.
  if (auto generatedExpr = generateConstraints(expr))
    expr = generatedExpr;
  else {
    return SolutionKind::Error;
  }

  // If there is a type that we're expected to convert to, add the conversion
  // constraint.
  if (convertType) {
    auto constraintKind = ConstraintKind::Conversion;
    if (getContextualTypePurpose() == CTP_CallArgument)
      constraintKind = ConstraintKind::ArgumentConversion;

    if (allowFreeTypeVariables == FreeTypeVariableBinding::UnresolvedType) {
      convertType = convertType.transform([&](Type type) -> Type {
        if (type->is<UnresolvedType>())
          return createTypeVariable(getConstraintLocator(expr), 0);
        return type;
      });
    }

    addConstraint(constraintKind, getType(expr), convertType,
                  getConstraintLocator(expr), /*isFavored*/ true);
  }

  // Notify the listener that we've built the constraint system.
  if (listener && listener->builtConstraints(*this, expr)) {
    return SolutionKind::Error;
  }

  if (TC.getLangOpts().DebugConstraintSolver) {
    auto &log = getASTContext().TypeCheckerDebug->getStream();
    log << "---Initial constraints for the given expression---\n";
    expr->print(log);
    log << "\n";
    print(log);
  }

  // Try to solve the constraint system using computed suggestions.
  solve(solutions, allowFreeTypeVariables);

  // If there are no solutions let's mark system as unsolved,
  // and solved otherwise even if there are multiple solutions still present.

  // There was a Swift 3 bug that allowed us to return Solved if we
  // had found at least one solution before deciding an expression was
  // "too complex". Maintain that behavior, but for Swift > 3 return
  // Unsolved in these cases.
  auto tooComplex = getExpressionTooComplex(solutions) &&
    !getASTContext().isSwiftVersion3();
  auto unsolved = tooComplex || solutions.empty();

  return unsolved ? SolutionKind::Unsolved : SolutionKind::Solved;
}

bool ConstraintSystem::solve(SmallVectorImpl<Solution> &solutions,
                             FreeTypeVariableBinding allowFreeTypeVariables) {
  // Set up solver state.
  SolverState state(*this);

  // Simplify any constraints left active after constraint generation
  // and optimization. Return if the resulting system has no
  // solutions.
<<<<<<< HEAD
  if (simplify())
=======
  if (failedConstraint || simplify())
>>>>>>> fba882ff
    return true;

  // If the experimental constraint propagation pass is enabled, run it.
  if (TC.Context.LangOpts.EnableConstraintPropagation)
    if (propagateConstraints())
      return true;

  // Solve the system.
  solveRec(solutions, allowFreeTypeVariables);

  // If there is more than one viable system, attempt to pick the best
  // solution.
  auto size = solutions.size();
  if (size > 1) {
    if (auto best = findBestSolution(solutions, /*minimize=*/false)) {
      if (*best != 0)
        solutions[0] = std::move(solutions[*best]);
      solutions.erase(solutions.begin() + 1, solutions.end());
    }
  }

  // We fail if there is no solution.
  return solutions.empty();
}

bool ConstraintSystem::solveRec(SmallVectorImpl<Solution> &solutions,
                                FreeTypeVariableBinding allowFreeTypeVariables){
  // If we already failed, or simplification fails, we're done.
  if (failedConstraint || simplify()) {
    return true;
  } else {
    assert(ActiveConstraints.empty() && "Active constraints remain?");
  }

  // If there are no constraints remaining, we're done. Save this solution.
  if (InactiveConstraints.empty()) {
    // If this solution is worse than the best solution we've seen so far,
    // skip it.
    if (worseThanBestSolution())
      return true;

    // If any free type variables remain and we're not allowed to have them,
    // fail.
    if (allowFreeTypeVariables == FreeTypeVariableBinding::Disallow &&
        hasFreeTypeVariables())
      return true;

    auto solution = finalize(allowFreeTypeVariables);
    if (TC.getLangOpts().DebugConstraintSolver) {
      auto &log = getASTContext().TypeCheckerDebug->getStream();
      log.indent(solverState->depth * 2)
        << "(found solution " << CurrentScore << ")\n";
    }

    solutions.push_back(std::move(solution));
    return false;
  }

  // Contract the edges of the constraint graph.
  CG.optimize();

  // Compute the connected components of the constraint graph.
  // FIXME: We're seeding typeVars with TypeVariables so that the
  // connected-components algorithm only considers those type variables within
  // our component. There are clearly better ways to do this.
  SmallVector<TypeVariableType *, 16> typeVars(TypeVariables);
  SmallVector<unsigned, 16> components;
  unsigned numComponents = CG.computeConnectedComponents(typeVars, components);

  // If we don't have more than one component, just solve the whole
  // system.
  if (numComponents < 2) {
    return solveSimplified(solutions, allowFreeTypeVariables);
  }

  if (TC.Context.LangOpts.DebugConstraintSolver) {
    auto &log = getASTContext().TypeCheckerDebug->getStream();

    // Verify that the constraint graph is valid.
    CG.verify();

    log << "---Constraint graph---\n";
    CG.print(log);

    log << "---Connected components---\n";
    CG.printConnectedComponents(log);
  }

  // Construct a mapping from type variables and constraints to their
  // owning component.
  llvm::DenseMap<TypeVariableType *, unsigned> typeVarComponent;
  llvm::DenseMap<Constraint *, unsigned> constraintComponent;
  for (unsigned i = 0, n = typeVars.size(); i != n; ++i) {
    // Record the component of this type variable.
    typeVarComponent[typeVars[i]] = components[i];

    // Record the component of each of the constraints.
    for (auto constraint : CG[typeVars[i]].getConstraints())
      constraintComponent[constraint] = components[i];
  }

  // Add the orphaned components to the mapping from constraints to components.
  unsigned firstOrphanedConstraint =
    numComponents - CG.getOrphanedConstraints().size();
  {
    unsigned component = firstOrphanedConstraint;
    for (auto constraint : CG.getOrphanedConstraints())
      constraintComponent[constraint] = component++;
  }

  // Sort the constraints into buckets based on component number.
  std::unique_ptr<ConstraintList[]> constraintBuckets(
                                      new ConstraintList[numComponents]);
  while (!InactiveConstraints.empty()) {
    auto *constraint = &InactiveConstraints.front();
    InactiveConstraints.pop_front();
    constraintBuckets[constraintComponent[constraint]].push_back(constraint);
  }

  // Remove all of the orphaned constraints; we'll introduce them as needed.
  auto allOrphanedConstraints = CG.takeOrphanedConstraints();

  // Function object that returns all constraints placed into buckets
  // back to the list of constraints.
  auto returnAllConstraints = [&] {
    assert(InactiveConstraints.empty() && "Already have constraints?");
    for (unsigned component = 0; component != numComponents; ++component) {
      InactiveConstraints.splice(InactiveConstraints.end(), 
                                 constraintBuckets[component]);
    }
    CG.setOrphanedConstraints(std::move(allOrphanedConstraints));
  };

  // Compute the partial solutions produced for each connected component.
  std::unique_ptr<SmallVector<Solution, 4>[]> 
    partialSolutions(new SmallVector<Solution, 4>[numComponents]);
  Optional<Score> PreviousBestScore = solverState->BestScore;
  for (unsigned component = 0; component != numComponents; ++component) {
    assert(InactiveConstraints.empty() && 
           "Some constraints were not transferred?");
    ++solverState->NumComponentsSplit;

    // Collect the constraints for this component.
    InactiveConstraints.splice(InactiveConstraints.end(),
                               constraintBuckets[component]);

    llvm::SmallVector<TypeVariableType *, 16> allTypeVariables
      = std::move(TypeVariables);

    Constraint *orphaned = nullptr;
    if (component < firstOrphanedConstraint) {
      // Collect the type variables that are not part of a different
      // component; this includes type variables that are part of the
      // component as well as already-resolved type variables.
      for (auto typeVar : allTypeVariables) {
        auto known = typeVarComponent.find(typeVar);
        if (known != typeVarComponent.end() && known->second != component)
          continue;

        TypeVariables.push_back(typeVar);
      }
    } else {
      // Get the orphaned constraint.
      orphaned = allOrphanedConstraints[component - firstOrphanedConstraint];
    }
    CG.setOrphanedConstraint(orphaned);

    // Solve for this component. If it fails, we're done.
    bool failed;
    if (TC.getLangOpts().DebugConstraintSolver) {
      auto &log = getASTContext().TypeCheckerDebug->getStream();
      log.indent(solverState->depth * 2) << "(solving component #" 
                                         << component << "\n";
    }
    {
      // Introduce a scope for this partial solution.
      SolverScope scope(*this);
      llvm::SaveAndRestore<SolverScope *> 
        partialSolutionScope(solverState->PartialSolutionScope, &scope);

      failed = solveSimplified(partialSolutions[component], 
                               allowFreeTypeVariables);
    }

    // Put the constraints back into their original bucket.
    auto &bucket = constraintBuckets[component];
    bucket.splice(bucket.end(), InactiveConstraints);
    
    if (failed) {
      if (TC.getLangOpts().DebugConstraintSolver) {
        auto &log = getASTContext().TypeCheckerDebug->getStream();
        log.indent(solverState->depth * 2) << "failed component #" 
                                           << component << ")\n";
      }
      
      TypeVariables = std::move(allTypeVariables);
      returnAllConstraints();
      return true;
    }

    if (TC.getLangOpts().DebugConstraintSolver) {
      auto &log = getASTContext().TypeCheckerDebug->getStream();
      log.indent(solverState->depth * 2) << "finished component #" 
                                         << component << ")\n";
    }
    
    assert(!partialSolutions[component].empty() &&" No solutions?");

    // Move the type variables back, clear out constraints; we're
    // ready for the next component.
    TypeVariables = std::move(allTypeVariables);

    // For each of the partial solutions, subtract off the current score.
    // It doesn't contribute.
    for (auto &solution : partialSolutions[component])
      solution.getFixedScore() -= CurrentScore;

    // Restore the previous best score.
    solverState->BestScore = PreviousBestScore;
  }

  // Move the constraints back. The system is back in a normal state.
  returnAllConstraints();

  // When there are multiple partial solutions for a given connected component,
  // rank those solutions to pick the best ones. This limits the number of
  // combinations we need to produce; in the common case, down to a single
  // combination.
  for (unsigned component = 0; component != numComponents; ++component) {
    auto &solutions = partialSolutions[component];
    // If there's a single best solution, keep only that one.
    // Otherwise, the set of solutions will at least have been minimized.
    if (auto best = findBestSolution(solutions, /*minimize=*/true)) {
      if (*best > 0)
        solutions[0] = std::move(solutions[*best]);
      solutions.erase(solutions.begin() + 1, solutions.end());
    }
  }

  // Produce all combinations of partial solutions.
  SmallVector<unsigned, 2> indices(numComponents, 0);
  bool done = false;
  bool anySolutions = false;
  do {
    // Create a new solver scope in which we apply all of the partial
    // solutions.
    SolverScope scope(*this);
    for (unsigned i = 0; i != numComponents; ++i)
      applySolution(partialSolutions[i][indices[i]]);

    // This solution might be worse than the best solution found so far. If so,
    // skip it.
    if (!worseThanBestSolution()) {
      // Finalize this solution.
      auto solution = finalize(allowFreeTypeVariables);
      if (TC.getLangOpts().DebugConstraintSolver) {
        auto &log = getASTContext().TypeCheckerDebug->getStream();
        log.indent(solverState->depth * 2)
          << "(composed solution " << CurrentScore << ")\n";
      }

      // Save this solution.
      solutions.push_back(std::move(solution));

      anySolutions = true;
    }
    
    // Find the next combination.
    for (unsigned n = numComponents; n > 0; --n) {
      ++indices[n-1];

      // If we haven't run out of solutions yet, we're done.
      if (indices[n-1] < partialSolutions[n-1].size())
        break;

      // If we ran out of solutions at the first position, we're done.
      if (n == 1) {
        done = true;
        break;
      } 

      // Zero out the indices from here to the end.
      for (unsigned i = n-1; i != numComponents; ++i)
        indices[i] = 0;
    }
  } while (!done);

  return !anySolutions;
}

/// Whether we should short-circuit a disjunction that already has a
/// solution when we encounter the given constraint.
static bool shortCircuitDisjunctionAt(Constraint *constraint,
                                      Constraint *successfulConstraint) {
  
  // If the successfully applied constraint is favored, we'll consider that to
  // be the "best".
  if (successfulConstraint->isFavored() && !constraint->isFavored()) {
    return true;
  }
  
  // Anything without a fix is better than anything with a fix.
  if (constraint->getFix() && !successfulConstraint->getFix())
    return true;

  if (auto restriction = constraint->getRestriction()) {
    // Non-optional conversions are better than optional-to-optional
    // conversions.
    if (*restriction == ConversionRestrictionKind::OptionalToOptional)
      return true;
    
    // Array-to-pointer conversions are better than inout-to-pointer conversions.
    if (auto successfulRestriction = successfulConstraint->getRestriction()) {
      if (*successfulRestriction == ConversionRestrictionKind::ArrayToPointer
          && *restriction == ConversionRestrictionKind::InoutToPointer)
        return true;
    }
  }

  // Implicit conversions are better than checked casts.
  if (constraint->getKind() == ConstraintKind::CheckedCast)
    return true;

  // Binding an operator overloading to a generic operator is weaker than
  // binding to a non-generic operator, always.
  // Note: this is a hack to improve performance when we're dealing with
  // overloaded operators.
  if (constraint->getKind() == ConstraintKind::BindOverload &&
      constraint->getOverloadChoice().getKind() == OverloadChoiceKind::Decl &&
      constraint->getOverloadChoice().getDecl()->isOperator() &&
      successfulConstraint->getKind() == ConstraintKind::BindOverload &&
      successfulConstraint->getOverloadChoice().getKind()
        == OverloadChoiceKind::Decl &&
      successfulConstraint->getOverloadChoice().getDecl()->isOperator() &&
      constraint->getOverloadChoice().getDecl()->getInterfaceType()
        ->is<GenericFunctionType>() &&
      !successfulConstraint->getOverloadChoice().getDecl()->getInterfaceType()
         ->is<GenericFunctionType>()) {
    return true;
  }

  return false;
}

void ConstraintSystem::collectDisjunctions(
    SmallVectorImpl<Constraint *> &disjunctions) {
  for (auto &constraint : InactiveConstraints) {
    if (constraint.getKind() == ConstraintKind::Disjunction)
      disjunctions.push_back(&constraint);
  }
}

static std::pair<PotentialBindings, TypeVariableType *>
determineBestBindings(ConstraintSystem &CS) {
  // Look for potential type variable bindings.
  TypeVariableType *bestTypeVar = nullptr;
  PotentialBindings bestBindings;
  for (auto typeVar : CS.getTypeVariables()) {
    // Skip any type variables that are bound.
    if (typeVar->getImpl().hasRepresentativeOrFixed())
      continue;

    // Get potential bindings.
    auto bindings = getPotentialBindings(CS, typeVar);
    if (!bindings)
      continue;

    if (CS.TC.getLangOpts().DebugConstraintSolver) {
      auto &log = CS.getASTContext().TypeCheckerDebug->getStream();
      bindings.dump(typeVar, log, CS.solverState->depth * 2);
    }

    // If these are the first bindings, or they are better than what
    // we saw before, use them instead.
    if (!bestTypeVar || bindings < bestBindings) {
      bestBindings = std::move(bindings);
      bestTypeVar = typeVar;
    }
  }

  return std::make_pair(bestBindings, bestTypeVar);
}

bool ConstraintSystem::solveSimplified(
    SmallVectorImpl<Solution> &solutions,
    FreeTypeVariableBinding allowFreeTypeVariables) {

  SmallVector<Constraint *, 4> disjunctions;
  collectDisjunctions(disjunctions);

  TypeVariableType *bestTypeVar = nullptr;
  PotentialBindings bestBindings;
  std::tie(bestBindings, bestTypeVar) = determineBestBindings(*this);

  // If we have a binding that does not involve type variables, or we have
  // no other option, go ahead and try the bindings for this type variable.
  if (bestBindings && 
      (disjunctions.empty() ||
       (!bestBindings.InvolvesTypeVariables && !bestBindings.FullyBound &&
        bestBindings.LiteralBinding == LiteralBindingKind::None))) {
    return tryTypeVariableBindings(*this, solverState->depth, bestTypeVar,
                                   bestBindings.Bindings, solutions,
                                   allowFreeTypeVariables);
  }

  // If there are no disjunctions we can't solve this system unless we have
  // free type variables and are allowing them in the solution.
  if (disjunctions.empty()) {
    if (allowFreeTypeVariables == FreeTypeVariableBinding::Disallow ||
        !hasFreeTypeVariables())
      return true;

    // If this solution is worse than the best solution we've seen so far,
    // skip it.
    if (worseThanBestSolution())
      return true;

    // If we only have relational or member constraints and are allowing
    // free type variables, save the solution.
    for (auto &constraint : InactiveConstraints) {
      switch (constraint.getClassification()) {
      case ConstraintClassification::Relational:
      case ConstraintClassification::Member:
        continue;
      default:
        return true;
      }
    }

    auto solution = finalize(allowFreeTypeVariables);
    if (TC.getLangOpts().DebugConstraintSolver) {
      auto &log = getASTContext().TypeCheckerDebug->getStream();
      log.indent(solverState->depth * 2) << "(found solution)\n";
    }

    solutions.push_back(std::move(solution));
    return false;
  }

  // Pick the smallest disjunction.
  // FIXME: This heuristic isn't great, but it helped somewhat for
  // overload sets.
  auto disjunction = disjunctions[0];
  auto bestSize = disjunction->getNestedConstraints().size();
  if (bestSize > 2) {
    for (auto contender : llvm::makeArrayRef(disjunctions).slice(1)) {
      unsigned newSize = contender->getNestedConstraints().size();
      if (newSize < bestSize) {
        bestSize = newSize;
        disjunction = contender;

        if (bestSize == 2)
          break;
      }
    }
  }

  // Remove this disjunction constraint from the list.
  auto afterDisjunction = InactiveConstraints.erase(disjunction);
  CG.removeConstraint(disjunction);

  // Try each of the constraints within the disjunction.
  Constraint *firstSolvedConstraint = nullptr;
  ++solverState->NumDisjunctions;
  auto constraints = disjunction->getNestedConstraints();
  for (auto index : indices(constraints)) {
    auto constraint = constraints[index];

    // We already have a solution; check whether we should
    // short-circuit the disjunction.
    if (firstSolvedConstraint &&
        shortCircuitDisjunctionAt(constraint, firstSolvedConstraint))
      break;
    
    // If the expression was deemed "too complex", stop now and salvage.
    if (getExpressionTooComplex(solutions))
      break;

    // Try to solve the system with this option in the disjunction.
    SolverScope scope(*this);
    ++solverState->NumDisjunctionTerms;
    if (TC.getLangOpts().DebugConstraintSolver) {
      auto &log = getASTContext().TypeCheckerDebug->getStream();
      log.indent(solverState->depth)
        << "(assuming ";
      constraint->print(log, &TC.Context.SourceMgr);
      log << '\n';
    }

    // If the disjunction requested us to, remember which choice we
    // took for it.
    if (disjunction->shouldRememberChoice()) {
      auto locator = disjunction->getLocator();
      assert(locator && "remembered disjunction doesn't have a locator?");
      DisjunctionChoices.push_back({locator, index});
    }

    // Simplify this term in the disjunction.
    switch (simplifyConstraint(*constraint)) {
    case SolutionKind::Error:
      if (!failedConstraint)
        failedConstraint = constraint;
      solverState->retireConstraint(constraint);
      break;

    case SolutionKind::Solved:
      solverState->retireConstraint(constraint);
      break;

    case SolutionKind::Unsolved:
      InactiveConstraints.push_back(constraint);
      CG.addConstraint(constraint);
      break;
    }

    // Record this as a generated constraint.
    solverState->addGeneratedConstraint(constraint);

    if (!solveRec(solutions, allowFreeTypeVariables)) {
      firstSolvedConstraint = constraint;

      // If we see a tuple-to-tuple conversion that succeeded, we're done.
      // FIXME: This should be more general.
      if (auto restriction = constraint->getRestriction()) {
        if (*restriction == ConversionRestrictionKind::TupleToTuple)
          break;
      }
    }

    if (TC.getLangOpts().DebugConstraintSolver) {
      auto &log = getASTContext().TypeCheckerDebug->getStream();
      log.indent(solverState->depth) << ")\n";
    }
  }

  // Put the disjunction constraint back in its place.
  InactiveConstraints.insert(afterDisjunction, disjunction);
  CG.addConstraint(disjunction);

  // If we are exiting due to an expression that is too complex, do
  // not allow our caller to continue as if we have been successful.
  // Maintain the broken behavior under Swift 3 mode though, to avoid
  // breaking code.
  auto tooComplex = getExpressionTooComplex(solutions) &&
    !getASTContext().isSwiftVersion3();

  return tooComplex || !firstSolvedConstraint;
}<|MERGE_RESOLUTION|>--- conflicted
+++ resolved
@@ -1988,11 +1988,7 @@
   // Simplify any constraints left active after constraint generation
   // and optimization. Return if the resulting system has no
   // solutions.
-<<<<<<< HEAD
-  if (simplify())
-=======
   if (failedConstraint || simplify())
->>>>>>> fba882ff
     return true;
 
   // If the experimental constraint propagation pass is enabled, run it.
