--- conflicted
+++ resolved
@@ -1108,12 +1108,9 @@
     UNINTERESTING_ATTR(Alignment)
     UNINTERESTING_ATTR(CDecl)
     UNINTERESTING_ATTR(Consuming)
-<<<<<<< HEAD
+    UNINTERESTING_ATTR(Dynamic)
     // SWIFT_ENABLE_TENSORFLOW
     UNINTERESTING_ATTR(DynamicCallable)
-=======
-    UNINTERESTING_ATTR(Dynamic)
->>>>>>> 72e0ee96
     UNINTERESTING_ATTR(DynamicMemberLookup)
     UNINTERESTING_ATTR(SILGenName)
     UNINTERESTING_ATTR(Exported)
