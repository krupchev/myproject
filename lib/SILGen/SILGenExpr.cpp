//===--- SILGenExpr.cpp - Implements Lowering of ASTs -> SIL for Exprs ----===//
//
// This source file is part of the Swift.org open source project
//
// Copyright (c) 2014 - 2017 Apple Inc. and the Swift project authors
// Licensed under Apache License v2.0 with Runtime Library Exception
//
// See https://swift.org/LICENSE.txt for license information
// See https://swift.org/CONTRIBUTORS.txt for the list of Swift project authors
//
//===----------------------------------------------------------------------===//

#include "ArgumentScope.h"
#include "ArgumentSource.h"
#include "Callee.h"
#include "Condition.h"
#include "Conversion.h"
#include "ExitableFullExpr.h"
#include "Initialization.h"
#include "LValue.h"
#include "RValue.h"
#include "ResultPlan.h"
#include "SILGen.h"
#include "SILGenDynamicCast.h"
#include "SILGenFunctionBuilder.h"
#include "Scope.h"
#include "SwitchEnumBuilder.h"
#include "Varargs.h"
#include "swift/AST/ASTContext.h"
#include "swift/AST/ASTMangler.h"
#include "swift/AST/Decl.h"
#include "swift/AST/DiagnosticsCommon.h"
#include "swift/AST/Expr.h"
#include "swift/AST/ForeignErrorConvention.h"
#include "swift/AST/GenericEnvironment.h"
#include "swift/AST/ParameterList.h"
#include "swift/AST/ProtocolConformance.h"
#include "swift/AST/SubstitutionMap.h"
#include "swift/AST/Types.h"
#include "swift/Basic/SourceManager.h"
#include "swift/Basic/type_traits.h"
#include "swift/SIL/DynamicCasts.h"
#include "swift/SIL/SILArgument.h"
#include "swift/SIL/SILUndef.h"
#include "swift/SIL/TypeLowering.h"
#include "llvm/ADT/STLExtras.h"
#include "llvm/Support/Compiler.h"
#include "llvm/Support/ConvertUTF.h"
#include "llvm/Support/MemoryBuffer.h"
#include "llvm/Support/SaveAndRestore.h"
#include "llvm/Support/raw_ostream.h"

#include "swift/AST/DiagnosticsSIL.h"

using namespace swift;
using namespace Lowering;

ManagedValue SILGenFunction::emitManagedRetain(SILLocation loc,
                                               SILValue v) {
  auto &lowering = getTypeLowering(v->getType());
  return emitManagedRetain(loc, v, lowering);
}

ManagedValue SILGenFunction::emitManagedRetain(SILLocation loc,
                                               SILValue v,
                                               const TypeLowering &lowering) {
  assert(lowering.getLoweredType() == v->getType());
  if (lowering.isTrivial())
    return ManagedValue::forUnmanaged(v);
  if (v->getType().isObject() &&
      v.getOwnershipKind() == ValueOwnershipKind::None)
    return ManagedValue::forUnmanaged(v);
  assert((!lowering.isAddressOnly() || !silConv.useLoweredAddresses()) &&
         "cannot retain an unloadable type");

  v = lowering.emitCopyValue(B, loc, v);
  return emitManagedRValueWithCleanup(v, lowering);
}

ManagedValue SILGenFunction::emitManagedLoadCopy(SILLocation loc, SILValue v) {
  auto &lowering = getTypeLowering(v->getType());
  return emitManagedLoadCopy(loc, v, lowering);
}

ManagedValue SILGenFunction::emitManagedLoadCopy(SILLocation loc, SILValue v,
                                                 const TypeLowering &lowering) {
  assert(lowering.getLoweredType().getAddressType() == v->getType());
  v = lowering.emitLoadOfCopy(B, loc, v, IsNotTake);
  if (lowering.isTrivial())
    return ManagedValue::forUnmanaged(v);
  if (v.getOwnershipKind() == ValueOwnershipKind::None)
    return ManagedValue::forUnmanaged(v);
  assert((!lowering.isAddressOnly() || !silConv.useLoweredAddresses()) &&
         "cannot retain an unloadable type");
  return emitManagedRValueWithCleanup(v, lowering);
}

ManagedValue SILGenFunction::emitManagedLoadBorrow(SILLocation loc,
                                                   SILValue v) {
  auto &lowering = getTypeLowering(v->getType());
  return emitManagedLoadBorrow(loc, v, lowering);
}

ManagedValue
SILGenFunction::emitManagedLoadBorrow(SILLocation loc, SILValue v,
                                      const TypeLowering &lowering) {
  assert(lowering.getLoweredType().getAddressType() == v->getType());
  if (lowering.isTrivial()) {
    v = lowering.emitLoadOfCopy(B, loc, v, IsNotTake);
    return ManagedValue::forUnmanaged(v);
  }

  assert((!lowering.isAddressOnly() || !silConv.useLoweredAddresses()) &&
         "cannot retain an unloadable type");
  auto *lbi = B.createLoadBorrow(loc, v);
  return emitManagedBorrowedRValueWithCleanup(v, lbi, lowering);
}

ManagedValue SILGenFunction::emitManagedStoreBorrow(SILLocation loc, SILValue v,
                                                    SILValue addr) {
  auto &lowering = getTypeLowering(v->getType());
  return emitManagedStoreBorrow(loc, v, addr, lowering);
}

ManagedValue SILGenFunction::emitManagedStoreBorrow(
    SILLocation loc, SILValue v, SILValue addr, const TypeLowering &lowering) {
  assert(lowering.getLoweredType().getObjectType() == v->getType());
  if (lowering.isTrivial() ||
      v.getOwnershipKind() == ValueOwnershipKind::None) {
    lowering.emitStore(B, loc, v, addr, StoreOwnershipQualifier::Trivial);
    return ManagedValue::forUnmanaged(v);
  }
  assert((!lowering.isAddressOnly() || !silConv.useLoweredAddresses()) &&
         "cannot retain an unloadable type");
  auto *sbi = B.createStoreBorrow(loc, v, addr);
  return emitManagedBorrowedRValueWithCleanup(sbi->getSrc(), sbi, lowering);
}

ManagedValue SILGenFunction::emitManagedBeginBorrow(SILLocation loc,
                                                    SILValue v) {
  auto &lowering = getTypeLowering(v->getType());
  return emitManagedBeginBorrow(loc, v, lowering);
}

ManagedValue
SILGenFunction::emitManagedBeginBorrow(SILLocation loc, SILValue v,
                                       const TypeLowering &lowering) {
  assert(lowering.getLoweredType().getObjectType() ==
         v->getType().getObjectType());
  if (lowering.isTrivial())
    return ManagedValue::forUnmanaged(v);

  if (v.getOwnershipKind() == ValueOwnershipKind::None)
    return ManagedValue::forUnmanaged(v);

  if (v.getOwnershipKind() == ValueOwnershipKind::Guaranteed)
    return ManagedValue::forUnmanaged(v);

  auto *bbi = B.createBeginBorrow(loc, v);
  return emitManagedBorrowedRValueWithCleanup(v, bbi, lowering);
}

namespace {

struct EndBorrowCleanup : Cleanup {
  SILValue borrowedValue;

  EndBorrowCleanup(SILValue borrowedValue)
      : borrowedValue(borrowedValue) {}

  void emit(SILGenFunction &SGF, CleanupLocation l,
            ForUnwind_t forUnwind) override {
    SGF.B.createEndBorrow(l, borrowedValue);
  }

  void dump(SILGenFunction &) const override {
#ifndef NDEBUG
    llvm::errs() << "EndBorrowCleanup "
                 << "State:" << getState() << "\n"
                 << "borrowed:" << borrowedValue
                 << "\n";
#endif
  }
};

struct FormalEvaluationEndBorrowCleanup : Cleanup {
  FormalEvaluationContext::stable_iterator Depth;

  FormalEvaluationEndBorrowCleanup() : Depth() {}

  void emit(SILGenFunction &SGF, CleanupLocation l, ForUnwind_t forUnwind) override {
    getEvaluation(SGF).finish(SGF);
  }

  void dump(SILGenFunction &SGF) const override {
#ifndef NDEBUG
    llvm::errs() << "FormalEvaluationEndBorrowCleanup "
                 << "State:" << getState() << "\n"
                 << "original:" << getOriginalValue(SGF) << "\n"
                 << "borrowed:" << getBorrowedValue(SGF) << "\n";
#endif
  }

  SharedBorrowFormalAccess &getEvaluation(SILGenFunction &SGF) const {
    auto &evaluation = *SGF.FormalEvalContext.find(Depth);
    assert(evaluation.getKind() == FormalAccess::Shared);
    return static_cast<SharedBorrowFormalAccess &>(evaluation);
  }

  SILValue getOriginalValue(SILGenFunction &SGF) const {
    return getEvaluation(SGF).getOriginalValue();
  }

  SILValue getBorrowedValue(SILGenFunction &SGF) const {
    return getEvaluation(SGF).getBorrowedValue();
  }
};

} // end anonymous namespace

ManagedValue
SILGenFunction::emitFormalEvaluationManagedBeginBorrow(SILLocation loc,
                                                       SILValue v) {
  if (v.getOwnershipKind() == ValueOwnershipKind::Guaranteed)
    return ManagedValue::forUnmanaged(v);
  auto &lowering = getTypeLowering(v->getType());
  return emitFormalEvaluationManagedBeginBorrow(loc, v, lowering);
}

ManagedValue SILGenFunction::emitFormalEvaluationManagedBeginBorrow(
    SILLocation loc, SILValue v, const TypeLowering &lowering) {
  assert(lowering.getLoweredType().getObjectType() ==
         v->getType().getObjectType());
  if (lowering.isTrivial())
    return ManagedValue::forUnmanaged(v);
  if (v.getOwnershipKind() == ValueOwnershipKind::Guaranteed)
    return ManagedValue::forUnmanaged(v);
  auto *bbi = B.createBeginBorrow(loc, v);
  return emitFormalEvaluationManagedBorrowedRValueWithCleanup(loc, v, bbi,
                                                              lowering);
}

ManagedValue
SILGenFunction::emitFormalEvaluationManagedBorrowedRValueWithCleanup(
    SILLocation loc, SILValue original, SILValue borrowed) {
  auto &lowering = getTypeLowering(original->getType());
  return emitFormalEvaluationManagedBorrowedRValueWithCleanup(
      loc, original, borrowed, lowering);
}

ManagedValue
SILGenFunction::emitFormalEvaluationManagedBorrowedRValueWithCleanup(
    SILLocation loc, SILValue original, SILValue borrowed,
    const TypeLowering &lowering) {
  assert(lowering.getLoweredType().getObjectType() ==
         original->getType().getObjectType());
  if (lowering.isTrivial())
    return ManagedValue::forUnmanaged(borrowed);

  if (!borrowed->getType().isObject()) {
    return ManagedValue(borrowed, CleanupHandle::invalid());
  }

  assert(isInFormalEvaluationScope() && "Must be in formal evaluation scope");
  auto &cleanup = Cleanups.pushCleanup<FormalEvaluationEndBorrowCleanup>();
  CleanupHandle handle = Cleanups.getTopCleanup();
  FormalEvalContext.push<SharedBorrowFormalAccess>(loc, handle, original,
                                                   borrowed);
  cleanup.Depth = FormalEvalContext.stable_begin();
  return ManagedValue(borrowed, CleanupHandle::invalid());
}

ManagedValue
SILGenFunction::emitManagedBorrowedArgumentWithCleanup(SILPhiArgument *arg) {
  if (arg->getOwnershipKind() == ValueOwnershipKind::None ||
      arg->getType().isTrivial(F)) {
    return ManagedValue::forUnmanaged(arg);
  }

  assert(arg->getOwnershipKind() == ValueOwnershipKind::Guaranteed);
  Cleanups.pushCleanup<EndBorrowCleanup>(arg);
  return ManagedValue(arg, CleanupHandle::invalid());
}

ManagedValue
SILGenFunction::emitManagedBorrowedRValueWithCleanup(SILValue original,
                                                     SILValue borrowed) {
  assert(original->getType().getObjectType() ==
         borrowed->getType().getObjectType());
  auto &lowering = getTypeLowering(original->getType());
  return emitManagedBorrowedRValueWithCleanup(original, borrowed, lowering);
}

ManagedValue SILGenFunction::emitManagedBorrowedRValueWithCleanup(
    SILValue original, SILValue borrowed, const TypeLowering &lowering) {
  assert(lowering.getLoweredType().getObjectType() ==
         original->getType().getObjectType());
  if (lowering.isTrivial())
    return ManagedValue::forUnmanaged(borrowed);

  if (original->getType().isObject() &&
      original.getOwnershipKind() == ValueOwnershipKind::None)
    return ManagedValue::forUnmanaged(borrowed);

  if (borrowed->getType().isObject()) {
    Cleanups.pushCleanup<EndBorrowCleanup>(borrowed);
  }

  return ManagedValue(borrowed, CleanupHandle::invalid());
}

ManagedValue SILGenFunction::emitManagedRValueWithCleanup(SILValue v) {
  auto &lowering = getTypeLowering(v->getType());
  return emitManagedRValueWithCleanup(v, lowering);
}

ManagedValue SILGenFunction::emitManagedRValueWithCleanup(SILValue v,
                                               const TypeLowering &lowering) {
  assert(lowering.getLoweredType().getObjectType() ==
         v->getType().getObjectType());
  if (lowering.isTrivial())
    return ManagedValue::forUnmanaged(v);
  if (v->getType().isObject() &&
      v.getOwnershipKind() == ValueOwnershipKind::None) {
    return ManagedValue::forUnmanaged(v);
  }
  return ManagedValue(v, enterDestroyCleanup(v));
}

ManagedValue SILGenFunction::emitManagedBufferWithCleanup(SILValue v) {
  auto &lowering = getTypeLowering(v->getType());
  return emitManagedBufferWithCleanup(v, lowering);
}

ManagedValue SILGenFunction::emitManagedBufferWithCleanup(SILValue v,
                                               const TypeLowering &lowering) {
  assert(lowering.getLoweredType().getAddressType() == v->getType() ||
         !silConv.useLoweredAddresses());
  if (lowering.isTrivial())
    return ManagedValue::forUnmanaged(v);

  return ManagedValue(v, enterDestroyCleanup(v));
}

void SILGenFunction::emitExprInto(Expr *E, Initialization *I,
                                  Optional<SILLocation> L) {
  // Handle the special case of copying an lvalue.
  if (auto load = dyn_cast<LoadExpr>(E)) {
    FormalEvaluationScope writeback(*this);
    auto lv = emitLValue(load->getSubExpr(),
                         SGFAccessKind::BorrowedAddressRead);
    emitCopyLValueInto(E, std::move(lv), I);
    return;
  }

  RValue result = emitRValue(E, SGFContext(I));
  if (result.isInContext())
    return;
  std::move(result).ensurePlusOne(*this, E).forwardInto(*this, L ? *L : E, I);
}

namespace {
  class RValueEmitter
      : public Lowering::ExprVisitor<RValueEmitter, RValue, SGFContext>
  {
    typedef Lowering::ExprVisitor<RValueEmitter,RValue,SGFContext> super;
  public:
    SILGenFunction &SGF;
    
    RValueEmitter(SILGenFunction &SGF) : SGF(SGF) {}

    using super::visit;
    RValue visit(Expr *E) {
      assert(!E->getType()->is<LValueType>() &&
             !E->getType()->is<InOutType>() &&
             "RValueEmitter shouldn't be called on lvalues");
      return visit(E, SGFContext());
    }

    // These always produce lvalues.
    RValue visitInOutExpr(InOutExpr *E, SGFContext C) {
      LValue lv = SGF.emitLValue(E->getSubExpr(), SGFAccessKind::ReadWrite);
      return RValue(SGF, E, SGF.emitAddressOfLValue(E->getSubExpr(),
                                                    std::move(lv)));
    }
    
    RValue visitApplyExpr(ApplyExpr *E, SGFContext C);
    
    RValue visitDiscardAssignmentExpr(DiscardAssignmentExpr *E, SGFContext C) {
      llvm_unreachable("cannot appear in rvalue");
    }
    RValue visitDeclRefExpr(DeclRefExpr *E, SGFContext C);
    RValue visitTypeExpr(TypeExpr *E, SGFContext C);
    RValue visitSuperRefExpr(SuperRefExpr *E, SGFContext C);
    RValue visitOtherConstructorDeclRefExpr(OtherConstructorDeclRefExpr *E,
                                            SGFContext C);

    RValue visitForceTryExpr(ForceTryExpr *E, SGFContext C);
    RValue visitOptionalTryExpr(OptionalTryExpr *E, SGFContext C);

    RValue visitNilLiteralExpr(NilLiteralExpr *E, SGFContext C);
    RValue visitIntegerLiteralExpr(IntegerLiteralExpr *E, SGFContext C);
    RValue visitFloatLiteralExpr(FloatLiteralExpr *E, SGFContext C);
    RValue visitBooleanLiteralExpr(BooleanLiteralExpr *E, SGFContext C);

    RValue emitStringLiteral(Expr *E, StringRef Str, SGFContext C,
                             StringLiteralExpr::Encoding encoding);
        
    RValue visitStringLiteralExpr(StringLiteralExpr *E, SGFContext C);
    RValue visitLoadExpr(LoadExpr *E, SGFContext C);
    RValue visitDerivedToBaseExpr(DerivedToBaseExpr *E, SGFContext C);
    RValue visitMetatypeConversionExpr(MetatypeConversionExpr *E,
                                       SGFContext C);
    RValue visitCollectionUpcastConversionExpr(
             CollectionUpcastConversionExpr *E,
             SGFContext C);
    RValue visitBridgeToObjCExpr(BridgeToObjCExpr *E, SGFContext C);
    RValue visitBridgeFromObjCExpr(BridgeFromObjCExpr *E, SGFContext C);
    RValue visitConditionalBridgeFromObjCExpr(ConditionalBridgeFromObjCExpr *E,
                                              SGFContext C);
    RValue visitArchetypeToSuperExpr(ArchetypeToSuperExpr *E, SGFContext C);
    RValue visitUnresolvedTypeConversionExpr(UnresolvedTypeConversionExpr *E,
                                             SGFContext C);
    RValue visitFunctionConversionExpr(FunctionConversionExpr *E,
                                       SGFContext C);
    RValue visitCovariantFunctionConversionExpr(
             CovariantFunctionConversionExpr *E,
             SGFContext C);
    RValue visitCovariantReturnConversionExpr(
             CovariantReturnConversionExpr *E,
             SGFContext C);
    RValue visitImplicitlyUnwrappedFunctionConversionExpr(
        ImplicitlyUnwrappedFunctionConversionExpr *E, SGFContext C);
    RValue visitErasureExpr(ErasureExpr *E, SGFContext C);
    RValue visitAnyHashableErasureExpr(AnyHashableErasureExpr *E, SGFContext C);
    RValue visitForcedCheckedCastExpr(ForcedCheckedCastExpr *E,
                                      SGFContext C);
    RValue visitConditionalCheckedCastExpr(ConditionalCheckedCastExpr *E,
                                           SGFContext C);
    RValue visitIsExpr(IsExpr *E, SGFContext C);
    RValue visitCoerceExpr(CoerceExpr *E, SGFContext C);
    RValue visitUnderlyingToOpaqueExpr(UnderlyingToOpaqueExpr *E, SGFContext C);
    RValue visitTupleExpr(TupleExpr *E, SGFContext C);
    RValue visitMemberRefExpr(MemberRefExpr *E, SGFContext C);
    RValue visitDynamicMemberRefExpr(DynamicMemberRefExpr *E, SGFContext C);
    RValue visitDotSyntaxBaseIgnoredExpr(DotSyntaxBaseIgnoredExpr *E,
                                         SGFContext C);
    RValue visitTupleElementExpr(TupleElementExpr *E, SGFContext C);
    RValue visitSubscriptExpr(SubscriptExpr *E, SGFContext C);
    RValue visitKeyPathApplicationExpr(KeyPathApplicationExpr *E, SGFContext C);
    RValue visitDynamicSubscriptExpr(DynamicSubscriptExpr *E,
                                     SGFContext C);
    RValue visitDestructureTupleExpr(DestructureTupleExpr *E, SGFContext C);
    RValue visitDynamicTypeExpr(DynamicTypeExpr *E, SGFContext C);
    RValue visitCaptureListExpr(CaptureListExpr *E, SGFContext C);
    RValue visitAbstractClosureExpr(AbstractClosureExpr *E, SGFContext C);
    RValue visitInterpolatedStringLiteralExpr(InterpolatedStringLiteralExpr *E,
                                              SGFContext C);
    RValue visitObjectLiteralExpr(ObjectLiteralExpr *E, SGFContext C);
    RValue visitQuoteLiteralExpr(QuoteLiteralExpr *E, SGFContext C);
    RValue visitUnquoteExpr(UnquoteExpr *E, SGFContext C);
    RValue visitDeclQuoteExpr(DeclQuoteExpr *E, SGFContext C);
    RValue visitEditorPlaceholderExpr(EditorPlaceholderExpr *E, SGFContext C);
    RValue visitObjCSelectorExpr(ObjCSelectorExpr *E, SGFContext C);
    RValue visitKeyPathExpr(KeyPathExpr *E, SGFContext C);
    RValue visitMagicIdentifierLiteralExpr(MagicIdentifierLiteralExpr *E,
                                           SGFContext C);
    RValue visitCollectionExpr(CollectionExpr *E, SGFContext C);
    RValue visitRebindSelfInConstructorExpr(RebindSelfInConstructorExpr *E,
                                            SGFContext C);
    RValue visitInjectIntoOptionalExpr(InjectIntoOptionalExpr *E, SGFContext C);
    RValue visitClassMetatypeToObjectExpr(ClassMetatypeToObjectExpr *E,
                                          SGFContext C);
    RValue visitExistentialMetatypeToObjectExpr(ExistentialMetatypeToObjectExpr *E,
                                                SGFContext C);
    RValue visitProtocolMetatypeToObjectExpr(ProtocolMetatypeToObjectExpr *E,
                                             SGFContext C);
    RValue visitIfExpr(IfExpr *E, SGFContext C);
    
    RValue visitAssignExpr(AssignExpr *E, SGFContext C);
    RValue visitEnumIsCaseExpr(EnumIsCaseExpr *E, SGFContext C);

    RValue visitBindOptionalExpr(BindOptionalExpr *E, SGFContext C);
    RValue visitOptionalEvaluationExpr(OptionalEvaluationExpr *E,
                                       SGFContext C);
    RValue visitForceValueExpr(ForceValueExpr *E, SGFContext C);
    RValue emitForceValue(ForceValueExpr *loc, Expr *E,
                          unsigned numOptionalEvaluations,
                          SGFContext C);
    RValue visitOpenExistentialExpr(OpenExistentialExpr *E, SGFContext C);
    RValue visitMakeTemporarilyEscapableExpr(
                                 MakeTemporarilyEscapableExpr *E, SGFContext C);

    RValue visitOpaqueValueExpr(OpaqueValueExpr *E, SGFContext C);

    RValue visitInOutToPointerExpr(InOutToPointerExpr *E, SGFContext C);
    RValue visitArrayToPointerExpr(ArrayToPointerExpr *E, SGFContext C);
    RValue visitStringToPointerExpr(StringToPointerExpr *E, SGFContext C);
    RValue visitPointerToPointerExpr(PointerToPointerExpr *E, SGFContext C);
    RValue visitForeignObjectConversionExpr(ForeignObjectConversionExpr *E,
                                            SGFContext C);
    RValue visitUnevaluatedInstanceExpr(UnevaluatedInstanceExpr *E,
                                        SGFContext C);
    RValue visitTapExpr(TapExpr *E, SGFContext C);
    RValue visitDefaultArgumentExpr(DefaultArgumentExpr *E, SGFContext C);
    RValue visitErrorExpr(ErrorExpr *E, SGFContext C);

    // SWIFT_ENABLE_TENSORFLOW
    RValue visitDifferentiableFunctionExpr(DifferentiableFunctionExpr *E,
                                           SGFContext C);
    RValue visitLinearFunctionExpr(LinearFunctionExpr *E, SGFContext C);
    RValue visitDifferentiableFunctionExtractOriginalExpr(
        DifferentiableFunctionExtractOriginalExpr *E, SGFContext C);
    RValue visitLinearFunctionExtractOriginalExpr(
        LinearFunctionExtractOriginalExpr *E, SGFContext C);
    RValue visitLinearToDifferentiableFunctionExpr(
        LinearToDifferentiableFunctionExpr *E, SGFContext C);
    // SWIFT_ENABLE_TENSORFLOW END
  };
} // end anonymous namespace

namespace {
  struct BridgingConversion {
    Expr *SubExpr;
    Optional<Conversion::KindTy> Kind;
    unsigned MaxOptionalDepth;

    BridgingConversion() : SubExpr(nullptr) {}
    BridgingConversion(Expr *sub, Optional<Conversion::KindTy> kind,
                       unsigned depth)
      : SubExpr(sub), Kind(kind), MaxOptionalDepth(depth) {
      assert(!kind || Conversion::isBridgingKind(*kind));
    }

    explicit operator bool() const { return SubExpr != nullptr; }
  };
}

static BridgingConversion getBridgingConversion(Expr *E) {
  E = E->getSemanticsProvidingExpr();

  // Detect bridging conversions.
  if (auto bridge = dyn_cast<BridgeToObjCExpr>(E)) {
    return { bridge->getSubExpr(), Conversion::BridgeToObjC, 0 };
  }
  if (auto bridge = dyn_cast<BridgeFromObjCExpr>(E)) {
    return { bridge->getSubExpr(), Conversion::BridgeFromObjC, 0 };
  }

  // We can handle optional injections.
  if (auto inject = dyn_cast<InjectIntoOptionalExpr>(E)) {
    return getBridgingConversion(inject->getSubExpr());
  }

  // Look through optional-to-optional conversions.
  if (auto optEval = dyn_cast<OptionalEvaluationExpr>(E)) {
    auto sub = optEval->getSubExpr()->getSemanticsProvidingExpr();
    if (auto subResult = getBridgingConversion(sub)) {
      sub = subResult.SubExpr->getSemanticsProvidingExpr();
      if (auto bind = dyn_cast<BindOptionalExpr>(sub)) {
        if (bind->getDepth() == subResult.MaxOptionalDepth) {
          return { bind->getSubExpr(),
                   subResult.Kind,
                   subResult.MaxOptionalDepth + 1 };
        }
      }
    }
  }

  // Open-existentials can be part of bridging conversions in very
  // specific patterns.
  auto open = dyn_cast<OpenExistentialExpr>(E);
  if (open) E = open->getSubExpr();

  // Existential erasure.
  if (auto erasure = dyn_cast<ErasureExpr>(E)) {
    Conversion::KindTy kind;

    // Converting to Any is sometimes part of bridging and definitely
    // needs special peepholing behavior.
    if (erasure->getType()->isAny()) {
      kind = Conversion::AnyErasure;

    // Otherwise, nope.
    } else {
      return {};
    }

    // Tentatively look through the erasure.
    E = erasure->getSubExpr();

    // If we have an opening, we can only peephole if the value being
    // used is exactly the original value.
    if (open) {
      if (E == open->getOpaqueValue()) {
        return { open->getExistentialValue(), kind, 0 };
      }
      return {};
    }

    // Otherwise we can always peephole.
    return { E, kind, 0 };
  }

  // If we peeked through an opening, and we didn't recognize a specific
  // pattern above involving the opaque value, make sure we use the opening
  // as the final expression instead of accidentally look through it.
  if (open) return { open, None, 0 };

  return { E, None, 0 };
}

/// If the given expression represents a bridging conversion, emit it with
/// the special reabstracting context.
static Optional<ManagedValue>
tryEmitAsBridgingConversion(SILGenFunction &SGF, Expr *E, bool isExplicit,
                            SGFContext C) {
  // Try to pattern-match a conversion.  This can find bridging
  // conversions, but it can also find simple optional conversions:
  // injections and opt-to-opt conversions.
  auto result = getBridgingConversion(E);

  // If we didn't find a conversion at all, there's nothing special to do.
  if (!result ||
      result.SubExpr == E ||
      result.SubExpr->getType()->isEqual(E->getType()))
    return None;

  // Even if the conversion doesn't involve bridging, we might still
  // expose more peephole opportunities by combining it with a contextual
  // conversion.
  if (!result.Kind) {
    // Only do this if the conversion is implicit.
    if (isExplicit)
      return None;

    // Look for a contextual conversion.
    auto conversion = C.getAsConversion();
    if (!conversion)
      return None;

    // Adjust the contextual conversion.
    auto sub = result.SubExpr;
    auto sourceType = sub->getType()->getCanonicalType();
    if (auto adjusted = conversion->getConversion()
                         .adjustForInitialOptionalConversions(sourceType)) {
      // Emit into the applied conversion.
      return conversion->emitWithAdjustedConversion(SGF, E, *adjusted,
                [sub](SILGenFunction &SGF, SILLocation loc, SGFContext C) {
        return SGF.emitRValueAsSingleValue(sub, C);
      });
    }

    // If that didn't work, there's nothing special to do.
    return None;
  }

  auto kind = *result.Kind;
  auto subExpr = result.SubExpr;

  CanType resultType = E->getType()->getCanonicalType();
  Conversion conversion =
    Conversion::getBridging(kind, subExpr->getType()->getCanonicalType(),
                            resultType, SGF.getLoweredType(resultType),
                            isExplicit);

  // Only use this special pattern for AnyErasure conversions when we're
  // emitting into a peephole.
  if (kind == Conversion::AnyErasure) {
    auto outerConversion = C.getAsConversion();
    if (!outerConversion ||
        !canPeepholeConversions(SGF, outerConversion->getConversion(),
                                conversion)) {
      return None;
    }
  }

  return SGF.emitConvertedRValue(subExpr, conversion, C);
}

RValue RValueEmitter::visitApplyExpr(ApplyExpr *E, SGFContext C) {
  return SGF.emitApplyExpr(E, C);
}

SILValue SILGenFunction::emitEmptyTuple(SILLocation loc) {
  return B.createTuple(
      loc, getLoweredType(TupleType::getEmpty(SGM.M.getASTContext())),
      ArrayRef<SILValue>());
}

namespace {

/// This is a simple cleanup class that is only meant to help with delegating
/// initializers. Specifically, if the delegating initializer fails to consume
/// the loaded self, we want to write back self into the slot to ensure that
/// ownership is preserved.
struct DelegateInitSelfWritebackCleanup : Cleanup {

  /// We store our own loc so that we can ensure that DI ignores our writeback.
  SILLocation loc;

  SILValue lvalueAddress;
  SILValue value;

  DelegateInitSelfWritebackCleanup(SILLocation loc, SILValue lvalueAddress,
                                   SILValue value)
      : loc(loc), lvalueAddress(lvalueAddress), value(value) {}

  void emit(SILGenFunction &SGF, CleanupLocation l, ForUnwind_t forUnwind) override {
    SILValue valueToStore = value;
    SILType lvalueObjTy = lvalueAddress->getType().getObjectType();

    // If we calling a super.init and thus upcasted self, when we store self
    // back into the self slot, we need to perform a downcast from the upcasted
    // store value to the derived type of our lvalueAddress.
    if (valueToStore->getType() != lvalueObjTy) {
      if (!valueToStore->getType().isExactSuperclassOf(lvalueObjTy)) {
        llvm_unreachable("Invalid usage of delegate init self writeback");
      }

      valueToStore = SGF.B.createUncheckedRefCast(loc, valueToStore,
                                                  lvalueObjTy);
    }

    auto &lowering = SGF.B.getTypeLowering(lvalueAddress->getType());
    lowering.emitStore(SGF.B, loc, valueToStore, lvalueAddress,
                       StoreOwnershipQualifier::Init);
  }

  void dump(SILGenFunction &) const override {
#ifndef NDEBUG
    llvm::errs() << "SimpleWritebackCleanup "
                 << "State:" << getState() << "\n"
                 << "lvalueAddress:" << lvalueAddress << "value:" << value
                 << "\n";
#endif
  }
};

} // end anonymous namespace

CleanupHandle SILGenFunction::enterDelegateInitSelfWritebackCleanup(
    SILLocation loc, SILValue address, SILValue newValue) {
  Cleanups.pushCleanup<DelegateInitSelfWritebackCleanup>(loc, address,
                                                         newValue);
  return Cleanups.getTopCleanup();
}

RValue SILGenFunction::emitRValueForSelfInDelegationInit(SILLocation loc,
                                                         CanType refType,
                                                         SILValue addr,
                                                         SGFContext C) {
  assert(SelfInitDelegationState != SILGenFunction::NormalSelf &&
         "This should never be called unless we are in a delegation sequence");
  assert(getTypeLowering(addr->getType()).isLoadable() &&
         "Make sure that we are not dealing with semantic rvalues");

  // If we are currently in the WillSharedBorrowSelf state, then we know that
  // old self is not the self to our delegating initializer. Self in this case
  // to the delegating initializer is a metatype. Thus, we perform a
  // load_borrow. And move from WillSharedBorrowSelf -> DidSharedBorrowSelf.
  if (SelfInitDelegationState == SILGenFunction::WillSharedBorrowSelf) {
    assert(C.isGuaranteedPlusZeroOk() &&
           "This should only be called if guaranteed plus zero is ok");
    SelfInitDelegationState = SILGenFunction::DidSharedBorrowSelf;
    ManagedValue result =
        B.createLoadBorrow(loc, ManagedValue::forUnmanaged(addr));
    return RValue(*this, loc, refType, result);
  }

  // If we are already in the did shared borrow self state, just return the
  // shared borrow value.
  if (SelfInitDelegationState == SILGenFunction::DidSharedBorrowSelf) {
    assert(C.isGuaranteedPlusZeroOk() &&
           "This should only be called if guaranteed plus zero is ok");
    ManagedValue result =
        B.createLoadBorrow(loc, ManagedValue::forUnmanaged(addr));
    return RValue(*this, loc, refType, result);
  }

  // If we are in WillExclusiveBorrowSelf, then we need to perform an exclusive
  // borrow (i.e. a load take) and then move to DidExclusiveBorrowSelf.
  if (SelfInitDelegationState == SILGenFunction::WillExclusiveBorrowSelf) {
    const auto &typeLowering = getTypeLowering(addr->getType());
    SelfInitDelegationState = SILGenFunction::DidExclusiveBorrowSelf;
    SILValue self =
        emitLoad(loc, addr, typeLowering, C, IsTake, false).forward(*this);
    // Forward our initial value for init delegation self and create a new
    // cleanup that performs a writeback at the end of lexical scope if our
    // value is not consumed.
    InitDelegationSelf = ManagedValue(
        self, enterDelegateInitSelfWritebackCleanup(*InitDelegationLoc, addr, self));
    InitDelegationSelfBox = addr;
    return RValue(*this, loc, refType, InitDelegationSelf);
  }

  // If we hit this point, we must have DidExclusiveBorrowSelf. We should have
  // gone through the formal evaluation variant but did not. The only way that
  // this can happen is if during argument evaluation, we are accessing self in
  // a way that is illegal before we call super. Return a copy of self in this
  // case so that DI will flag on this issue. We do not care where the destroy
  // occurs, so we can use a normal scoped copy.
  ManagedValue Result;
  if (!SuperInitDelegationSelf) {
    Result = InitDelegationSelf.copy(*this, loc);
  } else {
    Result =
        B.createUncheckedRefCast(loc, SuperInitDelegationSelf.copy(*this, loc),
                                 InitDelegationSelf.getType());
  }

  return RValue(*this, loc, refType, Result);
}

RValue SILGenFunction::emitFormalEvaluationRValueForSelfInDelegationInit(
    SILLocation loc, CanType refType, SILValue addr, SGFContext C) {
  assert(SelfInitDelegationState != SILGenFunction::NormalSelf &&
         "This should never be called unless we are in a delegation sequence");
  assert(getTypeLowering(addr->getType()).isLoadable() &&
         "Make sure that we are not dealing with semantic rvalues");

  // If we are currently in the WillSharedBorrowSelf state, then we know that
  // old self is not the self to our delegating initializer. Self in this case
  // to the delegating initializer is a metatype. Thus, we perform a
  // load_borrow. And move from WillSharedBorrowSelf -> DidSharedBorrowSelf.
  if (SelfInitDelegationState == SILGenFunction::WillSharedBorrowSelf) {
    assert(C.isGuaranteedPlusZeroOk() &&
           "This should only be called if guaranteed plus zero is ok");
    SelfInitDelegationState = SILGenFunction::DidSharedBorrowSelf;
    ManagedValue result =
        B.createFormalAccessLoadBorrow(loc, ManagedValue::forUnmanaged(addr));
    return RValue(*this, loc, refType, result);
  }

  // If we are already in the did shared borrow self state, just return the
  // shared borrow value.
  if (SelfInitDelegationState == SILGenFunction::DidSharedBorrowSelf) {
    assert(C.isGuaranteedPlusZeroOk() &&
           "This should only be called if guaranteed plus zero is ok");
    ManagedValue result =
        B.createFormalAccessLoadBorrow(loc, ManagedValue::forUnmanaged(addr));
    return RValue(*this, loc, refType, result);
  }

  // If we hit this point, we must have DidExclusiveBorrowSelf. Thus borrow
  // self.
  //
  // *NOTE* This routine should /never/ begin an exclusive borrow of self. It is
  // only called when emitting self as a base in lvalue emission.
  assert(SelfInitDelegationState == SILGenFunction::DidExclusiveBorrowSelf);

  // If we do not have a super init delegation self, just perform a formal
  // access borrow and return. This occurs with delegating initializers.
  if (!SuperInitDelegationSelf) {
    return RValue(*this, loc, refType,
                  InitDelegationSelf.formalAccessBorrow(*this, loc));
  }

  // Otherwise, we had an upcast of some sort due to a chaining
  // initializer. This means that we need to perform a borrow from
  // SuperInitDelegationSelf and then downcast that borrow.
  ManagedValue borrowedUpcast =
      SuperInitDelegationSelf.formalAccessBorrow(*this, loc);
  ManagedValue castedBorrowedType = B.createUncheckedRefCast(
      loc, borrowedUpcast, InitDelegationSelf.getType());
  return RValue(*this, loc, refType, castedBorrowedType);
}

RValue SILGenFunction::
emitRValueForDecl(SILLocation loc, ConcreteDeclRef declRef, Type ncRefType,
                  AccessSemantics semantics, SGFContext C) {
  assert(!ncRefType->is<LValueType>() &&
         "RValueEmitter shouldn't be called on lvalues");

  // If this is a decl that we have an lvalue for, produce and return it.
  ValueDecl *decl = declRef.getDecl();

  CanType refType = ncRefType->getCanonicalType();

  // If this is a reference to a module, produce an undef value. The
  // module value should never actually be used.
  if (isa<ModuleDecl>(decl)) {
    return emitUndefRValue(loc, refType);
  }

  // If this is a reference to a var, emit it as an l-value and then load.
  if (auto *var = dyn_cast<VarDecl>(decl))
    return emitRValueForNonMemberVarDecl(loc, declRef, refType, semantics, C);

  assert(!isa<TypeDecl>(decl));

  // If the referenced decl isn't a VarDecl, it should be a constant of some
  // sort.
  SILDeclRef silDeclRef(decl);
  if (silDeclRef.getParameterListCount() == 2) {
    // Unqualified reference to an instance method from a static context,
    // without applying 'self'.
    silDeclRef = silDeclRef.asCurried();
  }

  ManagedValue result = emitClosureValue(loc, silDeclRef, refType,
                                         declRef.getSubstitutions());
  return RValue(*this, loc, refType, result);
}

RValue RValueEmitter::visitDeclRefExpr(DeclRefExpr *E, SGFContext C) {
  return SGF.emitRValueForDecl(E, E->getDeclRef(), E->getType(),
                               E->getAccessSemantics(), C);
}

RValue RValueEmitter::visitTypeExpr(TypeExpr *E, SGFContext C) {
  assert(E->getType()->is<AnyMetatypeType>() &&
         "TypeExpr must have metatype type");
  auto Val = SGF.B.createMetatype(E, SGF.getLoweredType(E->getType()));
  return RValue(SGF, E, ManagedValue::forUnmanaged(Val));
}


RValue RValueEmitter::visitSuperRefExpr(SuperRefExpr *E, SGFContext C) {
  assert(!E->getType()->is<LValueType>() &&
         "RValueEmitter shouldn't be called on lvalues");

  // If we have a normal self call, then use the emitRValueForDecl call. This
  // will emit self at +0 since it is guaranteed.
  ManagedValue Self =
      SGF.emitRValueForDecl(E, E->getSelf(), E->getSelf()->getType(),
                            AccessSemantics::Ordinary)
          .getScalarValue();

  // Perform an upcast to convert self to the indicated super type.
  auto result = SGF.B.createUpcast(E, Self, SGF.getLoweredType(E->getType()));

  return RValue(SGF, E, result);
}

RValue RValueEmitter::
visitUnresolvedTypeConversionExpr(UnresolvedTypeConversionExpr *E,
                                  SGFContext C) {
  llvm_unreachable("invalid code made its way into SILGen");
}

RValue RValueEmitter::visitOtherConstructorDeclRefExpr(
                                OtherConstructorDeclRefExpr *E, SGFContext C) {
  // This should always be a child of an ApplyExpr and so will be emitted by
  // SILGenApply.
  llvm_unreachable("unapplied reference to constructor?!");
}

RValue RValueEmitter::visitNilLiteralExpr(NilLiteralExpr *E, SGFContext C) {
  // Peephole away the call to Optional<T>(nilLiteral: ()).
  if (E->getType()->getOptionalObjectType()) {
    auto *noneDecl = SGF.getASTContext().getOptionalNoneDecl();
    auto enumTy = SGF.getLoweredType(E->getType());

    ManagedValue noneValue;
    if (enumTy.isLoadable(SGF.F) || !SGF.silConv.useLoweredAddresses()) {
      noneValue = ManagedValue::forUnmanaged(
        SGF.B.createEnum(E, SILValue(), noneDecl, enumTy));
    } else {
      noneValue =
          SGF.B.bufferForExpr(E, enumTy, SGF.getTypeLowering(enumTy), C,
                              [&](SILValue newAddr) {
                                SGF.B.createInjectEnumAddr(E, newAddr, noneDecl);
                              });
    }
    return RValue(SGF, E, noneValue);
  }

  return SGF.emitLiteral(E, C);
}

RValue RValueEmitter::visitIntegerLiteralExpr(IntegerLiteralExpr *E,
                                              SGFContext C) {
  if (E->getType()->is<AnyBuiltinIntegerType>())
    return RValue(SGF, E,
                  ManagedValue::forUnmanaged(SGF.B.createIntegerLiteral(E)));
  return SGF.emitLiteral(E, C);
}
RValue RValueEmitter::visitFloatLiteralExpr(FloatLiteralExpr *E,
                                            SGFContext C) {
  if (E->getType()->is<BuiltinFloatType>())
    return RValue(SGF, E,
                  ManagedValue::forUnmanaged(SGF.B.createFloatLiteral(E)));

  return SGF.emitLiteral(E, C);
}

RValue RValueEmitter::visitBooleanLiteralExpr(BooleanLiteralExpr *E, 
                                              SGFContext C) {
  return SGF.emitLiteral(E, C);
}

RValue RValueEmitter::visitStringLiteralExpr(StringLiteralExpr *E,
                                             SGFContext C) {
  return SGF.emitLiteral(E, C);
}

RValue RValueEmitter::visitLoadExpr(LoadExpr *E, SGFContext C) {
  // Any writebacks here are tightly scoped.
  FormalEvaluationScope writeback(SGF);
  LValue lv = SGF.emitLValue(E->getSubExpr(), SGFAccessKind::OwnedObjectRead);
  // We can't load at immediate +0 from the lvalue without deeper analysis,
  // since the access will be immediately ended and might invalidate the value
  // we loaded.
  return SGF.emitLoadOfLValue(E, std::move(lv), C.withFollowingSideEffects());
}

SILValue SILGenFunction::emitTemporaryAllocation(SILLocation loc,
                                                 SILType ty) {
  ty = ty.getObjectType();
  Optional<SILDebugVariable> DbgVar;
  if (auto *VD = loc.getAsASTNode<VarDecl>())
    DbgVar = SILDebugVariable(VD->isLet(), 0);
  auto alloc = B.createAllocStack(loc, ty, DbgVar);
  enterDeallocStackCleanup(alloc);
  return alloc;
}

SILValue SILGenFunction::
getBufferForExprResult(SILLocation loc, SILType ty, SGFContext C) {
  // If you change this, change manageBufferForExprResult below as well.

  // If we have a single-buffer "emit into" initialization, use that for the
  // result.
  if (SILValue address = C.getAddressForInPlaceInitialization(*this, loc))
    return address;
  
  // If we couldn't emit into the Initialization, emit into a temporary
  // allocation.
  return emitTemporaryAllocation(loc, ty.getObjectType());
}

ManagedValue SILGenFunction::
manageBufferForExprResult(SILValue buffer, const TypeLowering &bufferTL,
                          SGFContext C) {
  // If we have a single-buffer "emit into" initialization, use that for the
  // result.
  if (C.finishInPlaceInitialization(*this))
    return ManagedValue::forInContext();
  
  // Add a cleanup for the temporary we allocated.
  if (bufferTL.isTrivial())
    return ManagedValue::forUnmanaged(buffer);

  return ManagedValue(buffer, enterDestroyCleanup(buffer));
}

SILGenFunction::ForceTryEmission::ForceTryEmission(SILGenFunction &SGF,
                                                   ForceTryExpr *loc)
    : SGF(SGF), Loc(loc), OldThrowDest(SGF.ThrowDest) {
  assert(loc && "cannot pass a null location");

  // Set up a "catch" block for when an error occurs.
  SILBasicBlock *catchBB = SGF.createBasicBlock(FunctionSection::Postmatter);
  SGF.ThrowDest = JumpDest(catchBB, SGF.Cleanups.getCleanupsDepth(),
                           CleanupLocation::get(loc));
}

void SILGenFunction::ForceTryEmission::finish() {
  assert(Loc && "emission already finished");

  auto catchBB = SGF.ThrowDest.getBlock();
  SGF.ThrowDest = OldThrowDest;

  // If there are no uses of the catch block, just drop it.
  if (catchBB->pred_empty()) {
    SGF.eraseBasicBlock(catchBB);
  } else {
    // Otherwise, we need to emit it.
    SILGenSavedInsertionPoint scope(SGF, catchBB, FunctionSection::Postmatter);

    if (auto diagnoseError = SGF.getASTContext().getDiagnoseUnexpectedError()) {
      ASTContext &ctx = SGF.getASTContext();
      auto error = SGF.B.createOwnedPhiArgument(SILType::getExceptionType(ctx));
      auto args = SGF.emitSourceLocationArgs(Loc->getExclaimLoc(), Loc);

      SGF.emitApplyOfLibraryIntrinsic(
              Loc,
              diagnoseError,
              SubstitutionMap(),
              {
                error,
                args.filenameStartPointer,
                args.filenameLength,
                args.filenameIsAscii,
                args.line
              },
              SGFContext());
    }
    SGF.B.createUnreachable(Loc);
  }

  // Prevent double-finishing and make the destructor a no-op.
  Loc = nullptr;
}

RValue RValueEmitter::visitForceTryExpr(ForceTryExpr *E, SGFContext C) {
  SILGenFunction::ForceTryEmission emission(SGF, E);

  // Visit the sub-expression.
  return visit(E->getSubExpr(), C);
}

RValue RValueEmitter::visitOptionalTryExpr(OptionalTryExpr *E, SGFContext C) {
  // FIXME: Much of this was copied from visitOptionalEvaluationExpr.

  // Prior to Swift 5, an optional try's subexpression is always wrapped in an additional optional
  bool shouldWrapInOptional = !(SGF.getASTContext().LangOpts.isSwiftVersionAtLeast(5));
  
  auto &optTL = SGF.getTypeLowering(E->getType());

  Initialization *optInit = C.getEmitInto();
  bool usingProvidedContext =
    optInit && optInit->canPerformInPlaceInitialization();

  // Form the optional using address operations if the type is address-only or
  // if we already have an address to use.
  bool isByAddress = usingProvidedContext || optTL.isAddressOnly();

  std::unique_ptr<TemporaryInitialization> optTemp;
  if (!usingProvidedContext && isByAddress) {
    // Allocate the temporary for the Optional<T> if we didn't get one from the
    // context.
    optTemp = SGF.emitTemporary(E, optTL);
    optInit = optTemp.get();
  } else if (!usingProvidedContext) {
    // If the caller produced a context for us, but we can't use it, then don't.
    optInit = nullptr;
  }

  FullExpr localCleanups(SGF.Cleanups, E);

  // Set up a "catch" block for when an error occurs.
  SILBasicBlock *catchBB = SGF.createBasicBlock(FunctionSection::Postmatter);
  llvm::SaveAndRestore<JumpDest> throwDest{
    SGF.ThrowDest,
    JumpDest(catchBB, SGF.Cleanups.getCleanupsDepth(), E)};

  SILValue branchArg;
  if (shouldWrapInOptional) {
    if (isByAddress) {
      assert(optInit);
      SILValue optAddr = optInit->getAddressForInPlaceInitialization(SGF, E);
      SGF.emitInjectOptionalValueInto(E, E->getSubExpr(), optAddr, optTL);
    } else {
      ManagedValue subExprValue = SGF.emitRValueAsSingleValue(E->getSubExpr());
      ManagedValue wrapped = SGF.getOptionalSomeValue(E, subExprValue, optTL);
      branchArg = wrapped.forward(SGF);
    }
  }
  else {
    if (isByAddress) {
      assert(optInit);
      SGF.emitExprInto(E->getSubExpr(), optInit);
    } else {
      ManagedValue subExprValue = SGF.emitRValueAsSingleValue(E->getSubExpr());
      branchArg = subExprValue.forward(SGF);
    }
  }
  
  localCleanups.pop();

  // If it turns out there are no uses of the catch block, just drop it.
  if (catchBB->pred_empty()) {
    // Remove the dead failureBB.
    SGF.eraseBasicBlock(catchBB);

    // The value we provide is the one we've already got.
    if (!isByAddress)
      return RValue(SGF, E,
                    SGF.emitManagedRValueWithCleanup(branchArg, optTL));
    
    if (shouldWrapInOptional) {
      optInit->finishInitialization(SGF);
    }

    // If we emitted into the provided context, we're done.
    if (usingProvidedContext)
      return RValue::forInContext();

    return RValue(SGF, E, optTemp->getManagedAddress());
  }

  SILBasicBlock *contBB = SGF.createBasicBlock();

  // Branch to the continuation block.
  if (isByAddress)
    SGF.B.createBranch(E, contBB);
  else
    SGF.B.createBranch(E, contBB, branchArg);

  // If control branched to the failure block, inject .None into the
  // result type.
  SGF.B.emitBlock(catchBB);
  FullExpr catchCleanups(SGF.Cleanups, E);
  auto *errorArg =
      catchBB->createPhiArgument(SILType::getExceptionType(SGF.getASTContext()),
                                 ValueOwnershipKind::Owned);
  (void) SGF.emitManagedRValueWithCleanup(errorArg);
  catchCleanups.pop();

  if (isByAddress) {
    SGF.emitInjectOptionalNothingInto(E,
                    optInit->getAddressForInPlaceInitialization(SGF, E), optTL);
    SGF.B.createBranch(E, contBB);
  } else {
    auto branchArg = SGF.getOptionalNoneValue(E, optTL);
    SGF.B.createBranch(E, contBB, branchArg);
  }

  // Emit the continuation block.
  SGF.B.emitBlock(contBB);

  // If this was done in SSA registers, then the value is provided as an
  // argument to the block.
  if (!isByAddress) {
    auto arg = contBB->createPhiArgument(optTL.getLoweredType(),
                                         ValueOwnershipKind::Owned);
    return RValue(SGF, E, SGF.emitManagedRValueWithCleanup(arg, optTL));
  }

  if (shouldWrapInOptional) {
    optInit->finishInitialization(SGF);
  }
  
  // If we emitted into the provided context, we're done.
  if (usingProvidedContext)
    return RValue::forInContext();

  assert(optTemp);
  return RValue(SGF, E, optTemp->getManagedAddress());
}

static bool inExclusiveBorrowSelfSection(
    SILGenFunction::SelfInitDelegationStates delegationState) {
  return delegationState == SILGenFunction::WillExclusiveBorrowSelf ||
         delegationState == SILGenFunction::DidExclusiveBorrowSelf;
}

static RValue visitDerivedToBaseExprOfSelf(SILGenFunction &SGF,
                                           DeclRefExpr *dre,
                                           DerivedToBaseExpr *E, SGFContext C) {
  SGFContext ctx;
  auto *vd = cast<ParamDecl>(dre->getDecl());
  SILType derivedType = SGF.getLoweredType(E->getType());
  ManagedValue selfValue;

  // If we have not exclusively borrowed self, we need to do so now.
  if (SGF.SelfInitDelegationState == SILGenFunction::WillExclusiveBorrowSelf) {
    // We need to use a full scope here to ensure that any underlying
    // "normal cleanup" borrows are cleaned up.
    Scope S(SGF, E);
    selfValue = S.popPreservingValue(SGF.emitRValueAsSingleValue(dre));
  } else {
    // If we already exclusively borrowed self, then we need to emit self
    // using formal evaluation primitives.

    assert(SGF.SelfInitDelegationState ==
           SILGenFunction::DidExclusiveBorrowSelf);
    // This needs to be inlined since there is a Formal Evaluation Scope
    // in emitRValueForDecl that causing any borrow for this LValue to be
    // popped too soon.
    selfValue =
      SGF.emitAddressOfLocalVarDecl(dre, vd, dre->getType()->getCanonicalType(),
                                    SGFAccessKind::OwnedObjectRead);
    selfValue = SGF.emitFormalEvaluationRValueForSelfInDelegationInit(
                       E, dre->getType()->getCanonicalType(),
                       selfValue.getLValueAddress(), ctx)
                    .getAsSingleValue(SGF, E);
  }
  assert(selfValue);

  // Check if we need to perform a conversion here.
  if (derivedType && selfValue.getType() != derivedType)
    selfValue = SGF.B.createUpcast(E, selfValue, derivedType);
  return RValue(SGF, dre, selfValue);
}

RValue RValueEmitter::visitDerivedToBaseExpr(DerivedToBaseExpr *E,
                                             SGFContext C) {
  // If we are going through a decl ref expr and have self and we are in the
  // exclusive borrow section of delegating init emission, use a special case.
  if (inExclusiveBorrowSelfSection(SGF.SelfInitDelegationState)) {
    if (auto *dre = dyn_cast<DeclRefExpr>(E->getSubExpr())) {
      if (isa<ParamDecl>(dre->getDecl()) &&
          dre->getDecl()->getFullName() == SGF.getASTContext().Id_self &&
          dre->getDecl()->isImplicit()) {
        return visitDerivedToBaseExprOfSelf(SGF, dre, E, C);
      }
    }
  }

  // We can pass down the SGFContext as a following projection. We have never
  // actually implemented emit into here, so we are not changing behavior.
  ManagedValue original =
      SGF.emitRValueAsSingleValue(E->getSubExpr(), C.withFollowingProjection());

  // Derived-to-base casts in the AST might not be reflected as such
  // in the SIL type system, for example, a cast from DynamicSelf
  // directly to its own Self type.
  auto loweredResultTy = SGF.getLoweredType(E->getType());
  if (original.getType() == loweredResultTy)
    return RValue(SGF, E, original);

  ManagedValue converted = SGF.B.createUpcast(E, original, loweredResultTy);
  return RValue(SGF, E, converted);
}

RValue RValueEmitter::visitMetatypeConversionExpr(MetatypeConversionExpr *E,
                                                  SGFContext C) {
  SILValue metaBase =
    SGF.emitRValueAsSingleValue(E->getSubExpr()).getUnmanagedValue();

  // Metatype conversion casts in the AST might not be reflected as
  // such in the SIL type system, for example, a cast from DynamicSelf.Type
  // directly to its own Self.Type.
  auto loweredResultTy = SGF.getLoweredLoadableType(E->getType());
  if (metaBase->getType() == loweredResultTy)
    return RValue(SGF, E, ManagedValue::forUnmanaged(metaBase));

  auto upcast = SGF.B.createUpcast(E, metaBase, loweredResultTy);
  return RValue(SGF, E, ManagedValue::forUnmanaged(upcast));
}

RValue SILGenFunction::emitCollectionConversion(SILLocation loc,
                                                FuncDecl *fn,
                                                CanType fromCollection,
                                                CanType toCollection,
                                                ManagedValue mv,
                                                SGFContext C) {
  auto *fromDecl = fromCollection->getAnyNominal();
  auto *toDecl = toCollection->getAnyNominal();

  auto fromSubMap = fromCollection->getContextSubstitutionMap(
    SGM.SwiftModule, fromDecl);
  auto toSubMap = toCollection->getContextSubstitutionMap(
    SGM.SwiftModule, toDecl);

  // Form type parameter substitutions.
  auto genericSig = fn->getGenericSignature();
  unsigned fromParamCount = fromDecl->getGenericSignature()
    ->getGenericParams().size();

  auto subMap =
    SubstitutionMap::combineSubstitutionMaps(fromSubMap,
                                             toSubMap,
                                             CombineSubstitutionMaps::AtIndex,
                                             fromParamCount,
                                             0,
                                             genericSig);
  return emitApplyOfLibraryIntrinsic(loc, fn, subMap, {mv}, C);
}

RValue RValueEmitter::
visitCollectionUpcastConversionExpr(CollectionUpcastConversionExpr *E,
                                    SGFContext C) {
  
  SILLocation loc = RegularLocation(E);
  
  // Get the sub expression argument as a managed value
  auto mv = SGF.emitRValueAsSingleValue(E->getSubExpr());
  
  // Compute substitutions for the intrinsic call.
  auto fromCollection = E->getSubExpr()->getType()->getCanonicalType();
  auto toCollection = E->getType()->getCanonicalType();

  // Get the intrinsic function.
  auto &ctx = SGF.getASTContext();
  FuncDecl *fn = nullptr;
  if (fromCollection->getAnyNominal() == ctx.getArrayDecl()) {
    fn = SGF.SGM.getArrayForceCast(loc);
  } else if (fromCollection->getAnyNominal() == ctx.getDictionaryDecl()) {
    fn = SGF.SGM.getDictionaryUpCast(loc);
  } else if (fromCollection->getAnyNominal() == ctx.getSetDecl()) {
    fn = SGF.SGM.getSetUpCast(loc);
  } else {
    llvm_unreachable("unsupported collection upcast kind");
  }

  return SGF.emitCollectionConversion(loc, fn, fromCollection, toCollection,
                                      mv, C);
}

RValue
RValueEmitter::visitConditionalBridgeFromObjCExpr(
                              ConditionalBridgeFromObjCExpr *E, SGFContext C) {
  // Get the sub expression argument as a managed value
  auto mv = SGF.emitRValueAsSingleValue(E->getSubExpr());

  auto conversionRef = E->getConversion();
  auto conversion = cast<FuncDecl>(conversionRef.getDecl());
  auto subs = conversionRef.getSubstitutions();

  auto nativeType =
    Type(GenericTypeParamType::get(0, 0, SGF.getASTContext())).subst(subs);

  auto metatypeType = SGF.getLoweredType(MetatypeType::get(nativeType));
  auto metatype =
    ManagedValue::forUnmanaged(SGF.B.createMetatype(E, metatypeType));

  return SGF.emitApplyOfLibraryIntrinsic(E, conversion, subs,
                                         { mv, metatype }, C);
}

/// Given an implicit bridging conversion, check whether the context
/// can be peepholed.
static bool
tryPeepholeBridgingConversion(SILGenFunction &SGF, Conversion::KindTy kind,
                              ImplicitConversionExpr *E, SGFContext C) {
  assert(isa<BridgeFromObjCExpr>(E) || isa<BridgeToObjCExpr>(E));
  if (auto outerConversion = C.getAsConversion()) {
    auto subExpr = E->getSubExpr();
    CanType sourceType = subExpr->getType()->getCanonicalType();
    CanType resultType = E->getType()->getCanonicalType();
    SILType loweredResultTy = SGF.getLoweredType(resultType);
    auto conversion = Conversion::getBridging(kind, sourceType, resultType,
                                              loweredResultTy);
    if (outerConversion->tryPeephole(SGF, E->getSubExpr(), conversion)) {
      outerConversion->finishInitialization(SGF);
      return true;
    }
  }

  return false;
}

RValue
RValueEmitter::visitBridgeFromObjCExpr(BridgeFromObjCExpr *E, SGFContext C) {
  if (tryPeepholeBridgingConversion(SGF, Conversion::BridgeFromObjC, E, C))
    return RValue::forInContext();

  // Emit the sub-expression.
  auto mv = SGF.emitRValueAsSingleValue(E->getSubExpr());

  CanType origType = E->getSubExpr()->getType()->getCanonicalType();
  CanType resultType = E->getType()->getCanonicalType();
  SILType loweredResultTy = SGF.getLoweredType(resultType);
  auto result = SGF.emitBridgedToNativeValue(E, mv, origType, resultType,
                                             loweredResultTy, C);
  return RValue(SGF, E, result);
}

RValue
RValueEmitter::visitBridgeToObjCExpr(BridgeToObjCExpr *E, SGFContext C) {
  if (tryPeepholeBridgingConversion(SGF, Conversion::BridgeToObjC, E, C))
    return RValue::forInContext();

  // Emit the sub-expression.
  auto mv = SGF.emitRValueAsSingleValue(E->getSubExpr());

  CanType origType = E->getSubExpr()->getType()->getCanonicalType();
  CanType resultType = E->getType()->getCanonicalType();
  SILType loweredResultTy = SGF.getLoweredType(resultType);
  auto result = SGF.emitNativeToBridgedValue(E, mv, origType, resultType,
                                             loweredResultTy, C);
  return RValue(SGF, E, result);
}

RValue RValueEmitter::visitArchetypeToSuperExpr(ArchetypeToSuperExpr *E,
                                                SGFContext C) {
  ManagedValue archetype = SGF.emitRValueAsSingleValue(E->getSubExpr());
  auto loweredTy = SGF.getLoweredLoadableType(E->getType());
  if (loweredTy == archetype.getType())
    return RValue(SGF, E, archetype);

  // Replace the cleanup with a new one on the superclass value so we always use
  // concrete retain/release operations.
  auto base = SGF.B.createUpcast(E, archetype, loweredTy);
  return RValue(SGF, E, base);
}

static ManagedValue convertCFunctionSignature(SILGenFunction &SGF,
                                              FunctionConversionExpr *e,
                                              SILType loweredResultTy,
                                llvm::function_ref<ManagedValue ()> fnEmitter) {
  SILType loweredDestTy = SGF.getLoweredType(e->getType());
  ManagedValue result;

  // We're converting between C function pointer types. They better be
  // ABI-compatible, since we can't emit a thunk.
  switch (SGF.SGM.Types.checkForABIDifferences(SGF.SGM.M,
                                               loweredResultTy, loweredDestTy)){
  case TypeConverter::ABIDifference::CompatibleRepresentation:
  case TypeConverter::ABIDifference::CompatibleCallingConvention:
    result = fnEmitter();
    assert(result.getType() == loweredResultTy);

    if (loweredResultTy != loweredDestTy) {
      assert(!result.hasCleanup());
      result = SGF.B.createConvertFunction(e, result, loweredDestTy);
    }

    break;

  case TypeConverter::ABIDifference::NeedsThunk:
    // Note: in this case, we don't call the emitter at all -- doing so
    // just runs the risk of tripping up asserts in SILGenBridging.cpp
    SGF.SGM.diagnose(e, diag::unsupported_c_function_pointer_conversion,
                     e->getSubExpr()->getType(), e->getType());
    result = SGF.emitUndef(loweredDestTy);
    break;

  case TypeConverter::ABIDifference::CompatibleCallingConvention_ThinToThick:
  case TypeConverter::ABIDifference::CompatibleRepresentation_ThinToThick:
    llvm_unreachable("Cannot have thin to thick conversion here");
  }

  return result;
}

static
ManagedValue emitCFunctionPointer(SILGenFunction &SGF,
                                  FunctionConversionExpr *conversionExpr) {
  auto expr = conversionExpr->getSubExpr();
  
  // Look through base-ignored exprs to get to the function ref.
  auto semanticExpr = expr->getSemanticsProvidingExpr();
  while (auto ignoredBase = dyn_cast<DotSyntaxBaseIgnoredExpr>(semanticExpr)){
    SGF.emitIgnoredExpr(ignoredBase->getLHS());
    semanticExpr = ignoredBase->getRHS()->getSemanticsProvidingExpr();
  }

  // Recover the decl reference.
  SILDeclRef::Loc loc;
  
  auto setLocFromConcreteDeclRef = [&](ConcreteDeclRef declRef) {
    // TODO: Handle generic instantiations, where we need to eagerly specialize
    // on the given generic parameters, and static methods, where we need to drop
    // in the metatype.
    assert(!declRef.getDecl()->getDeclContext()->isTypeContext()
           && "c pointers to static methods not implemented");
    loc = declRef.getDecl();
  };
  
  if (auto declRef = dyn_cast<DeclRefExpr>(semanticExpr)) {
    setLocFromConcreteDeclRef(declRef->getDeclRef());
  } else if (auto memberRef = dyn_cast<MemberRefExpr>(semanticExpr)) {
    setLocFromConcreteDeclRef(memberRef->getMember());
  } else if (auto closure = dyn_cast<AbstractClosureExpr>(semanticExpr)) {
    // Emit the closure body.
    SGF.SGM.emitClosure(closure);

    loc = closure;
  } else if (auto captureList = dyn_cast<CaptureListExpr>(semanticExpr)) {
    // Ensure that weak captures are in a separate scope.
    DebugScope scope(SGF, CleanupLocation(captureList));
    // CaptureListExprs evaluate their bound variables.
    for (auto capture : captureList->getCaptureList()) {
      SGF.visit(capture.Var);
      SGF.visit(capture.Init);
    }

    // Emit the closure body.
    auto *closure = captureList->getClosureBody();
    SGF.SGM.emitClosure(closure);

    loc = closure;
  } else {
    llvm_unreachable("c function pointer converted from a non-concrete decl ref");
  }

  // Produce a reference to the C-compatible entry point for the function.
  SILDeclRef constant(loc, /*curried*/ false, /*foreign*/ true);
  SILConstantInfo constantInfo =
      SGF.getConstantInfo(SGF.getTypeExpansionContext(), constant);

  // C function pointers cannot capture anything from their context.
  auto captures = SGF.SGM.Types.getLoweredLocalCaptures(constant);

  if (!captures.getCaptures().empty() ||
      captures.hasGenericParamCaptures() ||
      captures.hasDynamicSelfCapture() ||
      captures.hasOpaqueValueCapture()) {
    unsigned kind = 0;
    if (captures.hasGenericParamCaptures())
      kind = 1;
    else if (captures.hasDynamicSelfCapture())
      kind = 2;
    SGF.SGM.diagnose(expr->getLoc(),
                     diag::c_function_pointer_from_function_with_context,
                     /*closure*/ constant.hasClosureExpr(),
                     kind);

    auto loweredTy = SGF.getLoweredType(conversionExpr->getType());
    return SGF.emitUndef(loweredTy);
  }

  return convertCFunctionSignature(
                    SGF, conversionExpr,
                    constantInfo.getSILType(),
                    [&]() -> ManagedValue {
                      SILValue cRef = SGF.emitGlobalFunctionRef(expr, constant);
                      return ManagedValue::forUnmanaged(cRef);
                    });
}

// Change the representation without changing the signature or
// abstraction level.
static ManagedValue convertFunctionRepresentation(SILGenFunction &SGF,
                                                  SILLocation loc,
                                                  ManagedValue source,
                                            CanAnyFunctionType sourceFormalTy,
                                            CanAnyFunctionType resultFormalTy) {
  auto sourceTy = source.getType().castTo<SILFunctionType>();
  CanSILFunctionType resultTy =
    SGF.getLoweredType(resultFormalTy).castTo<SILFunctionType>();

  // Note that conversions to and from block require a thunk
  switch (resultFormalTy->getRepresentation()) {

  // Convert thin, c, block => thick
  case AnyFunctionType::Representation::Swift: {
    switch (sourceTy->getRepresentation()) {
    case SILFunctionType::Representation::Thin: {
      auto v = SGF.B.createThinToThickFunction(
          loc, source.getValue(),
          SILType::getPrimitiveObjectType(
            sourceTy->getWithRepresentation(
              SILFunctionTypeRepresentation::Thick)));
      // FIXME: what if other reabstraction is required?
      return ManagedValue(v, source.getCleanup());
    }
    case SILFunctionType::Representation::Thick:
      llvm_unreachable("should not try thick-to-thick repr change");
    case SILFunctionType::Representation::CFunctionPointer:
    case SILFunctionType::Representation::Block:
      return SGF.emitBlockToFunc(loc, source, sourceFormalTy, resultFormalTy,
                                 resultTy);
    case SILFunctionType::Representation::Method:
    case SILFunctionType::Representation::Closure:
    case SILFunctionType::Representation::ObjCMethod:
    case SILFunctionType::Representation::WitnessMethod:
      llvm_unreachable("should not do function conversion from method rep");
    }
    llvm_unreachable("bad representation");
  }

  // Convert thin, thick, c => block
  case AnyFunctionType::Representation::Block:
    switch (sourceTy->getRepresentation()) {
    case SILFunctionType::Representation::Thin: {
      // Make thick first.
      auto v = SGF.B.createThinToThickFunction(
          loc, source.getValue(),
          SILType::getPrimitiveObjectType(
            sourceTy->getWithRepresentation(
              SILFunctionTypeRepresentation::Thick)));
      source = ManagedValue(v, source.getCleanup());
      LLVM_FALLTHROUGH;
    }
    case SILFunctionType::Representation::Thick:
    case SILFunctionType::Representation::CFunctionPointer:
      // Convert to a block.
      return SGF.emitFuncToBlock(loc, source, sourceFormalTy, resultFormalTy,
                                 resultTy);
    case SILFunctionType::Representation::Block:
      llvm_unreachable("should not try block-to-block repr change");
    case SILFunctionType::Representation::Method:
    case SILFunctionType::Representation::Closure:
    case SILFunctionType::Representation::ObjCMethod:
    case SILFunctionType::Representation::WitnessMethod:
      llvm_unreachable("should not do function conversion from method rep");
    }
    llvm_unreachable("bad representation");

  // Unsupported
  case AnyFunctionType::Representation::Thin:
    llvm_unreachable("should not do function conversion to thin");
  case AnyFunctionType::Representation::CFunctionPointer:
    llvm_unreachable("should not do C function pointer conversion here");
  }
  llvm_unreachable("bad representation");
}

RValue RValueEmitter::visitFunctionConversionExpr(FunctionConversionExpr *e,
                                                  SGFContext C)
{
  CanAnyFunctionType srcRepTy =
      cast<FunctionType>(e->getSubExpr()->getType()->getCanonicalType());
  CanAnyFunctionType destRepTy =
      cast<FunctionType>(e->getType()->getCanonicalType());

  if (destRepTy->getRepresentation() ==
      FunctionTypeRepresentation::CFunctionPointer) {
    ManagedValue result;

    if (srcRepTy->getRepresentation() !=
        FunctionTypeRepresentation::CFunctionPointer) {
      // A "conversion" of a DeclRef a C function pointer is done by referencing
      // the thunk (or original C function) with the C calling convention.
      result = emitCFunctionPointer(SGF, e);
    } else {
      // Ok, we're converting a C function pointer value to another C function
      // pointer.

      // Emit the C function pointer
      result = SGF.emitRValueAsSingleValue(e->getSubExpr());

      // Possibly bitcast the C function pointer to account for ABI-compatible
      // parameter and result type conversions
      result = convertCFunctionSignature(SGF, e, result.getType(),
                                         [&]() -> ManagedValue {
                                           return result;
                                         });
    }
    return RValue(SGF, e, result);
  }
  
  // Handle a reference to a "thin" native Swift function that only changes
  // representation and refers to an inherently thin function reference.
  if (destRepTy->getRepresentation() == FunctionTypeRepresentation::Thin) {
    if (srcRepTy->getRepresentation() == FunctionTypeRepresentation::Swift
        && srcRepTy->withExtInfo(destRepTy->getExtInfo())->isEqual(destRepTy)) {
      auto value = SGF.emitRValueAsSingleValue(e->getSubExpr());
      auto expectedTy = SGF.getLoweredType(e->getType());
      if (auto thinToThick =
            dyn_cast<ThinToThickFunctionInst>(value.getValue())) {
        value = ManagedValue::forUnmanaged(thinToThick->getOperand());
      } else {
        SGF.SGM.diagnose(e->getLoc(), diag::not_implemented,
                         "nontrivial thin function reference");
        value = SGF.emitUndef(expectedTy);
      }
      
      if (value.getType() != expectedTy) {
        SGF.SGM.diagnose(e->getLoc(), diag::not_implemented,
                         "nontrivial thin function reference");
        value = SGF.emitUndef(expectedTy);
      }
      return RValue(SGF, e, value);
    }
  }

  // Break the conversion into three stages:
  // 1) changing the representation from foreign to native
  // 2) changing the signature within the representation
  // 3) changing the representation from native to foreign
  //
  // We only do one of 1) or 3), but we have to do them in the right order
  // with respect to 2).

  CanAnyFunctionType srcTy = srcRepTy;
  CanAnyFunctionType destTy = destRepTy;

  switch(srcRepTy->getRepresentation()) {
  case AnyFunctionType::Representation::Swift:
  case AnyFunctionType::Representation::Thin:
    // Source is native, so we can convert signature first.
    destTy = adjustFunctionType(destRepTy,
                                srcTy->getRepresentation());
    break;
  case AnyFunctionType::Representation::Block:
  case AnyFunctionType::Representation::CFunctionPointer:
    // Source is foreign, so do the representation change first.
    srcTy = adjustFunctionType(srcRepTy,
                               destRepTy->getRepresentation());
  }

  auto result = SGF.emitRValueAsSingleValue(e->getSubExpr());

  if (srcRepTy != srcTy)
    result = convertFunctionRepresentation(SGF, e, result, srcRepTy, srcTy);

  if (srcTy != destTy) {
    result = SGF.emitTransformedValue(e, result, srcTy, destTy, SGFContext());
  }

  if (destTy != destRepTy)
    result = convertFunctionRepresentation(SGF, e, result, destTy, destRepTy);

  return RValue(SGF, e, result);
}

RValue RValueEmitter::visitCovariantFunctionConversionExpr(
                        CovariantFunctionConversionExpr *e,
                        SGFContext C) {
  ManagedValue original = SGF.emitRValueAsSingleValue(e->getSubExpr());
  CanAnyFunctionType destTy
    = cast<AnyFunctionType>(e->getType()->getCanonicalType());
  SILType resultType = SGF.getLoweredType(destTy);
  SILValue result =
      SGF.B.createConvertFunction(e, original.forward(SGF), resultType,
                                  /*Withoutactuallyescaping=*/false);
  return RValue(SGF, e, SGF.emitManagedRValueWithCleanup(result));
}

RValue RValueEmitter::visitCovariantReturnConversionExpr(
                        CovariantReturnConversionExpr *e,
                        SGFContext C) {
  ManagedValue original = SGF.emitRValueAsSingleValue(e->getSubExpr());
  SILType resultType = SGF.getLoweredType(e->getType());

  // DynamicSelfType lowers as its self type, so no SIL-level conversion
  // is required in this case.
  if (resultType == original.getType())
    return RValue(SGF, e, original);

  ManagedValue result = SGF.B.createUncheckedRefCast(e, original, resultType);

  return RValue(SGF, e, result);
}

RValue RValueEmitter::visitImplicitlyUnwrappedFunctionConversionExpr(
    ImplicitlyUnwrappedFunctionConversionExpr *e, SGFContext C) {
  // These are generated for short term use in the type checker.
  llvm_unreachable(
      "We should not see ImplicitlyUnwrappedFunctionConversionExpr here");
}

RValue RValueEmitter::visitErasureExpr(ErasureExpr *E, SGFContext C) {
  if (auto result = tryEmitAsBridgingConversion(SGF, E, false, C)) {
    return RValue(SGF, E, *result);
  }

  auto &existentialTL = SGF.getTypeLowering(E->getType());
  auto concreteFormalType = E->getSubExpr()->getType()->getCanonicalType();

  auto archetype = OpenedArchetypeType::getAny(E->getType());
  AbstractionPattern abstractionPattern(archetype);
  auto &concreteTL = SGF.getTypeLowering(abstractionPattern,
                                         concreteFormalType);

  ManagedValue mv = SGF.emitExistentialErasure(E, concreteFormalType,
                                               concreteTL, existentialTL,
                                               E->getConformances(), C,
                               [&](SGFContext C) -> ManagedValue {
                                 return SGF.emitRValueAsOrig(E->getSubExpr(),
                                                             abstractionPattern,
                                                             concreteTL, C);
                               });

  return RValue(SGF, E, mv);
}

RValue SILGenFunction::emitAnyHashableErasure(SILLocation loc,
                                              ManagedValue value,
                                              Type type,
                                              ProtocolConformanceRef conformance,
                                              SGFContext C) {
  // Ensure that the intrinsic function exists.
  auto convertFn = SGM.getConvertToAnyHashable(loc);
  if (!convertFn)
    return emitUndefRValue(
        loc, getASTContext().getAnyHashableDecl()->getDeclaredType());

  // Construct the substitution for T: Hashable.
  auto subMap = SubstitutionMap::getProtocolSubstitutions(
      conformance.getRequirement(), type, conformance);

  return emitApplyOfLibraryIntrinsic(loc, convertFn, subMap, value, C);
}

RValue RValueEmitter::visitAnyHashableErasureExpr(AnyHashableErasureExpr *E,
                                                  SGFContext C) {
  // Emit the source value into a temporary.
  auto sourceOrigType = AbstractionPattern::getOpaque();
  auto source =
    SGF.emitMaterializedRValueAsOrig(E->getSubExpr(), sourceOrigType);

  return SGF.emitAnyHashableErasure(E, source,
                                    E->getSubExpr()->getType(),
                                    E->getConformance(), C);
}

/// Treating this as a successful operation, turn a CMV into a +1 MV.
ManagedValue SILGenFunction::getManagedValue(SILLocation loc,
                                             ConsumableManagedValue value) {
  // If the consumption rules say that this is already +1 given a
  // successful operation, just use the value.
  if (value.isOwned())
    return value.getFinalManagedValue();

  SILType valueTy = value.getType();
  auto &valueTL = getTypeLowering(valueTy);

  // If the type is trivial, it's always +1.
  if (valueTL.isTrivial())
    return ManagedValue::forUnmanaged(value.getValue());

  // If it's an object...
  if (valueTy.isObject()) {
    // See if we have more accurate information from the ownership kind. This
    // detects trivial cases of enums.
    if (value.getOwnershipKind() == ValueOwnershipKind::None)
      return ManagedValue::forUnmanaged(value.getValue());

    // Otherwise, copy the value and return.
    return value.getFinalManagedValue().copy(*this, loc);
  }

  // Otherwise, produce a temporary and copy into that.
  auto temporary = emitTemporary(loc, valueTL);
  valueTL.emitCopyInto(B, loc, value.getValue(), temporary->getAddress(),
                       IsNotTake, IsInitialization);
  temporary->finishInitialization(*this);
  return temporary->getManagedAddress();
}

RValue RValueEmitter::visitForcedCheckedCastExpr(ForcedCheckedCastExpr *E,
                                                 SGFContext C) {
  return emitUnconditionalCheckedCast(SGF, E, E->getSubExpr(), E->getType(),
                                      E->getCastKind(), C);
}


RValue RValueEmitter::
visitConditionalCheckedCastExpr(ConditionalCheckedCastExpr *E,
                                SGFContext C) {
  ProfileCounter trueCount = ProfileCounter();
  ProfileCounter falseCount = ProfileCounter();
  auto parent = SGF.getPGOParent(E);
  if (parent) {
    auto &Node = parent.getValue();
    auto *NodeS = Node.get<Stmt *>();
    if (auto *IS = dyn_cast<IfStmt>(NodeS)) {
      trueCount = SGF.loadProfilerCount(IS->getThenStmt());
      if (auto *ElseStmt = IS->getElseStmt()) {
        falseCount = SGF.loadProfilerCount(ElseStmt);
      }
    }
  }
  ManagedValue operand = SGF.emitRValueAsSingleValue(E->getSubExpr());
  return emitConditionalCheckedCast(SGF, E, operand, E->getSubExpr()->getType(),
                                    E->getType(), E->getCastKind(), C,
                                    trueCount, falseCount);
}

static RValue emitBoolLiteral(SILGenFunction &SGF, SILLocation loc,
                              SILValue builtinBool,
                              SGFContext C) {
  // Call the Bool(_builtinBooleanLiteral:) initializer
  ASTContext &ctx = SGF.getASTContext();
  auto init = ctx.getBoolBuiltinInitDecl();
  auto builtinArgType = CanType(BuiltinIntegerType::get(1, ctx));
  RValue builtinArg(SGF, ManagedValue::forUnmanaged(builtinBool),
                    builtinArgType);

  PreparedArguments builtinArgs((AnyFunctionType::Param(builtinArgType)));
  builtinArgs.add(loc, std::move(builtinArg));

  auto result =
    SGF.emitApplyAllocatingInitializer(loc, ConcreteDeclRef(init),
                                       std::move(builtinArgs), Type(),
                                       C);
  return result;
}
RValue RValueEmitter::visitIsExpr(IsExpr *E, SGFContext C) {
  SILValue isa = emitIsa(SGF, E, E->getSubExpr(),
                         E->getCastTypeLoc().getType(), E->getCastKind());
  return emitBoolLiteral(SGF, E, isa, C);
}

RValue RValueEmitter::visitEnumIsCaseExpr(EnumIsCaseExpr *E,
                                          SGFContext C) {
  // Get the enum value.
  auto subExpr = SGF.emitRValueAsSingleValue(E->getSubExpr(),
                                SGFContext(SGFContext::AllowImmediatePlusZero));
  // Test its case.
  auto i1Ty = SILType::getBuiltinIntegerType(1, SGF.getASTContext());
  auto t = SGF.B.createIntegerLiteral(E, i1Ty, 1);
  auto f = SGF.B.createIntegerLiteral(E, i1Ty, 0);
  
  SILValue selected;
  if (subExpr.getType().isAddress()) {
    selected = SGF.B.createSelectEnumAddr(E, subExpr.getValue(), i1Ty, f,
                                          {{E->getEnumElement(), t}});
  } else {
    selected = SGF.B.createSelectEnum(E, subExpr.getValue(), i1Ty, f,
                                      {{E->getEnumElement(), t}});
  }
  
  return emitBoolLiteral(SGF, E, selected, C);
}

RValue RValueEmitter::visitCoerceExpr(CoerceExpr *E, SGFContext C) {
  if (auto result = tryEmitAsBridgingConversion(SGF, E->getSubExpr(), true, C))
    return RValue(SGF, E, *result);

  return visit(E->getSubExpr(), C);
}

RValue RValueEmitter::visitUnderlyingToOpaqueExpr(UnderlyingToOpaqueExpr *E,
                                                  SGFContext C) {
  // The opaque type has the layout of the underlying type, abstracted as
  // a type parameter.
  auto &opaqueTL = SGF.getTypeLowering(E->getType());
  auto &underlyingTL = SGF.getTypeLowering(AbstractionPattern::getOpaque(),
                                           E->getSubExpr()->getType());
  
  auto &underlyingSubstTL = SGF.getTypeLowering(E->getSubExpr()->getType());

  if (underlyingSubstTL.getLoweredType() == opaqueTL.getLoweredType()) {
    return SGF.emitRValue(E->getSubExpr(), C);
  }

  // If the opaque type is address only, initialize in place.
  if (opaqueTL.getLoweredType().isAddress()) {
    auto opaqueAddr = SGF.getBufferForExprResult(
                                               E, opaqueTL.getLoweredType(), C);
    // Initialize the buffer as the underlying type.
    auto underlyingAddr = SGF.B.createUncheckedAddrCast(E,
                                opaqueAddr,
                                underlyingTL.getLoweredType().getAddressType());
    
    auto underlyingInit = SGF.useBufferAsTemporary(underlyingAddr, underlyingTL);

    // Try to emit directly into the buffer if no reabstraction is necessary.
    ManagedValue underlying;
    if (underlyingSubstTL.getLoweredType() == underlyingTL.getLoweredType()) {
      underlying = SGF.emitRValueAsSingleValue(E->getSubExpr(),
                                              SGFContext(underlyingInit.get()));
    } else {
      // Otherwise, emit the underlying value then bring it to the right
      // abstraction level.
      underlying = SGF.emitRValueAsSingleValue(E->getSubExpr());
      underlying = SGF.emitSubstToOrigValue(E, underlying,
                                AbstractionPattern::getOpaque(),
                                E->getSubExpr()->getType()->getCanonicalType());
    }
    if (!underlying.isInContext()) {
      underlyingInit->copyOrInitValueInto(SGF, E, underlying, /*init*/ true);
      underlyingInit->finishInitialization(SGF);
    }
    // Kill the cleanup on the underlying value, and hand off the opaque buffer
    // as the result.
    underlyingInit->getManagedAddress().forward(SGF);
    
    auto opaque = SGF.manageBufferForExprResult(opaqueAddr, opaqueTL, C);
    return RValue(SGF, E, opaque);
  }
  
  // If the opaque type is loadable, emit the subexpression and bitcast it.
  auto value = SGF.emitRValueAsSingleValue(E->getSubExpr());
  if (underlyingSubstTL.getLoweredType() != underlyingTL.getLoweredType()) {
    value = SGF.emitSubstToOrigValue(E, value, AbstractionPattern::getOpaque(),
                                E->getSubExpr()->getType()->getCanonicalType());
  }

  if (value.getType() == opaqueTL.getLoweredType())
    return RValue(SGF, E, value);

  auto cast = SGF.B.createUncheckedBitCast(E, value.forward(SGF),
                                           opaqueTL.getLoweredType());
  value = SGF.emitManagedRValueWithCleanup(cast);

  return RValue(SGF, E, value);
}

VarargsInfo Lowering::emitBeginVarargs(SILGenFunction &SGF, SILLocation loc,
                                       CanType baseTy, CanType arrayTy,
                                       unsigned numElements) {
  // Reabstract the base type against the array element type.
  auto baseAbstraction = AbstractionPattern::getOpaque();
  auto &baseTL = SGF.getTypeLowering(baseAbstraction, baseTy);

  // Allocate the array.
  SILValue numEltsVal = SGF.B.createIntegerLiteral(loc,
                             SILType::getBuiltinWordType(SGF.getASTContext()),
                             numElements);
  // The first result is the array value.
  ManagedValue array;
  // The second result is a RawPointer to the base address of the array.
  SILValue basePtr;
  std::tie(array, basePtr)
    = SGF.emitUninitializedArrayAllocation(arrayTy, numEltsVal, loc);

  // Temporarily deactivate the main array cleanup.
  if (array.hasCleanup())
    SGF.Cleanups.setCleanupState(array.getCleanup(), CleanupState::Dormant);

  // Push a new cleanup to deallocate the array.
  auto abortCleanup =
    SGF.enterDeallocateUninitializedArrayCleanup(array.getValue());

  // Turn the pointer into an address.
  basePtr = SGF.B.createPointerToAddress(
    loc, basePtr, baseTL.getLoweredType().getAddressType(),
    /*isStrict*/ true,
    /*isInvariant*/ false);

  return VarargsInfo(array, abortCleanup, basePtr, baseTL, baseAbstraction);
}

ManagedValue Lowering::emitEndVarargs(SILGenFunction &SGF, SILLocation loc,
                                      VarargsInfo &&varargs) {
  // Kill the abort cleanup.
  SGF.Cleanups.setCleanupState(varargs.getAbortCleanup(), CleanupState::Dead);

  // Reactivate the result cleanup.
  auto result = varargs.getArray();
  if (result.hasCleanup())
    SGF.Cleanups.setCleanupState(result.getCleanup(), CleanupState::Active);
  return result;
}

RValue RValueEmitter::visitTupleExpr(TupleExpr *E, SGFContext C) {
  auto type = cast<TupleType>(E->getType()->getCanonicalType());

  // If we have an Initialization, emit the tuple elements into its elements.
  if (Initialization *I = C.getEmitInto()) {

    bool implodeTuple = false;

    if (I->canPerformInPlaceInitialization() &&
        I->isInPlaceInitializationOfGlobal() &&
        SGF.getLoweredType(type).isTrivial(SGF.F)) {
      // Implode tuples in initialization of globals if they are
      // of trivial types.
      implodeTuple = true;
    }

    if (!implodeTuple && I->canSplitIntoTupleElements()) {
      SmallVector<InitializationPtr, 4> subInitializationBuf;
      auto subInitializations =
        I->splitIntoTupleElements(SGF, RegularLocation(E), type,
                                  subInitializationBuf);
      assert(subInitializations.size() == E->getElements().size() &&
             "initialization for tuple has wrong number of elements");
      for (unsigned i = 0, size = subInitializations.size(); i < size; ++i)
        SGF.emitExprInto(E->getElement(i), subInitializations[i].get());
      I->finishInitialization(SGF);
      return RValue::forInContext();
    }
  }

  llvm::SmallVector<RValue, 8> tupleElts;
  bool hasAtleastOnePlusOneValue = false;
  for (Expr *elt : E->getElements()) {
    RValue RV = SGF.emitRValue(elt);
    hasAtleastOnePlusOneValue |= RV.isPlusOne(SGF);
    tupleElts.emplace_back(std::move(RV));
  }

  // Once we have found if we have any plus one arguments, add each element of
  // tuple elts into result, making sure each value is at plus 1.
  RValue result(type);
  if (hasAtleastOnePlusOneValue) {
    for (unsigned i : indices(tupleElts)) {
      result.addElement(std::move(tupleElts[i]).ensurePlusOne(SGF, E));
    }
  } else {
    for (unsigned i : indices(tupleElts)) {
      result.addElement(std::move(tupleElts[i]));
    }
  }

  return result;
}

RValue RValueEmitter::visitMemberRefExpr(MemberRefExpr *e,
                                         SGFContext resultCtx) {
  assert(!e->getType()->is<LValueType>() &&
         "RValueEmitter shouldn't be called on lvalues");
  assert(isa<VarDecl>(e->getMember().getDecl()));

  // Everything else should use the l-value logic.

  // Any writebacks for this access are tightly scoped.
  FormalEvaluationScope scope(SGF);

  LValue lv = SGF.emitLValue(e, SGFAccessKind::OwnedObjectRead);

  // Otherwise, we can't load at +0 without further analysis, since the formal
  // access into the lvalue will end immediately.
  return SGF.emitLoadOfLValue(e, std::move(lv),
                              resultCtx.withFollowingSideEffects());
}

RValue RValueEmitter::visitDynamicMemberRefExpr(DynamicMemberRefExpr *E,
                                                SGFContext C) {
  return SGF.emitDynamicMemberRefExpr(E, C);
}

RValue RValueEmitter::
visitDotSyntaxBaseIgnoredExpr(DotSyntaxBaseIgnoredExpr *E, SGFContext C) {
  visit(E->getLHS());
  return visit(E->getRHS());
}

RValue RValueEmitter::visitSubscriptExpr(SubscriptExpr *E, SGFContext C) {
  // Any writebacks for this access are tightly scoped.
  FormalEvaluationScope scope(SGF);

  LValue lv = SGF.emitLValue(E, SGFAccessKind::OwnedObjectRead);
  // We can't load at +0 without further analysis, since the formal access into
  // the lvalue will end immediately.
  return SGF.emitLoadOfLValue(E, std::move(lv), C.withFollowingSideEffects());
}

RValue RValueEmitter::visitDynamicSubscriptExpr(
                                      DynamicSubscriptExpr *E, SGFContext C) {
  return SGF.emitDynamicSubscriptExpr(E, C);
}


RValue RValueEmitter::visitTupleElementExpr(TupleElementExpr *E,
                                            SGFContext C) {
  assert(!E->getType()->is<LValueType>() &&
         "RValueEmitter shouldn't be called on lvalues");
  
  // If our client is ok with a +0 result, then we can compute our base as +0
  // and return its element that way.  It would not be ok to reuse the Context's
  // address buffer though, since our base value will a different type than the
  // element.
  SGFContext SubContext = C.withFollowingProjection();
  
  return visit(E->getBase(), SubContext).extractElement(E->getFieldNumber());
}

RValue
SILGenFunction::emitApplyOfDefaultArgGenerator(SILLocation loc,
                                             ConcreteDeclRef defaultArgsOwner,
                                             unsigned destIndex,
                                             CanType resultType,
                                             AbstractionPattern origResultType,
                                             SGFContext C) {
  SILDeclRef generator 
    = SILDeclRef::getDefaultArgGenerator(defaultArgsOwner.getDecl(),
                                         destIndex);
  
  auto fnRef = ManagedValue::forUnmanaged(emitGlobalFunctionRef(loc,generator));
  auto fnType = fnRef.getType().castTo<SILFunctionType>();

  SubstitutionMap subs;
  if (fnType->isPolymorphic())
    subs = defaultArgsOwner.getSubstitutions();

  auto substFnType =
      fnType->substGenericArgs(SGM.M, subs, getTypeExpansionContext());

  CalleeTypeInfo calleeTypeInfo(substFnType, origResultType, resultType);
  ResultPlanPtr resultPtr =
      ResultPlanBuilder::computeResultPlan(*this, calleeTypeInfo, loc, C);
  ArgumentScope argScope(*this, loc);

  SmallVector<ManagedValue, 4> captures;
  emitCaptures(loc, generator, CaptureEmission::ImmediateApplication,
               captures);

  return emitApply(std::move(resultPtr), std::move(argScope), loc, fnRef,
                   subs, captures, calleeTypeInfo, ApplyOptions::None, C);
}

RValue SILGenFunction::emitApplyOfStoredPropertyInitializer(
    SILLocation loc,
    VarDecl *var,
    SubstitutionMap subs,
    CanType resultType,
    AbstractionPattern origResultType,
    SGFContext C) {

  SILDeclRef constant(var, SILDeclRef::Kind::StoredPropertyInitializer);
  auto fnRef = ManagedValue::forUnmanaged(emitGlobalFunctionRef(loc, constant));
  auto fnType = fnRef.getType().castTo<SILFunctionType>();

  auto substFnType =
      fnType->substGenericArgs(SGM.M, subs, getTypeExpansionContext());

  CalleeTypeInfo calleeTypeInfo(substFnType, origResultType, resultType);
  ResultPlanPtr resultPlan =
      ResultPlanBuilder::computeResultPlan(*this, calleeTypeInfo, loc, C);
  ArgumentScope argScope(*this, loc);
  return emitApply(std::move(resultPlan), std::move(argScope), loc, fnRef,
                   subs, {}, calleeTypeInfo, ApplyOptions::None, C);
}

RValue RValueEmitter::visitDestructureTupleExpr(DestructureTupleExpr *E,
                                                SGFContext C) {
  // Emit the sub-expression tuple and destructure it into elements.
  SmallVector<RValue, 4> elements;
  visit(E->getSubExpr()).extractElements(elements);

  // Bind each element of the input tuple to its corresponding
  // opaque value.
  for (unsigned i = 0, e = E->getDestructuredElements().size();
       i != e; ++i) {
    auto *opaqueElt = E->getDestructuredElements()[i];
    assert(!SGF.OpaqueValues.count(opaqueElt));

    auto opaqueMV = std::move(elements[i]).getAsSingleValue(SGF, E);
    SGF.OpaqueValues[opaqueElt] = opaqueMV;
  }

  // Emit the result expression written in terms of the above
  // opaque values.
  auto result = visit(E->getResultExpr(), C);

  // Clean up.
  for (unsigned i = 0, e = E->getDestructuredElements().size();
       i != e; ++i) {
    auto *opaqueElt = E->getDestructuredElements()[i];
    SGF.OpaqueValues.erase(opaqueElt);
  }

  return result;
}

static SILValue emitMetatypeOfDelegatingInitExclusivelyBorrowedSelf(
    SILGenFunction &SGF, SILLocation loc, DeclRefExpr *dre, SILType metaTy) {
  SGFContext ctx;
  auto *vd = cast<ParamDecl>(dre->getDecl());
  ManagedValue selfValue;

  Scope S(SGF, loc);
  Optional<FormalEvaluationScope> FES;

  // If we have not exclusively borrowed self, we need to do so now.
  if (SGF.SelfInitDelegationState == SILGenFunction::WillExclusiveBorrowSelf) {
    // We need to use a full scope here to ensure that any underlying
    // "normal cleanup" borrows are cleaned up.
    selfValue = SGF.emitRValueAsSingleValue(dre);
  } else {
    // If we already exclusively borrowed self, then we need to emit self
    // using formal evaluation primitives.

    assert(SGF.SelfInitDelegationState ==
           SILGenFunction::DidExclusiveBorrowSelf);
    // This needs to be inlined since there is a Formal Evaluation Scope
    // in emitRValueForDecl that causing any borrow for this LValue to be
    // popped too soon.
    FES.emplace(SGF);
    CanType formalRValueType = dre->getType()->getCanonicalType();
    selfValue = SGF.emitAddressOfLocalVarDecl(dre, vd, formalRValueType,
                                              SGFAccessKind::OwnedObjectRead);
    selfValue = SGF.emitFormalEvaluationRValueForSelfInDelegationInit(
                       loc, formalRValueType,
                       selfValue.getLValueAddress(), ctx)
                    .getAsSingleValue(SGF, loc);
  }

  return SGF.B.createValueMetatype(loc, metaTy, selfValue.getValue());
}

SILValue SILGenFunction::emitMetatypeOfValue(SILLocation loc, Expr *baseExpr) {
  Type formalBaseType = baseExpr->getType()->getWithoutSpecifierType();
  CanType baseTy = formalBaseType->getCanonicalType();

  // For class, archetype, and protocol types, look up the dynamic metatype.
  if (baseTy.isAnyExistentialType()) {
    SILType metaTy = getLoweredLoadableType(
                                      CanExistentialMetatypeType::get(baseTy));
    auto base = emitRValueAsSingleValue(baseExpr,
                                  SGFContext::AllowImmediatePlusZero).getValue();
    return B.createExistentialMetatype(loc, metaTy, base);
  }
  SILType metaTy = getLoweredLoadableType(CanMetatypeType::get(baseTy));
  // If the lowered metatype has a thick representation, we need to derive it
  // dynamically from the instance.
  if (metaTy.castTo<MetatypeType>()->getRepresentation()
          != MetatypeRepresentation::Thin) {
    if (inExclusiveBorrowSelfSection(SelfInitDelegationState)) {
      if (auto *dre = dyn_cast<DeclRefExpr>(baseExpr)) {
        if (isa<ParamDecl>(dre->getDecl()) &&
            dre->getDecl()->getFullName() == getASTContext().Id_self &&
            dre->getDecl()->isImplicit()) {
          return emitMetatypeOfDelegatingInitExclusivelyBorrowedSelf(
              *this, loc, dre, metaTy);
        }
      }
    }

    Scope S(*this, loc);
    auto base = emitRValueAsSingleValue(baseExpr, SGFContext::AllowImmediatePlusZero);
    return S.popPreservingValue(B.createValueMetatype(loc, metaTy, base))
        .getValue();
  }
  // Otherwise, ignore the base and return the static thin metatype.
  emitIgnoredExpr(baseExpr);
  return B.createMetatype(loc, metaTy);
}

RValue RValueEmitter::visitDynamicTypeExpr(DynamicTypeExpr *E, SGFContext C) {
  auto metatype = SGF.emitMetatypeOfValue(E, E->getBase());
  return RValue(SGF, E, ManagedValue::forUnmanaged(metatype));
}

RValue RValueEmitter::visitCaptureListExpr(CaptureListExpr *E, SGFContext C) {
  // Ensure that weak captures are in a separate scope.
  DebugScope scope(SGF, CleanupLocation(E));
  // CaptureListExprs evaluate their bound variables.
  for (auto capture : E->getCaptureList()) {
    SGF.visit(capture.Var);
    SGF.visit(capture.Init);
  }

  // Then they evaluate to their body.
  return visit(E->getClosureBody(), C);
}


RValue RValueEmitter::visitAbstractClosureExpr(AbstractClosureExpr *e,
                                               SGFContext C) {
  // Emit the closure body.
  SGF.SGM.emitClosure(e);

  SubstitutionMap subs;
  if (e->getCaptureInfo().hasGenericParamCaptures())
    subs = SGF.getForwardingSubstitutionMap();

  // Generate the closure value (if any) for the closure expr's function
  // reference.
  auto refType = e->getType()->getCanonicalType();
  SILLocation L = e;
  L.markAutoGenerated();
  ManagedValue result = SGF.emitClosureValue(L, SILDeclRef(e),
                                             refType, subs);
  return RValue(SGF, e, refType, result);
}

RValue RValueEmitter::
visitInterpolatedStringLiteralExpr(InterpolatedStringLiteralExpr *E,
                                   SGFContext C) {
  RValue interpolation;
  {
    TapExpr *ETap = E->getAppendingExpr();
    // Inlined from TapExpr:
    // TODO: This is only necessary because constant evaluation requires that
    // the box for the var gets defined before the initializer happens.
    auto Var = ETap->getVar();
    auto VarType = ETap->getType()->getCanonicalType();

    Scope outerScope(SGF, CleanupLocation(ETap));

    // Initialize the var with our SubExpr.
    auto VarInit =
        SGF.emitInitializationForVarDecl(Var, /*forceImmutable=*/false);
    {
      // Modified from TapExpr to evaluate the SubExpr directly rather than
      // indirectly through the OpaqueValue system.
      PreparedArguments builderInitArgs;
      RValue literalCapacity = visit(E->getLiteralCapacityExpr(), SGFContext());
      RValue interpolationCount =
          visit(E->getInterpolationCountExpr(), SGFContext());
      builderInitArgs.emplace(
          {AnyFunctionType::Param(literalCapacity.getType()),
           AnyFunctionType::Param(interpolationCount.getType())});
      builderInitArgs.add(E, std::move(literalCapacity));
      builderInitArgs.add(E, std::move(interpolationCount));
      RValue subexpr_result = SGF.emitApplyAllocatingInitializer(
          E, E->getBuilderInit(), std::move(builderInitArgs), Type(),
          SGFContext(VarInit.get()));
      if (!subexpr_result.isInContext()) {
        ArgumentSource(
            SILLocation(E),
            std::move(subexpr_result).ensurePlusOne(SGF, SILLocation(E)))
            .forwardInto(SGF, VarInit.get());
      }
    }

    // Emit the body and let it mutate the var if it chooses.
    SGF.emitStmt(ETap->getBody());

    // Retrieve and return the var, making it +1 so it survives the scope.
    auto result = SGF.emitRValueForDecl(SILLocation(ETap), Var, VarType,
                                        AccessSemantics::Ordinary, SGFContext());
    result = std::move(result).ensurePlusOne(SGF, SILLocation(ETap));
    interpolation = outerScope.popPreservingValue(std::move(result));
  }

  PreparedArguments resultInitArgs;
  resultInitArgs.emplace(AnyFunctionType::Param(interpolation.getType()));
  resultInitArgs.add(E, std::move(interpolation));

  return SGF.emitApplyAllocatingInitializer(
      E, E->getResultInit(), std::move(resultInitArgs), Type(), C);
}

RValue RValueEmitter::
visitObjectLiteralExpr(ObjectLiteralExpr *E, SGFContext C) {
  ConcreteDeclRef init = E->getInitializer();
  auto *decl = cast<ConstructorDecl>(init.getDecl());
  AnyFunctionType *fnTy = decl->getMethodInterfaceType()
                              .subst(init.getSubstitutions())
                              ->getAs<AnyFunctionType>();
  PreparedArguments args(fnTy->getParams(), E->getArg());
  return SGF.emitApplyAllocatingInitializer(SILLocation(E), init,
                                            std::move(args), E->getType(), C);
}

RValue RValueEmitter::visitQuoteLiteralExpr(QuoteLiteralExpr *E, SGFContext C) {
  return visit(E->getSemanticExpr(), C);
}

RValue RValueEmitter::visitUnquoteExpr(UnquoteExpr *E, SGFContext C) {
  llvm_unreachable("invalid code made its way into SILGen");
}

RValue RValueEmitter::visitDeclQuoteExpr(DeclQuoteExpr *E, SGFContext C) {
  return visit(E->getSemanticExpr(), C);
}

RValue RValueEmitter::
visitEditorPlaceholderExpr(EditorPlaceholderExpr *E, SGFContext C) {
  return visit(E->getSemanticExpr(), C);
}

RValue RValueEmitter::visitObjCSelectorExpr(ObjCSelectorExpr *e, SGFContext C) {
  SILType loweredSelectorTy = SGF.getLoweredType(e->getType());

  // Dig out the declaration of the Selector type.
  auto selectorDecl = e->getType()->getAs<StructType>()->getDecl();

  // Dig out the type of its pointer.
  Type selectorMemberTy;
  for (auto member : selectorDecl->getMembers()) {
    if (auto var = dyn_cast<VarDecl>(member)) {
      if (!var->isStatic() && var->hasStorage()) {
        selectorMemberTy = var->getInterfaceType();
        break;
      }
    }
  }
  if (!selectorMemberTy) {
    SGF.SGM.diagnose(e, diag::objc_selector_malformed);
    return RValue(SGF, e, SGF.emitUndef(loweredSelectorTy));
  }

  // Form the selector string.
  llvm::SmallString<64> selectorScratch;
  auto selectorString =
    e->getMethod()->getObjCSelector().getString(selectorScratch);

  // Create an Objective-C selector string literal.
  auto selectorLiteral =
    SGF.B.createStringLiteral(e, selectorString,
                              StringLiteralInst::Encoding::ObjCSelector);

  // Create the pointer struct from the raw pointer.
  SILType loweredPtrTy = SGF.getLoweredType(selectorMemberTy);
  auto ptrValue = SGF.B.createStruct(e, loweredPtrTy, { selectorLiteral });

  // Wrap that up in a Selector and return it.
  auto selectorValue = SGF.B.createStruct(e, loweredSelectorTy, { ptrValue });
  return RValue(SGF, e, ManagedValue::forUnmanaged(selectorValue));
}

static ManagedValue
emitKeyPathRValueBase(SILGenFunction &subSGF,
                      AbstractStorageDecl *storage,
                      SILLocation loc,
                      SILValue paramArg,
                      CanType &baseType,
                      SubstitutionMap subs) {
  // If the storage is at global scope, then the base value () is a formality.
  // There no real argument to pass to the underlying accessors.
  if (!storage->getDeclContext()->isTypeContext())
    return ManagedValue();
  
  auto paramOrigValue =
      ManagedValue::forBorrowedRValue(paramArg).copy(subSGF, loc);
  auto paramSubstValue = subSGF.emitOrigToSubstValue(loc, paramOrigValue,
                                             AbstractionPattern::getOpaque(),
                                             baseType);
  
  // Pop open an existential container base.
  if (baseType->isAnyExistentialType()) {
    // Use the opened archetype from the AST for a protocol member, or make a
    // new one (which we'll upcast immediately below) for a class member.
    ArchetypeType *opened;
    if (storage->getDeclContext()->getSelfClassDecl()) {
      opened = OpenedArchetypeType::get(baseType);
    } else {
      opened = subs.getReplacementTypes()[0]->castTo<ArchetypeType>();
    }
    assert(opened->isOpenedExistential());

    FormalEvaluationScope scope(subSGF);
    
    baseType = opened->getCanonicalType();
    auto openedOpaqueValue = subSGF.emitOpenExistential(loc, paramSubstValue,
                                                        subSGF.getLoweredType(baseType),
                                                        AccessKind::Read);
    // Maybe we could peephole this if we know the property load can borrow the
    // base value…
    paramSubstValue = openedOpaqueValue.ensurePlusOne(subSGF, loc);
  }
  
  // Upcast a class instance to the property's declared type if necessary.
  if (auto propertyClass = storage->getDeclContext()->getSelfClassDecl()) {
    if (baseType->getClassOrBoundGenericClass() != propertyClass) {
      baseType = baseType->getSuperclassForDecl(propertyClass)
        ->getCanonicalType();
      paramSubstValue = subSGF.B.createUpcast(loc, paramSubstValue,
                                     SILType::getPrimitiveObjectType(baseType));
    }
  }
  // …or pop open an existential container.
  return paramSubstValue;
}

using IndexTypePair = std::pair<CanType, SILType>;

/// Helper function to load the captured indexes out of a key path component
/// in order to invoke the accessors on that key path. A component with captured
/// indexes passes down a pointer to those captures to the accessor thunks,
/// which we can copy out of to produce values we can pass to the real
/// accessor functions.
static PreparedArguments
loadIndexValuesForKeyPathComponent(SILGenFunction &SGF, SILLocation loc,
                                   AbstractStorageDecl *storage,
                                   ArrayRef<IndexTypePair> indexes,
                                   SILValue pointer) {
  // If not a subscript, do nothing.
  if (!isa<SubscriptDecl>(storage))
    return PreparedArguments();

  SmallVector<AnyFunctionType::Param, 8> indexParams;
  for (auto &elt : indexes) {
    // FIXME: Varargs?
    indexParams.emplace_back(SGF.F.mapTypeIntoContext(elt.first));
  }
  
  PreparedArguments indexValues(indexParams);
  if (indexes.empty()) {
    assert(indexValues.isValid());
    return indexValues;
  }

  auto indexLoweredTy =
    SGF.getLoweredType(
      AnyFunctionType::composeInput(SGF.getASTContext(), indexParams,
                                    /*canonicalVararg=*/false));

  auto addr = SGF.B.createPointerToAddress(loc, pointer,
                                           indexLoweredTy.getAddressType(),
                                           /*isStrict*/ false);

  for (unsigned i : indices(indexes)) {
    SILValue eltAddr = addr;
    if (indexes.size() > 1) {
      eltAddr = SGF.B.createTupleElementAddr(loc, eltAddr, i);
    }
    auto ty = SGF.F.mapTypeIntoContext(indexes[i].second);
    auto value = SGF.emitLoad(loc, eltAddr,
                              SGF.getTypeLowering(ty),
                              SGFContext(), IsNotTake);
    auto substType =
      SGF.F.mapTypeIntoContext(indexes[i].first)->getCanonicalType();
    indexValues.add(loc, RValue(SGF, loc, substType, value));
  }

  assert(indexValues.isValid());
  return indexValues;
}

static AccessorDecl *
getRepresentativeAccessorForKeyPath(AbstractStorageDecl *storage) {
  if (storage->requiresOpaqueGetter())
    return storage->getOpaqueAccessor(AccessorKind::Get);
  assert(storage->requiresOpaqueReadCoroutine());
  return storage->getOpaqueAccessor(AccessorKind::Read);
}

static SILFunction *getOrCreateKeyPathGetter(SILGenModule &SGM,
                         SILLocation loc,
                         AbstractStorageDecl *property,
                         SubstitutionMap subs,
                         GenericEnvironment *genericEnv,
                         ResilienceExpansion expansion,
                         ArrayRef<IndexTypePair> indexes,
                         CanType baseType,
                         CanType propertyType) {
  // If the storage declaration is from a protocol, chase the override chain
  // back to the declaration whose getter introduced the witness table
  // entry.
  if (isa<ProtocolDecl>(property->getDeclContext())) {
    auto accessor = getRepresentativeAccessorForKeyPath(property);
    if (!SILDeclRef::requiresNewWitnessTableEntry(accessor)) {
      // Find the getter that does have a witness table entry.
      auto wtableAccessor =
        cast<AccessorDecl>(SILDeclRef::getOverriddenWitnessTableEntry(accessor));

      // Substitute the 'Self' type of the base protocol.
      subs = SILGenModule::mapSubstitutionsForWitnessOverride(
              accessor, wtableAccessor, subs);
      property = wtableAccessor->getStorage();
    }
  }

  auto genericSig = genericEnv
    ? genericEnv->getGenericSignature()->getCanonicalSignature()
    : nullptr;
  if (genericSig && genericSig->areAllParamsConcrete()) {
    genericSig = nullptr;
    genericEnv = nullptr;
  }

  // Build the signature of the thunk as expected by the keypath runtime.
  CanType loweredBaseTy, loweredPropTy;
  AbstractionPattern opaque = AbstractionPattern::getOpaque();

<<<<<<< HEAD
    loweredBaseTy = SGM.Types.getLoweredRValueType(
        TypeExpansionContext::minimal(), opaque, baseType);
    loweredPropTy = SGM.Types.getLoweredRValueType(
        TypeExpansionContext::minimal(), opaque, propertyType);
  }

=======
  loweredBaseTy = SGM.Types.getLoweredRValueType(
      TypeExpansionContext::minimal(), opaque, baseType);
  loweredPropTy = SGM.Types.getLoweredRValueType(
      TypeExpansionContext::minimal(), opaque, propertyType);
  
>>>>>>> 3cc452ee
  auto paramConvention = ParameterConvention::Indirect_In_Guaranteed;

  SmallVector<SILParameterInfo, 2> params;
  params.push_back({loweredBaseTy, paramConvention});
  auto &C = SGM.getASTContext();
  if (!indexes.empty())
    params.push_back({C.getUnsafeRawPointerDecl()->getDeclaredType()
                                                 ->getCanonicalType(),
                      ParameterConvention::Direct_Unowned});
  
  SILResultInfo result(loweredPropTy, ResultConvention::Indirect);
  
  auto signature = SILFunctionType::get(genericSig,
    SILFunctionType::ExtInfo::getThin(),
    SILCoroutineKind::None,
    ParameterConvention::Direct_Unowned,
    params, {}, result, None,
    SubstitutionMap(), false,
    SGM.getASTContext());
  
  // Find the function and see if we already created it.
  auto name = Mangle::ASTMangler()
    .mangleKeyPathGetterThunkHelper(property, genericSig, baseType,
                                    subs, expansion);
  SILGenFunctionBuilder builder(SGM);
  auto thunk = builder.getOrCreateSharedFunction(
      loc, name, signature, IsBare, IsNotTransparent,
      (expansion == ResilienceExpansion::Minimal
       ? IsSerializable
       : IsNotSerialized),
      ProfileCounter(), IsThunk, IsNotDynamic);
  if (!thunk->empty())
    return thunk;
  
  // Emit the thunk, which accesses the underlying property normally with
  // reabstraction where necessary.
  if (genericEnv) {
    baseType = genericEnv->mapTypeIntoContext(baseType)->getCanonicalType();
    propertyType = genericEnv->mapTypeIntoContext(propertyType)
      ->getCanonicalType();
    thunk->setGenericEnvironment(genericEnv);
  }
  
  SILGenFunction subSGF(SGM, *thunk, SGM.SwiftModule);
  auto entry = thunk->begin();
  auto resultArgTy = result.getSILStorageType(SGM.M, signature);
  auto baseArgTy = params[0].getSILStorageType(SGM.M, signature);
  if (genericEnv) {
    resultArgTy = genericEnv->mapTypeIntoContext(SGM.M, resultArgTy);
    baseArgTy = genericEnv->mapTypeIntoContext(SGM.M, baseArgTy);
  }
  auto resultArg = entry->createFunctionArgument(resultArgTy);
  auto baseArg = entry->createFunctionArgument(baseArgTy);
  SILValue indexPtrArg;
  if (!indexes.empty()) {
    auto indexArgTy = params[1].getSILStorageType(SGM.M, signature);
    indexPtrArg = entry->createFunctionArgument(indexArgTy);
  }
  
  ArgumentScope scope(subSGF, loc);
  
  auto baseSubstValue = emitKeyPathRValueBase(subSGF, property,
                                               loc, baseArg,
                                               baseType, subs);
  
  auto subscriptIndices =
    loadIndexValuesForKeyPathComponent(subSGF, loc, property,
                                       indexes, indexPtrArg);
  
  auto resultSubst = subSGF.emitRValueForStorageLoad(loc, baseSubstValue,
                                   baseType, /*super*/false,
                                   property, std::move(subscriptIndices),
                                   subs, AccessSemantics::Ordinary,
                                   propertyType, SGFContext())
    .getAsSingleValue(subSGF, loc);
  if (resultSubst.getType().getAddressType() != resultArg->getType())
    resultSubst = subSGF.emitSubstToOrigValue(loc, resultSubst,
                                         AbstractionPattern::getOpaque(),
                                         propertyType);
  
  resultSubst.forwardInto(subSGF, loc, resultArg);
  scope.pop();
  
  subSGF.B.createReturn(loc, subSGF.emitEmptyTuple(loc));

  SGM.emitLazyConformancesForFunction(thunk);
  return thunk;
}

static SILFunction *getOrCreateKeyPathSetter(SILGenModule &SGM,
                          SILLocation loc,
                          AbstractStorageDecl *property,
                          SubstitutionMap subs,
                          GenericEnvironment *genericEnv,
                          ResilienceExpansion expansion,
                          ArrayRef<IndexTypePair> indexes,
                          CanType baseType,
                          CanType propertyType) {
  // If the storage declaration is from a protocol, chase the override chain
  // back to the declaration whose setter introduced the witness table
  // entry.
  if (isa<ProtocolDecl>(property->getDeclContext())) {
    auto setter = property->getOpaqueAccessor(AccessorKind::Set);
    if (!SILDeclRef::requiresNewWitnessTableEntry(setter)) {
      // Find the setter that does have a witness table entry.
      auto wtableSetter =
        cast<AccessorDecl>(SILDeclRef::getOverriddenWitnessTableEntry(setter));

      // Substitute the 'Self' type of the base protocol.
      subs = SILGenModule::mapSubstitutionsForWitnessOverride(
              setter, wtableSetter, subs);
      property = wtableSetter->getStorage();
    }
  }

  auto genericSig = genericEnv
    ? genericEnv->getGenericSignature()->getCanonicalSignature()
    : nullptr;

  if (genericSig && genericSig->areAllParamsConcrete()) {
    genericSig = nullptr;
    genericEnv = nullptr;
  }

  // Build the signature of the thunk as expected by the keypath runtime.
  CanType loweredBaseTy, loweredPropTy;
  {
    AbstractionPattern opaque = AbstractionPattern::getOpaque();

    loweredBaseTy = SGM.Types.getLoweredRValueType(
        TypeExpansionContext::minimal(), opaque, baseType);
    loweredPropTy = SGM.Types.getLoweredRValueType(
        TypeExpansionContext::minimal(), opaque, propertyType);
  }
  
  auto &C = SGM.getASTContext();
  
  auto paramConvention = ParameterConvention::Indirect_In_Guaranteed;

  SmallVector<SILParameterInfo, 3> params;
  // property value
  params.push_back({loweredPropTy, paramConvention});
  // base
  params.push_back({loweredBaseTy,
                    property->isSetterMutating()
                      ? ParameterConvention::Indirect_Inout
                      : paramConvention});
  // indexes
  if (!indexes.empty())
    params.push_back({C.getUnsafeRawPointerDecl()->getDeclaredType()
                                                 ->getCanonicalType(),
                      ParameterConvention::Direct_Unowned});
  
  auto signature = SILFunctionType::get(genericSig,
    SILFunctionType::ExtInfo::getThin(),
    SILCoroutineKind::None,
    ParameterConvention::Direct_Unowned,
    params, {}, {}, None,
    SubstitutionMap(), false,
    SGM.getASTContext());
  
  // Mangle the name of the thunk to see if we already created it.
  auto name = Mangle::ASTMangler()
    .mangleKeyPathSetterThunkHelper(property, genericSig, baseType,
                                    subs, expansion);

  SILGenFunctionBuilder builder(SGM);
  auto thunk = builder.getOrCreateSharedFunction(
      loc, name, signature, IsBare, IsNotTransparent,
      (expansion == ResilienceExpansion::Minimal
       ? IsSerializable
       : IsNotSerialized),
      ProfileCounter(), IsThunk, IsNotDynamic);
  if (!thunk->empty())
    return thunk;
  
  // Emit the thunk, which accesses the underlying property normally with
  // reabstraction where necessary.
  if (genericEnv) {
    baseType = genericEnv->mapTypeIntoContext(baseType)->getCanonicalType();
    propertyType = genericEnv->mapTypeIntoContext(propertyType)
      ->getCanonicalType();
    thunk->setGenericEnvironment(genericEnv);
  }
  
  SILGenFunction subSGF(SGM, *thunk, SGM.SwiftModule);
  auto entry = thunk->begin();
  auto valueArgTy = params[0].getSILStorageType(SGM.M, signature);
  auto baseArgTy = params[1].getSILStorageType(SGM.M, signature);
  if (genericEnv) {
    valueArgTy = genericEnv->mapTypeIntoContext(SGM.M, valueArgTy);
    baseArgTy = genericEnv->mapTypeIntoContext(SGM.M, baseArgTy);
  }
  auto valueArg = entry->createFunctionArgument(valueArgTy);
  auto baseArg = entry->createFunctionArgument(baseArgTy);
  SILValue indexPtrArg;
  
  if (!indexes.empty()) {
    auto indexArgTy = params[2].getSILStorageType(SGM.M, signature);
    indexPtrArg = entry->createFunctionArgument(indexArgTy);
  }

  Scope scope(subSGF, loc);

  auto subscriptIndices =
    loadIndexValuesForKeyPathComponent(subSGF, loc, property,
                                       indexes, indexPtrArg);
  
  auto valueOrig = ManagedValue::forBorrowedRValue(valueArg)
      .copy(subSGF, loc);
  auto valueSubst = subSGF.emitOrigToSubstValue(loc, valueOrig,
                                                AbstractionPattern::getOpaque(),
                                                propertyType);
  
  LValue lv;

  if (!property->isSetterMutating()) {
    auto baseSubst = emitKeyPathRValueBase(subSGF, property,
                                           loc, baseArg,
                                           baseType, subs);

    lv = LValue::forValue(SGFAccessKind::BorrowedObjectRead,
                          baseSubst, baseType);
  } else {
    auto baseOrig = ManagedValue::forLValue(baseArg);
    lv = LValue::forAddress(SGFAccessKind::ReadWrite, baseOrig, None,
                            AbstractionPattern::getOpaque(),
                            baseType);
    
    // Open an existential lvalue, if necessary.
    if (baseType->isAnyExistentialType()) {
      auto opened = subs.getReplacementTypes()[0]->castTo<ArchetypeType>();
      assert(opened->isOpenedExistential());
      baseType = opened->getCanonicalType();
      lv = subSGF.emitOpenExistentialLValue(loc, std::move(lv),
                                            CanArchetypeType(opened),
                                            baseType,
                                            SGFAccessKind::ReadWrite);
    }
  }

  auto semantics = AccessSemantics::Ordinary;
  auto strategy = property->getAccessStrategy(semantics, AccessKind::Write,
                                              SGM.M.getSwiftModule(),
                                              expansion);

  LValueOptions lvOptions;
  lv.addMemberComponent(subSGF, loc, property, subs, lvOptions,
                        /*super*/ false, SGFAccessKind::Write,
                        strategy, propertyType,
                        std::move(subscriptIndices),
                        /*index for diags*/ nullptr);

  subSGF.emitAssignToLValue(loc,
    RValue(subSGF, loc, propertyType, valueSubst),
    std::move(lv));
  scope.pop();
  
  subSGF.B.createReturn(loc, subSGF.emitEmptyTuple(loc));
  
  SGM.emitLazyConformancesForFunction(thunk);
  return thunk;
}

static void
getOrCreateKeyPathEqualsAndHash(SILGenModule &SGM,
                              SILLocation loc,
                              GenericEnvironment *genericEnv,
                              ResilienceExpansion expansion,
                              ArrayRef<KeyPathPatternComponent::Index> indexes,
                              SILFunction *&equals,
                              SILFunction *&hash) {
  if (indexes.empty()) {
    equals = nullptr;
    hash = nullptr;
    return;
  }
  
  auto genericSig = genericEnv
    ? genericEnv->getGenericSignature()->getCanonicalSignature()
    : nullptr;

  if (genericSig && genericSig->areAllParamsConcrete()) {
    genericSig = nullptr;
    genericEnv = nullptr;
  }

  auto &C = SGM.getASTContext();
  auto unsafeRawPointerTy = C.getUnsafeRawPointerDecl()->getDeclaredType()
                                                       ->getCanonicalType();
  auto boolTy = C.getBoolDecl()->getDeclaredType()->getCanonicalType();
  auto intTy = C.getIntDecl()->getDeclaredType()->getCanonicalType();

  auto hashableProto = C.getProtocol(KnownProtocolKind::Hashable);

  SmallVector<CanType, 4> indexTypes;
  indexTypes.reserve(indexes.size());
  for (auto &index : indexes)
    indexTypes.push_back(index.FormalType);

  SmallVector<TupleTypeElt, 2> indexElts;
  for (auto &elt : indexes) {
    indexElts.push_back(GenericEnvironment::mapTypeIntoContext(genericEnv,
                                                               elt.FormalType));
  }

  auto indexTupleTy = TupleType::get(indexElts, SGM.getASTContext())
                        ->getCanonicalType();
  RValue indexValue(indexTupleTy);

  auto indexLoweredTy =
      SILType::getPrimitiveAddressType(SGM.Types.getLoweredRValueType(
          TypeExpansionContext::minimal(), indexTupleTy));

  // Get or create the equals witness
  [unsafeRawPointerTy, boolTy, genericSig, &C, &indexTypes, &equals, loc,
   &SGM, genericEnv, expansion, indexLoweredTy, indexes]{
    // (RawPointer, RawPointer) -> Bool
    SmallVector<SILParameterInfo, 2> params;
    params.push_back({unsafeRawPointerTy,
                      ParameterConvention::Direct_Unowned});
    params.push_back({unsafeRawPointerTy,
                      ParameterConvention::Direct_Unowned});
    
    SmallVector<SILResultInfo, 1> results;
    results.push_back({boolTy, ResultConvention::Unowned});
    
    auto signature = SILFunctionType::get(genericSig,
      SILFunctionType::ExtInfo::getThin(),
      SILCoroutineKind::None,
      ParameterConvention::Direct_Unowned,
      params, /*yields*/ {}, results, None,
      SubstitutionMap(), false,
      C);
    
    // Mangle the name of the thunk to see if we already created it.
    auto name = Mangle::ASTMangler()
      .mangleKeyPathEqualsHelper(indexTypes, genericSig, expansion);
    SILGenFunctionBuilder builder(SGM);
    equals = builder.getOrCreateSharedFunction(
        loc, name, signature, IsBare, IsNotTransparent,
        (expansion == ResilienceExpansion::Minimal
         ? IsSerializable
         : IsNotSerialized),
        ProfileCounter(), IsThunk, IsNotDynamic);
    if (!equals->empty()) {
      return;
    }
    
    SILGenFunction subSGF(SGM, *equals, SGM.SwiftModule);
    equals->setGenericEnvironment(genericEnv);
    auto entry = equals->begin();
    auto lhsPtr =
      entry->createFunctionArgument(params[0].getSILStorageType(SGM.M, signature));
    auto rhsPtr =
      entry->createFunctionArgument(params[1].getSILStorageType(SGM.M, signature));

    Scope scope(subSGF, loc);

    auto lhsAddr = subSGF.B.createPointerToAddress(loc, lhsPtr,
                                             indexLoweredTy,
                                             /*isStrict*/ false);
    auto rhsAddr = subSGF.B.createPointerToAddress(loc, rhsPtr,
                                             indexLoweredTy,
                                             /*isStrict*/ false);

    // Compare each pair of index values using the == witness from the
    // conformance.
    auto equatableProtocol = C.getProtocol(KnownProtocolKind::Equatable);
    auto equalsMethod = equatableProtocol->getSingleRequirement(
      C.Id_EqualsOperator);
    auto equalsRef = SILDeclRef(equalsMethod);
    auto equalsTy = subSGF.SGM.Types.getConstantType(
        TypeExpansionContext(subSGF.F), equalsRef);

    auto isFalseBB = subSGF.createBasicBlock();
    auto i1Ty = SILType::getBuiltinIntegerType(1, C);
    for (unsigned i : indices(indexes)) {
      auto &index = indexes[i];
      
      Type formalTy = index.FormalType;
      ProtocolConformanceRef hashable = index.Hashable;
      std::tie(formalTy, hashable)
        = GenericEnvironment::mapConformanceRefIntoContext(genericEnv,
                                                           formalTy,
                                                           hashable);
      auto formalCanTy = formalTy->getCanonicalType(genericSig);
      
      // Get the Equatable conformance from the Hashable conformance.
      auto equatable = hashable.getAssociatedConformance(formalTy,
        GenericTypeParamType::get(0, 0, C),
        equatableProtocol);
      
      assert(equatable.isAbstract() == hashable.isAbstract());
      if (equatable.isConcrete())
        assert(equatable.getConcrete()->getType()->isEqual(
                  hashable.getConcrete()->getType()));
    
      auto equalsWitness = subSGF.B.createWitnessMethod(loc,
        formalCanTy, equatable,
        equalsRef, equalsTy);
      
      auto equatableSub
        = SubstitutionMap::getProtocolSubstitutions(equatableProtocol,
                                                    formalCanTy,
                                                    equatable);
      auto equalsSubstTy = equalsTy.castTo<SILFunctionType>()->substGenericArgs(
          SGM.M, equatableSub, TypeExpansionContext(subSGF.F));
      auto equalsInfo = CalleeTypeInfo(equalsSubstTy,
                                       AbstractionPattern(boolTy), boolTy,
                                       None,
                                       ImportAsMemberStatus());
      
      Scope branchScope(subSGF, loc);
      
      SILValue lhsEltAddr = lhsAddr;
      SILValue rhsEltAddr = rhsAddr;
      if (indexes.size() > 1) {
        lhsEltAddr = subSGF.B.createTupleElementAddr(loc, lhsEltAddr, i);
        rhsEltAddr = subSGF.B.createTupleElementAddr(loc, rhsEltAddr, i);
      }
      auto lhsArg = subSGF.emitLoad(loc, lhsEltAddr,
             subSGF.getTypeLowering(AbstractionPattern::getOpaque(), formalTy),
             SGFContext(), IsNotTake);
      auto rhsArg = subSGF.emitLoad(loc, rhsEltAddr,
             subSGF.getTypeLowering(AbstractionPattern::getOpaque(), formalTy),
             SGFContext(), IsNotTake);
      
      if (!lhsArg.getType().isAddress()) {
        auto lhsBuf = subSGF.emitTemporaryAllocation(loc, lhsArg.getType());
        lhsArg.forwardInto(subSGF, loc, lhsBuf);
        lhsArg = subSGF.emitManagedBufferWithCleanup(lhsBuf);

        auto rhsBuf = subSGF.emitTemporaryAllocation(loc, rhsArg.getType());
        rhsArg.forwardInto(subSGF, loc, rhsBuf);
        rhsArg = subSGF.emitManagedBufferWithCleanup(rhsBuf);
      }

      auto metaty = CanMetatypeType::get(formalCanTy,
                                         MetatypeRepresentation::Thick);
      auto metatyValue = ManagedValue::forUnmanaged(subSGF.B.createMetatype(loc,
        SILType::getPrimitiveObjectType(metaty)));
      SILValue isEqual;
      {
        auto equalsResultPlan = ResultPlanBuilder::computeResultPlan(subSGF,
          equalsInfo, loc, SGFContext());
        ArgumentScope argScope(subSGF, loc);
        isEqual = subSGF
          .emitApply(std::move(equalsResultPlan), std::move(argScope),
                     loc, ManagedValue::forUnmanaged(equalsWitness),
                     equatableSub,
                     {lhsArg, rhsArg, metatyValue},
                     equalsInfo, ApplyOptions::None, SGFContext())
          .getUnmanagedSingleValue(subSGF, loc);
      }
      
      branchScope.pop();
      
      auto isEqualI1 = subSGF.B.createStructExtract(loc, isEqual,
        C.getBoolDecl()->getStoredProperties()[0], i1Ty);
      
      auto isTrueBB = subSGF.createBasicBlock();
      // Each false condition needs its own block to avoid critical edges.
      auto falseEdgeBB = subSGF.createBasicBlockAndBranch(loc, isFalseBB);

      subSGF.B.createCondBranch(loc, isEqualI1, isTrueBB, falseEdgeBB);

      subSGF.B.emitBlock(isTrueBB);
    }
    
    auto returnBB = subSGF.createBasicBlock(FunctionSection::Postmatter);
    
    SILValue trueValue = subSGF.B.createIntegerLiteral(loc, i1Ty, 1);
    subSGF.B.createBranch(loc, returnBB, trueValue);
    
    subSGF.B.emitBlock(isFalseBB);
    SILValue falseValue = subSGF.B.createIntegerLiteral(loc, i1Ty, 0);
    subSGF.B.createBranch(loc, returnBB, falseValue);
    
    subSGF.B.emitBlock(returnBB);
    scope.pop();
    SILValue returnVal =
        returnBB->createPhiArgument(i1Ty, ValueOwnershipKind::None);
    auto returnBoolVal = subSGF.B.createStruct(loc,
      SILType::getPrimitiveObjectType(boolTy), returnVal);
    subSGF.B.createReturn(loc, returnBoolVal);

    SGM.emitLazyConformancesForFunction(equals);
  }();

  // Get or create the hash witness
  [unsafeRawPointerTy, intTy, genericSig, &C, indexTypes, &hash, &loc,
   &SGM, genericEnv, expansion, indexLoweredTy, hashableProto, indexes]{
    // (RawPointer) -> Int
    SmallVector<SILParameterInfo, 1> params;
    params.push_back({unsafeRawPointerTy,
                      ParameterConvention::Direct_Unowned});
    
    SmallVector<SILResultInfo, 1> results;
    results.push_back({intTy, ResultConvention::Unowned});
    
    auto signature = SILFunctionType::get(genericSig,
      SILFunctionType::ExtInfo::getThin(),
      SILCoroutineKind::None,
      ParameterConvention::Direct_Unowned,
      params, /*yields*/ {}, results, None,
      SubstitutionMap(), false, C);
    
    // Mangle the name of the thunk to see if we already created it.
    SmallString<64> nameBuf;
    
    auto name = Mangle::ASTMangler()
      .mangleKeyPathHashHelper(indexTypes, genericSig, expansion);
    SILGenFunctionBuilder builder(SGM);
    hash = builder.getOrCreateSharedFunction(
        loc, name, signature, IsBare, IsNotTransparent,
        (expansion == ResilienceExpansion::Minimal
         ? IsSerializable
         : IsNotSerialized),
        ProfileCounter(), IsThunk, IsNotDynamic);
    if (!hash->empty()) {
      return;
    }
    
    SILGenFunction subSGF(SGM, *hash, SGM.SwiftModule);
    hash->setGenericEnvironment(genericEnv);
    auto entry = hash->begin();
    auto indexPtr = entry->createFunctionArgument(
                                params[0].getSILStorageType(SGM.M, signature));

    SILValue hashCode;

    // For now, just use the hash value of the first index.
    // TODO: Combine hashes of the indexes using an inout Hasher
    {
      ArgumentScope scope(subSGF, loc);

      auto &index = indexes[0];
      
      // Extract the index value.
      SILValue indexAddr = subSGF.B.createPointerToAddress(loc, indexPtr,
                                             indexLoweredTy,
                                             /*isStrict*/ false);
      if (indexes.size() > 1) {
        indexAddr = subSGF.B.createTupleElementAddr(loc, indexAddr, 0);
      }

      VarDecl *hashValueVar =
        cast<VarDecl>(hashableProto->getSingleRequirement(C.Id_hashValue));

      auto formalTy = index.FormalType;
      auto hashable = index.Hashable;
      if (genericEnv) {
        formalTy = genericEnv->mapTypeIntoContext(formalTy)->getCanonicalType();
        hashable = hashable.subst(index.FormalType,
          [&](Type t) -> Type { return genericEnv->mapTypeIntoContext(t); },
          LookUpConformanceInSignature(genericSig.getPointer()));
      }

      // Set up a substitution of Self => IndexType.
      auto hashGenericSig =
        hashValueVar->getDeclContext()->getGenericSignatureOfContext();
      assert(hashGenericSig);
      SubstitutionMap hashableSubsMap = SubstitutionMap::get(
          hashGenericSig,
          [&](SubstitutableType *type) -> Type { return formalTy; },
          [&](CanType dependentType, Type replacementType, ProtocolDecl *proto)
              -> ProtocolConformanceRef { return hashable; });

      // Read the storage.
      ManagedValue base = ManagedValue::forBorrowedAddressRValue(indexAddr);
      hashCode =
        subSGF.emitRValueForStorageLoad(loc, base, formalTy, /*super*/ false,
                                        hashValueVar, PreparedArguments(),
                                        hashableSubsMap,
                                        AccessSemantics::Ordinary,
                                        intTy, SGFContext())
              .getUnmanagedSingleValue(subSGF, loc);

      scope.pop();
    }

    subSGF.B.createReturn(loc, hashCode);
    SGM.emitLazyConformancesForFunction(hash);
  }();
  
  return;
}

static KeyPathPatternComponent::ComputedPropertyId
getIdForKeyPathComponentComputedProperty(SILGenModule &SGM,
                                         AbstractStorageDecl *storage,
                                         AccessStrategy strategy) {
  switch (strategy.getKind()) {
  case AccessStrategy::Storage:
    // Identify reabstracted stored properties by the property itself.
    return cast<VarDecl>(storage);
  case AccessStrategy::MaterializeToTemporary:
    // Use the read strategy.  But try to avoid turning e.g. an
    // observed property into a stored property.
    strategy = strategy.getReadStrategy();
    if (strategy.getKind() != AccessStrategy::Storage ||
        !getRepresentativeAccessorForKeyPath(storage)) {
      return getIdForKeyPathComponentComputedProperty(SGM, storage, strategy);
    }
    LLVM_FALLTHROUGH;
  case AccessStrategy::DirectToAccessor: {
    // Identify the property using its (unthunked) getter. For a
    // computed property, this should be stable ABI; for a resilient public
    // property, this should also be stable ABI across modules.
    // TODO: If the getter has shared linkage (say it's synthesized for a
    // Clang-imported thing), we'll need some other sort of
    // stable identifier.
    auto getterRef = SILDeclRef(getRepresentativeAccessorForKeyPath(storage),
                                SILDeclRef::Kind::Func);
    return SGM.getFunction(getterRef, NotForDefinition);
  }
  case AccessStrategy::DispatchToAccessor: {
    // Identify the property by its vtable or wtable slot.
    return SGM.getAccessorDeclRef(getRepresentativeAccessorForKeyPath(storage));
  }
  }
  llvm_unreachable("unhandled access strategy");
}

static void
lowerKeyPathSubscriptIndexTypes(
                 SILGenModule &SGM,
                 SmallVectorImpl<IndexTypePair> &indexPatterns,
                 SubscriptDecl *subscript,
                 SubstitutionMap subscriptSubs,
                 ResilienceExpansion expansion,
                 bool &needsGenericContext) {
  // Capturing an index value dependent on the generic context means we
  // need the generic context captured in the key path.
  auto subscriptSubstTy = subscript->getInterfaceType();
  SubstitutionMap subMap;
  auto sig = subscript->getGenericSignature();
  if (sig) {
    subscriptSubstTy = subscriptSubstTy.subst(subscriptSubs);
  }
  needsGenericContext |= subscriptSubstTy->hasArchetype();

  for (auto *index : *subscript->getIndices()) {
    auto indexTy = index->getInterfaceType();
    if (sig) {
      indexTy = indexTy.subst(subscriptSubs);
    }

    auto indexLoweredTy = SGM.Types.getLoweredType(
        AbstractionPattern::getOpaque(), indexTy,
        TypeExpansionContext::noOpaqueTypeArchetypesSubstitution(expansion));
    indexLoweredTy = indexLoweredTy.mapTypeOutOfContext();
    indexPatterns.push_back({indexTy->mapTypeOutOfContext()
                                    ->getCanonicalType(),
                             indexLoweredTy});
  }
};

static void
lowerKeyPathSubscriptIndexPatterns(
                 SmallVectorImpl<KeyPathPatternComponent::Index> &indexPatterns,
                 ArrayRef<IndexTypePair> indexTypes,
                 ArrayRef<ProtocolConformanceRef> indexHashables,
                 unsigned &baseOperand) {
  for (unsigned i : indices(indexTypes)) {
    CanType formalTy;
    SILType loweredTy;
    std::tie(formalTy, loweredTy) = indexTypes[i];
    auto hashable = indexHashables[i].mapConformanceOutOfContext();
    assert(hashable.isAbstract() ||
           hashable.getConcrete()->getType()->isEqual(formalTy));

    indexPatterns.push_back({baseOperand++, formalTy, loweredTy, hashable});
  }
};

KeyPathPatternComponent
SILGenModule::emitKeyPathComponentForDecl(SILLocation loc,
                                GenericEnvironment *genericEnv,
                                ResilienceExpansion expansion,
                                unsigned &baseOperand,
                                bool &needsGenericContext,
                                SubstitutionMap subs,
                                AbstractStorageDecl *storage,
                                ArrayRef<ProtocolConformanceRef> indexHashables,
                                CanType baseTy,
                                bool forPropertyDescriptor) {
  auto baseDecl = storage;

  // ABI-compatible overrides do not have property descriptors, so we need
  // to reference the overridden declaration instead.
  if (isa<ClassDecl>(baseDecl->getDeclContext())) {
    while (!baseDecl->isValidKeyPathComponent())
      baseDecl = baseDecl->getOverriddenDecl();
  }

  /// Returns true if a key path component for the given property or
  /// subscript should be externally referenced.
  auto shouldUseExternalKeyPathComponent = [&]() -> bool {
    return (!forPropertyDescriptor &&
            (baseDecl->getModuleContext() != SwiftModule ||
             baseDecl->isResilient(SwiftModule, expansion)) &&
            // Protocol requirements don't have nor need property descriptors.
            !isa<ProtocolDecl>(baseDecl->getDeclContext()) &&
            // Properties that only dispatch via ObjC lookup do not have nor
            // need property descriptors, since the selector identifies the
            // storage.
            // Properties that are not public don't need property descriptors
            // either.
            (!baseDecl->requiresOpaqueAccessors() ||
             (!getAccessorDeclRef(getRepresentativeAccessorForKeyPath(baseDecl))
                   .isForeign &&
              getAccessorDeclRef(getRepresentativeAccessorForKeyPath(baseDecl))
                      .getLinkage(ForDefinition) <= SILLinkage::PublicNonABI)));
  };

  auto strategy = storage->getAccessStrategy(AccessSemantics::Ordinary,
                                             storage->supportsMutation()
                                               ? AccessKind::ReadWrite
                                               : AccessKind::Read,
                                             M.getSwiftModule(),
                                             expansion);

  AbstractStorageDecl *externalDecl = nullptr;
  SubstitutionMap externalSubs;
  
  if (shouldUseExternalKeyPathComponent()) {
    externalDecl = storage;
    // Map the substitutions out of context.
    if (!subs.empty()) {
      externalSubs = subs;
      // If any of the substitutions involve local archetypes, then the
      // key path pattern needs to capture the generic context, and we need
      // to map the pattern substitutions out of this context.
      if (externalSubs.hasArchetypes()) {
        needsGenericContext = true;
        externalSubs = externalSubs.mapReplacementTypesOutOfContext();
      }
    }

    // ABI-compatible overrides do not have property descriptors, so we need
    // to reference the overridden declaration instead.
    if (baseDecl != externalDecl) {
      externalSubs = SubstitutionMap::getOverrideSubstitutions(baseDecl,
                                                               externalDecl,
                                                               externalSubs);
      externalDecl = baseDecl;
    }
  }
  
  auto isSettableInComponent = [&]() -> bool {
    // For storage we reference by a property descriptor, the descriptor will
    // supply the settability if needed. We only reference it here if the
    // setter is public.
    if (shouldUseExternalKeyPathComponent())
      return storage->isSettable(M.getSwiftModule())
        && storage->isSetterAccessibleFrom(M.getSwiftModule());
    return storage->isSettable(storage->getDeclContext());
  };

  if (auto var = dyn_cast<VarDecl>(storage)) {
    CanType componentTy;
    if (!var->getDeclContext()->isTypeContext()) {
      componentTy = var->getInterfaceType()->getCanonicalType();
    } else {
      componentTy =
        GenericEnvironment::mapTypeIntoContext(genericEnv, baseTy)
          ->getTypeOfMember(SwiftModule, var)
          ->getReferenceStorageReferent()
          ->mapTypeOutOfContext()
          ->getCanonicalType(
                      genericEnv ? genericEnv->getGenericSignature() : nullptr);
    }
  
    if (canStorageUseStoredKeyPathComponent(var, expansion)) {
      return KeyPathPatternComponent::forStoredProperty(var, componentTy);
    }

    // We need thunks to bring the getter and setter to the right signature
    // expected by the key path runtime.
    auto id = getIdForKeyPathComponentComputedProperty(*this, var,
                                                       strategy);
    auto getter = getOrCreateKeyPathGetter(*this, loc,
             var, subs,
             needsGenericContext ? genericEnv : nullptr,
             expansion, {}, baseTy, componentTy);
    
    if (isSettableInComponent()) {
      auto setter = getOrCreateKeyPathSetter(*this, loc,
             var, subs,
             needsGenericContext ? genericEnv : nullptr,
             expansion, {}, baseTy, componentTy);
      return KeyPathPatternComponent::forComputedSettableProperty(id,
          getter, setter, {}, nullptr, nullptr,
          externalDecl, externalSubs, componentTy);
    } else {
      return KeyPathPatternComponent::forComputedGettableProperty(id,
          getter, {}, nullptr, nullptr,
          externalDecl, externalSubs, componentTy);
    }
  }
  
  if (auto decl = dyn_cast<SubscriptDecl>(storage)) {
    auto baseSubscriptTy =
      decl->getInterfaceType()->castTo<AnyFunctionType>();
    if (auto genSubscriptTy = baseSubscriptTy->getAs<GenericFunctionType>())
      baseSubscriptTy = genSubscriptTy->substGenericArgs(subs);
    auto baseSubscriptInterfaceTy = cast<AnyFunctionType>(
      baseSubscriptTy->mapTypeOutOfContext()->getCanonicalType());
    auto componentTy = baseSubscriptInterfaceTy.getResult();
  
    SmallVector<IndexTypePair, 4> indexTypes;
    lowerKeyPathSubscriptIndexTypes(*this, indexTypes,
                                    decl, subs,
                                    expansion,
                                    needsGenericContext);
    
    SmallVector<KeyPathPatternComponent::Index, 4> indexPatterns;
    SILFunction *indexEquals = nullptr, *indexHash = nullptr;
    // Property descriptors get their index information from the client.
    if (!forPropertyDescriptor) {
      lowerKeyPathSubscriptIndexPatterns(indexPatterns,
                                         indexTypes, indexHashables,
                                         baseOperand);
      
      getOrCreateKeyPathEqualsAndHash(*this, loc,
               needsGenericContext ? genericEnv : nullptr,
               expansion,
               indexPatterns,
               indexEquals, indexHash);
    }
    
    auto id = getIdForKeyPathComponentComputedProperty(*this, decl, strategy);
    auto getter = getOrCreateKeyPathGetter(*this, loc,
             decl, subs,
             needsGenericContext ? genericEnv : nullptr,
             expansion,
             indexTypes,
             baseTy, componentTy);
  
    auto indexPatternsCopy = getASTContext().AllocateCopy(indexPatterns);
    if (isSettableInComponent()) {
      auto setter = getOrCreateKeyPathSetter(*this, loc,
             decl, subs,
             needsGenericContext ? genericEnv : nullptr,
             expansion,
             indexTypes,
             baseTy, componentTy);
      return KeyPathPatternComponent::forComputedSettableProperty(id,
                                                           getter, setter,
                                                           indexPatternsCopy,
                                                           indexEquals,
                                                           indexHash,
                                                           externalDecl,
                                                           externalSubs,
                                                           componentTy);
    } else {
      return KeyPathPatternComponent::forComputedGettableProperty(id,
                                                           getter,
                                                           indexPatternsCopy,
                                                           indexEquals,
                                                           indexHash,
                                                           externalDecl,
                                                           externalSubs,
                                                           componentTy);
    }
  }
  
  llvm_unreachable("unknown kind of storage");
}

RValue RValueEmitter::visitKeyPathExpr(KeyPathExpr *E, SGFContext C) {
  if (E->isObjC()) {
    return visit(E->getObjCStringLiteralExpr(), C);
  }

  // Figure out the key path pattern, abstracting out generic arguments and
  // subscript indexes.
  SmallVector<KeyPathPatternComponent, 4> loweredComponents;
  auto loweredTy = SGF.getLoweredType(E->getType());

  CanType rootTy = E->getType()->castTo<BoundGenericType>()->getGenericArgs()[0]
    ->getCanonicalType();
  
  bool needsGenericContext = false;
  if (rootTy->hasArchetype()) {
    needsGenericContext = true;
    rootTy = rootTy->mapTypeOutOfContext()->getCanonicalType();
  }
  
  auto baseTy = rootTy;
  SmallVector<SILValue, 4> operands;

  for (auto &component : E->getComponents()) {
    switch (auto kind = component.getKind()) {
    case KeyPathExpr::Component::Kind::Property:
    case KeyPathExpr::Component::Kind::Subscript: {
      auto decl = cast<AbstractStorageDecl>(component.getDeclRef().getDecl());

      unsigned numOperands = operands.size();
      loweredComponents.push_back(
        SGF.SGM.emitKeyPathComponentForDecl(SILLocation(E),
                            SGF.F.getGenericEnvironment(),
                            SGF.F.getResilienceExpansion(),
                            numOperands,
                            needsGenericContext,
                            component.getDeclRef().getSubstitutions(),
                            decl,
                            component.getSubscriptIndexHashableConformances(),
                            baseTy,
                            /*for descriptor*/ false));
      baseTy = loweredComponents.back().getComponentType();
      if (kind == KeyPathExpr::Component::Kind::Property)
        break;

      auto subscript = cast<SubscriptDecl>(decl);
      auto loweredArgs = SGF.emitKeyPathSubscriptOperands(
          subscript, component.getDeclRef().getSubstitutions(),
          component.getIndexExpr());

      for (auto &arg : loweredArgs) {
        operands.push_back(arg.forward(SGF));
      }

      break;
    }

    case KeyPathExpr::Component::Kind::TupleElement: {
      assert(baseTy->is<TupleType>() && "baseTy is expected to be a TupleType");

      auto tupleIndex = component.getTupleIndex();
      auto elementTy = baseTy->getAs<TupleType>()
        ->getElementType(tupleIndex)
        ->getCanonicalType();

      loweredComponents.push_back(
        KeyPathPatternComponent::forTupleElement(tupleIndex, elementTy));

      baseTy = loweredComponents.back().getComponentType();

      break;
    }

    case KeyPathExpr::Component::Kind::OptionalChain:
    case KeyPathExpr::Component::Kind::OptionalForce:
    case KeyPathExpr::Component::Kind::OptionalWrap: {
      KeyPathPatternComponent::Kind loweredKind;
      switch (kind) {
      case KeyPathExpr::Component::Kind::OptionalChain:
        loweredKind = KeyPathPatternComponent::Kind::OptionalChain;
        baseTy = baseTy->getOptionalObjectType()->getCanonicalType();
        break;
      case KeyPathExpr::Component::Kind::OptionalForce:
        loweredKind = KeyPathPatternComponent::Kind::OptionalForce;
        baseTy = baseTy->getOptionalObjectType()->getCanonicalType();
        break;
      case KeyPathExpr::Component::Kind::OptionalWrap:
        loweredKind = KeyPathPatternComponent::Kind::OptionalWrap;
        baseTy = OptionalType::get(baseTy)->getCanonicalType();
        break;
      default:
        llvm_unreachable("out of sync");
      }
      loweredComponents.push_back(
                    KeyPathPatternComponent::forOptional(loweredKind, baseTy));
      break;
    }
    
    case KeyPathExpr::Component::Kind::Identity:
      continue;
        
    case KeyPathExpr::Component::Kind::Invalid:
    case KeyPathExpr::Component::Kind::UnresolvedProperty:
    case KeyPathExpr::Component::Kind::UnresolvedSubscript:
      llvm_unreachable("not resolved");
    }
  }
  
  StringRef objcString;
  if (auto objcExpr = dyn_cast_or_null<StringLiteralExpr>
                                                (E->getObjCStringLiteralExpr()))
    objcString = objcExpr->getValue();
  
  auto pattern = KeyPathPattern::get(SGF.SGM.M,
                                     needsGenericContext
                                       ? SGF.F.getLoweredFunctionType()
                                             ->getInvocationGenericSignature()
                                       : nullptr,
                                     rootTy, baseTy,
                                     loweredComponents,
                                     objcString);
  auto keyPath = SGF.B.createKeyPath(SILLocation(E), pattern,
                                     needsGenericContext
                                       ? SGF.F.getForwardingSubstitutionMap()
                                       : SubstitutionMap(),
                                     operands,
                                     loweredTy);
  auto value = SGF.emitManagedRValueWithCleanup(keyPath);
  return RValue(SGF, E, value);
}

RValue RValueEmitter::
visitKeyPathApplicationExpr(KeyPathApplicationExpr *E, SGFContext C) {
  FormalEvaluationScope scope(SGF);

  auto lv = SGF.emitLValue(E, SGFAccessKind::OwnedObjectRead);
  return SGF.emitLoadOfLValue(E, std::move(lv), C);
}

RValue RValueEmitter::
visitMagicIdentifierLiteralExpr(MagicIdentifierLiteralExpr *E, SGFContext C) {
  switch (E->getKind()) {
  case MagicIdentifierLiteralExpr::File:
  case MagicIdentifierLiteralExpr::FilePath:
  case MagicIdentifierLiteralExpr::Function:
  case MagicIdentifierLiteralExpr::Line:
  case MagicIdentifierLiteralExpr::Column:
    return SGF.emitLiteral(E, C);
  case MagicIdentifierLiteralExpr::DSOHandle: {
    auto SILLoc = SILLocation(E);
    auto UnsafeRawPointer = SGF.getASTContext().getUnsafeRawPointerDecl();
    auto UnsafeRawPtrTy =
      SGF.getLoweredType(UnsafeRawPointer->getDeclaredInterfaceType());
    SILType BuiltinRawPtrTy = SILType::getRawPointerType(SGF.getASTContext());

    SILModule &M = SGF.SGM.M;
    SILBuilder &B = SGF.B;

    StructInst *S = nullptr;
    if (M.getASTContext().LangOpts.Target.isOSWindows()) {
      auto ImageBase = M.lookUpGlobalVariable("__ImageBase");
      if (!ImageBase)
        ImageBase =
            SILGlobalVariable::create(M, SILLinkage::Public, IsNotSerialized,
                                      "__ImageBase", BuiltinRawPtrTy);

      auto ImageBaseAddr = B.createGlobalAddr(SILLoc, ImageBase);
      auto ImageBasePointer =
          B.createAddressToPointer(SILLoc, ImageBaseAddr, BuiltinRawPtrTy);
      S = B.createStruct(SILLoc, UnsafeRawPtrTy, { ImageBasePointer });
    } else {
      auto DSOGlobal = M.lookUpGlobalVariable("__dso_handle");
      if (!DSOGlobal)
        DSOGlobal =
            SILGlobalVariable::create(M, SILLinkage::PublicExternal,
                                      IsNotSerialized, "__dso_handle",
                                      BuiltinRawPtrTy);

      auto DSOAddr = B.createGlobalAddr(SILLoc, DSOGlobal);
      auto DSOPointer =
          B.createAddressToPointer(SILLoc, DSOAddr, BuiltinRawPtrTy);
      S = B.createStruct(SILLoc, UnsafeRawPtrTy, { DSOPointer });
    }

    return RValue(SGF, E, ManagedValue::forUnmanaged(S));
  }
  }

  llvm_unreachable("Unhandled MagicIdentifierLiteralExpr in switch.");
}

RValue RValueEmitter::visitCollectionExpr(CollectionExpr *E, SGFContext C) {
  auto loc = SILLocation(E);
  ArgumentScope scope(SGF, loc);

  // CSApply builds ArrayExprs without an initializer for the trivial case
  // of emitting varargs.
  CanType arrayType, elementType;
  if (E->getInitializer()) {
    if (auto *arrayExpr = dyn_cast<ArrayExpr>(E)) {
      elementType = arrayExpr->getElementType()->getCanonicalType();
    } else {
      auto *dictionaryExpr = cast<DictionaryExpr>(E);
      elementType = dictionaryExpr->getElementType()->getCanonicalType();
    }
    arrayType = ArraySliceType::get(elementType)->getCanonicalType();
  } else {
    arrayType = E->getType()->getCanonicalType();
    auto genericType = cast<BoundGenericStructType>(arrayType);
    assert(genericType->getDecl() == SGF.getASTContext().getArrayDecl());
    elementType = genericType.getGenericArgs()[0];
  }

  VarargsInfo varargsInfo =
      emitBeginVarargs(SGF, loc, elementType, arrayType,
                       E->getNumElements());

  // Cleanups for any elements that have been initialized so far.
  SmallVector<CleanupHandle, 8> cleanups;

  for (unsigned index : range(E->getNumElements())) {
    auto destAddr = varargsInfo.getBaseAddress();
    if (index != 0) {
      SILValue indexValue = SGF.B.createIntegerLiteral(
          loc, SILType::getBuiltinWordType(SGF.getASTContext()), index);
      destAddr = SGF.B.createIndexAddr(loc, destAddr, indexValue);
    }
    auto &destTL = varargsInfo.getBaseTypeLowering();
    // Create a dormant cleanup for the value in case we exit before the
    // full array has been constructed.

    CleanupHandle destCleanup = CleanupHandle::invalid();
    if (!destTL.isTrivial()) {
      destCleanup = SGF.enterDestroyCleanup(destAddr);
      SGF.Cleanups.setCleanupState(destCleanup, CleanupState::Dormant);
      cleanups.push_back(destCleanup);
    }

    TemporaryInitialization init(destAddr, destCleanup);

    ArgumentSource(E->getElements()[index])
        .forwardInto(SGF, varargsInfo.getBaseAbstractionPattern(), &init,
                     destTL);
  }

  // Kill the per-element cleanups. The array will take ownership of them.
  for (auto destCleanup : cleanups)
    SGF.Cleanups.setCleanupState(destCleanup, CleanupState::Dead);

  RValue array(SGF, loc, arrayType,
             emitEndVarargs(SGF, loc, std::move(varargsInfo)));

  array = scope.popPreservingValue(std::move(array));

  // If we're building an array, we don't have to call the initializer;
  // we've already built one.
  if (arrayType->isEqual(E->getType()))
    return array;

  // Call the builtin initializer.
  PreparedArguments args(AnyFunctionType::Param(E->getType()));
  args.add(E, std::move(array));

  return SGF.emitApplyAllocatingInitializer(
      loc, E->getInitializer(), std::move(args), E->getType(), C);
}

/// Flattens one level of optional from a nested optional value.
static ManagedValue flattenOptional(SILGenFunction &SGF, SILLocation loc,
                                    ManagedValue optVal) {
  // This code assumes that we have a +1 value.
  assert(optVal.isPlusOne(SGF));

  // FIXME: Largely copied from SILGenFunction::emitOptionalToOptional.
  auto contBB = SGF.createBasicBlock();
  auto isNotPresentBB = SGF.createBasicBlock();
  auto isPresentBB = SGF.createBasicBlock();

  SILType resultTy = optVal.getType().getOptionalObjectType();
  auto &resultTL = SGF.getTypeLowering(resultTy);
  assert(resultTy.getASTType().getOptionalObjectType() &&
         "input was not a nested optional value");

  SILValue contBBArg;
  TemporaryInitializationPtr addrOnlyResultBuf;
  if (resultTL.isAddressOnly()) {
    addrOnlyResultBuf = SGF.emitTemporary(loc, resultTL);
  } else {
    contBBArg = contBB->createPhiArgument(resultTy, ValueOwnershipKind::Owned);
  }

  SwitchEnumBuilder SEB(SGF.B, loc, optVal);

  SEB.addOptionalSomeCase(
      isPresentBB, contBB, [&](ManagedValue input, SwitchCaseFullExpr &&scope) {
        if (resultTL.isAddressOnly()) {
          SILValue addr =
              addrOnlyResultBuf->getAddressForInPlaceInitialization(SGF, loc);
          auto *someDecl = SGF.getASTContext().getOptionalSomeDecl();
          input = SGF.B.createUncheckedTakeEnumDataAddr(
              loc, input, someDecl, input.getType().getOptionalObjectType());
          SGF.B.createCopyAddr(loc, input.getValue(), addr, IsNotTake,
                               IsInitialization);
          scope.exitAndBranch(loc);
          return;
        }
        scope.exitAndBranch(loc, input.forward(SGF));
      });
  SEB.addOptionalNoneCase(
      isNotPresentBB, contBB,
      [&](ManagedValue input, SwitchCaseFullExpr &&scope) {
        if (resultTL.isAddressOnly()) {
          SILValue addr =
              addrOnlyResultBuf->getAddressForInPlaceInitialization(SGF, loc);
          SGF.emitInjectOptionalNothingInto(loc, addr, resultTL);
          scope.exitAndBranch(loc);
          return;
        }

        auto mv = SGF.B.createManagedOptionalNone(loc, resultTy).forward(SGF);
        scope.exitAndBranch(loc, mv);
      });
  std::move(SEB).emit();

  // Continue.
  SGF.B.emitBlock(contBB);
  if (resultTL.isAddressOnly()) {
    addrOnlyResultBuf->finishInitialization(SGF);
    return addrOnlyResultBuf->getManagedAddress();
  }
  return SGF.emitManagedRValueWithCleanup(contBBArg, resultTL);
}

static ManagedValue
computeNewSelfForRebindSelfInConstructorExpr(SILGenFunction &SGF,
                                             RebindSelfInConstructorExpr *E) {
  // Get newSelf, forward the cleanup for newSelf and clean everything else
  // up.
  FormalEvaluationScope Scope(SGF);
  ManagedValue newSelfWithCleanup =
      SGF.emitRValueAsSingleValue(E->getSubExpr());

  SGF.InitDelegationSelf = ManagedValue();
  SGF.SuperInitDelegationSelf = ManagedValue();
  SGF.InitDelegationLoc.reset();
  return newSelfWithCleanup;
}

RValue RValueEmitter::visitRebindSelfInConstructorExpr(
                                RebindSelfInConstructorExpr *E, SGFContext C) {
  auto selfDecl = E->getSelf();
  auto ctorDecl = cast<ConstructorDecl>(selfDecl->getDeclContext());
  auto selfIfaceTy = ctorDecl->getDeclContext()->getSelfInterfaceType();
  auto selfTy = ctorDecl->mapTypeIntoContext(selfIfaceTy);
  
  auto newSelfTy = E->getSubExpr()->getType();
  bool outerIsOptional = false;
  bool innerIsOptional = false;
  auto objTy = newSelfTy->getOptionalObjectType();
  if (objTy) {
    outerIsOptional = true;
    newSelfTy = objTy;

    // "try? self.init()" can give us two levels of optional if the initializer
    // we delegate to is failable.
    objTy = newSelfTy->getOptionalObjectType();
    if (objTy) {
      innerIsOptional = true;
      newSelfTy = objTy;
    }
  }

  // The subexpression consumes the current 'self' binding.
  assert(SGF.SelfInitDelegationState == SILGenFunction::NormalSelf
         && "already doing something funky with self?!");
  SGF.SelfInitDelegationState = SILGenFunction::WillSharedBorrowSelf;
  SGF.InitDelegationLoc.emplace(E);

  // Emit the subexpression, computing new self. New self is always returned at
  // +1.
  ManagedValue newSelf = computeNewSelfForRebindSelfInConstructorExpr(SGF, E);

  // We know that self is a box, so get its address.
  SILValue selfAddr =
    SGF.emitAddressOfLocalVarDecl(E, selfDecl, selfTy->getCanonicalType(),
                                  SGFAccessKind::Write).getLValueAddress();

  // Handle a nested optional case (see above).
  if (innerIsOptional)
    newSelf = flattenOptional(SGF, E, newSelf);

  // If both the delegated-to initializer and our enclosing initializer can
  // fail, deal with the failure.
  if (outerIsOptional && ctorDecl->isFailable()) {
    SILBasicBlock *someBB = SGF.createBasicBlock();

    auto hasValue = SGF.emitDoesOptionalHaveValue(E, newSelf.getValue());

    assert(SGF.FailDest.isValid() && "too big to fail");

    auto noneBB = SGF.Cleanups.emitBlockForCleanups(SGF.FailDest, E);

    SGF.B.createCondBranch(E, hasValue, someBB, noneBB);

    // Otherwise, project out the value and carry on.
    SGF.B.emitBlock(someBB);

    // If the current constructor is not failable, force out the value.
    newSelf = SGF.emitUncheckedGetOptionalValueFrom(E, newSelf,
                                    SGF.getTypeLowering(newSelf.getType()),
                                                    SGFContext());
  }
  
  // If we called a constructor that requires a downcast, perform the downcast.
  auto destTy = SGF.getLoweredType(selfTy);
  if (newSelf.getType() != destTy) {
    assert(newSelf.getType().isObject() && destTy.isObject());

    // Assume that the returned 'self' is the appropriate subclass
    // type (or a derived class thereof). Only Objective-C classes can
    // violate this assumption.
    newSelf = SGF.B.createUncheckedRefCast(E, newSelf, destTy);
  }

  // Forward or assign into the box depending on whether we actually consumed
  // 'self'.
  switch (SGF.SelfInitDelegationState) {
  case SILGenFunction::NormalSelf:
    llvm_unreachable("self isn't normal in a constructor delegation");

  case SILGenFunction::WillSharedBorrowSelf:
    // We did not perform any borrow of self, exclusive or shared. This means
    // that old self is still located in the relevant box. This will ensure that
    // old self is destroyed.
    newSelf.assignInto(SGF, E, selfAddr);
    break;

  case SILGenFunction::DidSharedBorrowSelf:
    // We performed a shared borrow of self. This means that old self is still
    // located in the self box. Perform an assign to destroy old self.
    newSelf.assignInto(SGF, E, selfAddr);
    break;

  case SILGenFunction::WillExclusiveBorrowSelf:
    llvm_unreachable("Should never have newSelf without finishing an exclusive "
                     "borrow scope");

  case SILGenFunction::DidExclusiveBorrowSelf:
    // We performed an exclusive borrow of self and have a new value to
    // writeback. Writeback the self value into the now empty box.
    newSelf.forwardInto(SGF, E, selfAddr);
    break;
  }

  SGF.SelfInitDelegationState = SILGenFunction::NormalSelf;
  SGF.InitDelegationSelf = ManagedValue();

  return SGF.emitEmptyTupleRValue(E, C);
}

static bool isVerbatimNullableTypeInC(SILModule &M, Type ty) {
  ty = ty->getWithoutSpecifierType()->getReferenceStorageReferent();

  // Class instances, and @objc existentials are all nullable.
  if (ty->hasReferenceSemantics()) {
    // So are blocks, but we usually bridge them to Swift closures before we get
    // a chance to check for optional promotion, so we're already screwed if
    // an API lies about nullability.
    if (auto fnTy = ty->getAs<AnyFunctionType>()) {
      switch (fnTy->getRepresentation()) {
      // Carried verbatim from C.
      case FunctionTypeRepresentation::Block:
      case FunctionTypeRepresentation::CFunctionPointer:
        return true;
      // Was already bridged.
      case FunctionTypeRepresentation::Swift:
      case FunctionTypeRepresentation::Thin:
        return false;
      }
    }
    return true;
  }

  // Other types like UnsafePointer can also be nullable.
  const DeclContext *DC = M.getAssociatedContext();
  if (!DC)
    DC = M.getSwiftModule();
  ty = OptionalType::get(ty);
  return ty->isTriviallyRepresentableIn(ForeignLanguage::C, DC);
}

/// Determine whether the given declaration returns a non-optional object that
/// might actually be nil.
///
/// This is an awful hack that makes it possible to work around several kinds
/// of problems:
///   - initializers currently cannot fail, so they always return non-optional.
///   - an Objective-C method might have been annotated to state (incorrectly)
///     that it returns a non-optional object
///   - an Objective-C property might be annotated to state (incorrectly) that
///     it is non-optional
static bool mayLieAboutNonOptionalReturn(SILModule &M,
                                         ValueDecl *decl) {
  // Any Objective-C initializer, because failure propagates from any
  // initializer written in Objective-C (and there's no way to tell).
  if (auto constructor = dyn_cast<ConstructorDecl>(decl)) {
    return constructor->isObjC();
  }

  // Functions that return non-optional reference type and were imported from
  // Objective-C.
  if (auto func = dyn_cast<FuncDecl>(decl)) {
    assert((func->getResultInterfaceType()->hasTypeParameter()
            || isVerbatimNullableTypeInC(M, func->getResultInterfaceType()))
           && "func's result type is not nullable?!");
    return func->hasClangNode();
  }

  // Computed properties of non-optional reference type that were imported from
  // Objective-C.
  if (auto var = dyn_cast<VarDecl>(decl)) {
#ifndef NDEBUG
    auto type = var->getInterfaceType();
    assert((type->hasTypeParameter()
            || isVerbatimNullableTypeInC(M, type->getReferenceStorageReferent()))
           && "property's result type is not nullable?!");
#endif
    return var->hasClangNode();
  }

  // Subscripts of non-optional reference type that were imported from
  // Objective-C.
  if (auto subscript = dyn_cast<SubscriptDecl>(decl)) {
    assert((subscript->getElementInterfaceType()->hasTypeParameter()
            || isVerbatimNullableTypeInC(M, subscript->getElementInterfaceType()))
           && "subscript's result type is not nullable?!");
    return subscript->hasClangNode();
  }
  return false;
}

/// Determine whether the given expression returns a non-optional object that
/// might actually be nil.
///
/// This is an awful hack that makes it possible to work around several kinds
/// of problems:
///   - an Objective-C method might have been annotated to state (incorrectly)
///     that it returns a non-optional object
///   - an Objective-C property might be annotated to state (incorrectly) that
///     it is non-optional
static bool mayLieAboutNonOptionalReturn(SILModule &M, Expr *expr) {
  expr = expr->getSemanticsProvidingExpr();

  // An application that produces a reference type, which we look through to
  // get the function we're calling.
  if (auto apply = dyn_cast<ApplyExpr>(expr)) {
    // The result has to be a nullable type.
    if (!isVerbatimNullableTypeInC(M, apply->getType()))
      return false;
    
    auto getFuncDeclFromDynamicMemberLookup = [&](Expr *expr) -> FuncDecl * {
      if (auto open = dyn_cast<OpenExistentialExpr>(expr))
        expr = open->getSubExpr();
      
      if (auto memberRef = dyn_cast<DynamicMemberRefExpr>(expr))
        return dyn_cast<FuncDecl>(memberRef->getMember().getDecl());
      return nullptr;
    };
    
    // The function should come from C, being either an ObjC function or method
    // or having a C-derived convention.
    ValueDecl *method = nullptr;
    if (auto selfApply = dyn_cast<ApplyExpr>(apply->getFn())) {
      if (auto methodRef = dyn_cast<DeclRefExpr>(selfApply->getFn())) {
        method = methodRef->getDecl();
      }
    } else if (auto force = dyn_cast<ForceValueExpr>(apply->getFn())) {
      method = getFuncDeclFromDynamicMemberLookup(force->getSubExpr());
    } else if (auto bind = dyn_cast<BindOptionalExpr>(apply->getFn())) {
      method = getFuncDeclFromDynamicMemberLookup(bind->getSubExpr());
    } else if (auto fnRef = dyn_cast<DeclRefExpr>(apply->getFn())) {
      // Only consider a full application of a method. Partial applications
      // never lie.
      if (auto func = dyn_cast<AbstractFunctionDecl>(fnRef->getDecl()))
        if (!func->hasImplicitSelfDecl())
          method = fnRef->getDecl();
    }
    if (method && mayLieAboutNonOptionalReturn(M, method))
      return true;
    
    auto convention = apply->getFn()->getType()->castTo<AnyFunctionType>()
      ->getRepresentation();
    
    switch (convention) {
    case FunctionTypeRepresentation::Block:
    case FunctionTypeRepresentation::CFunctionPointer:
      return true;
    case FunctionTypeRepresentation::Swift:
    case FunctionTypeRepresentation::Thin:
      return false;
    }
  }

  // A load.
  if (auto load = dyn_cast<LoadExpr>(expr)) {
    return mayLieAboutNonOptionalReturn(M, load->getSubExpr());
  }

  // A reference to a potentially dynamic member/subscript property.
  if (auto member = dyn_cast<LookupExpr>(expr)) {
    return isVerbatimNullableTypeInC(M, member->getType()) &&
      mayLieAboutNonOptionalReturn(M, member->getMember().getDecl());
  }

  return false;
}

RValue RValueEmitter::visitInjectIntoOptionalExpr(InjectIntoOptionalExpr *E,
                                                  SGFContext C) {
  // This is an awful hack. When the source expression might produce a
  // non-optional reference that could legitimated be nil, such as with an
  // initializer, allow this workaround to capture that nil:
  //
  //   let x: NSFoo? = NSFoo(potentiallyFailingInit: x)
  //
  // However, our optimizer is smart enough now to recognize that an initializer
  // can "never" produce nil, and will optimize away any attempts to check the
  // resulting optional for nil. As a special case, when we're injecting the
  // result of an ObjC constructor into an optional, do it using an unchecked
  // bitcast, which is opaque to the optimizer.
  if (mayLieAboutNonOptionalReturn(SGF.SGM.M, E->getSubExpr())) {
    auto result = SGF.emitRValueAsSingleValue(E->getSubExpr());
    auto optType = SGF.getLoweredLoadableType(E->getType());
    ManagedValue bitcast = SGF.B.createUncheckedBitCast(E, result, optType);
    return RValue(SGF, E, bitcast);
  }

  // Try the bridging peephole.
  if (auto result = tryEmitAsBridgingConversion(SGF, E, false, C)) {
    return RValue(SGF, E, *result);
  }

  auto helper = [E](SILGenFunction &SGF, SILLocation loc, SGFContext C) {
    return SGF.emitRValueAsSingleValue(E->getSubExpr(), C);
  };

  auto result =
    SGF.emitOptionalSome(E, SGF.getLoweredType(E->getType()), helper, C);
  return RValue(SGF, E, result);
}

RValue RValueEmitter::visitClassMetatypeToObjectExpr(
                                                   ClassMetatypeToObjectExpr *E,
                                                   SGFContext C) {
  ManagedValue v = SGF.emitRValueAsSingleValue(E->getSubExpr());
  SILType resultTy = SGF.getLoweredLoadableType(E->getType());
  return RValue(SGF, E, SGF.emitClassMetatypeToObject(E, v, resultTy));
}

RValue RValueEmitter::visitExistentialMetatypeToObjectExpr(
                                             ExistentialMetatypeToObjectExpr *E,
                                             SGFContext C) {
  ManagedValue v = SGF.emitRValueAsSingleValue(E->getSubExpr());
  SILType resultTy = SGF.getLoweredLoadableType(E->getType());
  return RValue(SGF, E, SGF.emitExistentialMetatypeToObject(E, v, resultTy));
}

RValue RValueEmitter::visitProtocolMetatypeToObjectExpr(
                                                ProtocolMetatypeToObjectExpr *E,
                                                SGFContext C) {
  SGF.emitIgnoredExpr(E->getSubExpr());
  CanType inputTy = E->getSubExpr()->getType()->getCanonicalType();
  SILType resultTy = SGF.getLoweredLoadableType(E->getType());

  ManagedValue v = SGF.emitProtocolMetatypeToObject(E, inputTy, resultTy);
  return RValue(SGF, E, v);
}

RValue RValueEmitter::visitIfExpr(IfExpr *E, SGFContext C) {
  auto &lowering = SGF.getTypeLowering(E->getType());

  auto NumTrueTaken = SGF.loadProfilerCount(E->getThenExpr());
  auto NumFalseTaken = SGF.loadProfilerCount(E->getElseExpr());

  if (lowering.isLoadable() || !SGF.silConv.useLoweredAddresses()) {
    // If the result is loadable, emit each branch and forward its result
    // into the destination block argument.
    
    // FIXME: We could avoid imploding and reexploding tuples here.
    Condition cond = SGF.emitCondition(E->getCondExpr(),
                                       /*invertCondition*/ false,
                                       SGF.getLoweredType(E->getType()),
                                       NumTrueTaken, NumFalseTaken);
    
    cond.enterTrue(SGF);
    SGF.emitProfilerIncrement(E->getThenExpr());
    SILValue trueValue;
    {
      auto TE = E->getThenExpr();
      FullExpr trueScope(SGF.Cleanups, CleanupLocation(TE));
      trueValue = visit(TE).forwardAsSingleValue(SGF, TE);
    }
    cond.exitTrue(SGF, trueValue);
    
    cond.enterFalse(SGF);
    SILValue falseValue;
    {
      auto EE = E->getElseExpr();
      FullExpr falseScope(SGF.Cleanups, CleanupLocation(EE));
      falseValue = visit(EE).forwardAsSingleValue(SGF, EE);
    }
    cond.exitFalse(SGF, falseValue);
    
    SILBasicBlock *cont = cond.complete(SGF);
    assert(cont && "no continuation block for if expr?!");

    SILValue result = cont->args_begin()[0];

    return RValue(SGF, E, SGF.emitManagedRValueWithCleanup(result));
  } else {
    // If the result is address-only, emit the result into a common stack buffer
    // that dominates both branches.
    SILValue resultAddr = SGF.getBufferForExprResult(
                                               E, lowering.getLoweredType(), C);
    
    Condition cond = SGF.emitCondition(E->getCondExpr(),
                                       /*invertCondition*/ false,
                                       /*contArgs*/ {},
                                       NumTrueTaken, NumFalseTaken);
    cond.enterTrue(SGF);
    SGF.emitProfilerIncrement(E->getThenExpr());
    {
      auto TE = E->getThenExpr();
      FullExpr trueScope(SGF.Cleanups, CleanupLocation(TE));
      KnownAddressInitialization init(resultAddr);
      SGF.emitExprInto(TE, &init);
    }
    cond.exitTrue(SGF);
    
    cond.enterFalse(SGF);
    {
      auto EE = E->getElseExpr();
      FullExpr trueScope(SGF.Cleanups, CleanupLocation(EE));
      KnownAddressInitialization init(resultAddr);
      SGF.emitExprInto(EE, &init);
    }
    cond.exitFalse(SGF);
    
    cond.complete(SGF);

    return RValue(SGF, E,
                  SGF.manageBufferForExprResult(resultAddr, lowering, C));
  }
}

RValue SILGenFunction::emitEmptyTupleRValue(SILLocation loc,
                                            SGFContext C) {
  return RValue(CanType(TupleType::getEmpty(F.getASTContext())));
}

namespace {
  /// A visitor for creating a flattened list of LValues from a
  /// tuple-of-lvalues expression.
  ///
  /// Note that we can have tuples down to arbitrary depths in the
  /// type, but every branch should lead to an l-value otherwise.
  class TupleLValueEmitter
      : public Lowering::ExprVisitor<TupleLValueEmitter> {
    SILGenFunction &SGF;

    SGFAccessKind TheAccessKind;

    /// A flattened list of l-values.
    SmallVectorImpl<Optional<LValue>> &Results;
  public:
    TupleLValueEmitter(SILGenFunction &SGF, SGFAccessKind accessKind,
                       SmallVectorImpl<Optional<LValue>> &results)
      : SGF(SGF), TheAccessKind(accessKind), Results(results) {}

    // If the destination is a tuple, recursively destructure.
    void visitTupleExpr(TupleExpr *E) {
      for (auto &elt : E->getElements()) {
        visit(elt);
      }
    }

    // If the destination is '_', queue up a discard.
    void visitDiscardAssignmentExpr(DiscardAssignmentExpr *E) {
      Results.push_back(None);
    }

    // Otherwise, queue up a scalar assignment to an lvalue.
    void visitExpr(Expr *E) {
      assert(E->getType()->is<LValueType>());
      Results.push_back(SGF.emitLValue(E, TheAccessKind));
    }
  };

  /// A visitor for consuming tuples of l-values.
  class TupleLValueAssigner
      : public CanTypeVisitor<TupleLValueAssigner, void, RValue &&> {
    SILGenFunction &SGF;
    SILLocation AssignLoc;
    MutableArrayRef<Optional<LValue>> DestLVQueue;

    Optional<LValue> &&getNextDest() {
      assert(!DestLVQueue.empty());
      Optional<LValue> &next = DestLVQueue.front();
      DestLVQueue = DestLVQueue.slice(1);
      return std::move(next);
    }

  public:
    TupleLValueAssigner(SILGenFunction &SGF, SILLocation assignLoc,
                        SmallVectorImpl<Optional<LValue>> &destLVs)
      : SGF(SGF), AssignLoc(assignLoc), DestLVQueue(destLVs) {}

    /// Top-level entrypoint.
    void emit(CanType destType, RValue &&src) {
      visitTupleType(cast<TupleType>(destType), std::move(src));
      assert(DestLVQueue.empty() && "didn't consume all l-values!");
    }

    // If the destination is a tuple, recursively destructure.
    void visitTupleType(CanTupleType destTupleType, RValue &&srcTuple) {
      // Break up the source r-value.
      SmallVector<RValue, 4> srcElts;
      std::move(srcTuple).extractElements(srcElts);

      // Consume source elements off the queue.
      unsigned eltIndex = 0;
      for (CanType destEltType : destTupleType.getElementTypes()) {
        visit(destEltType, std::move(srcElts[eltIndex++]));
      }
    }

    // Okay, otherwise we pull one destination off the queue.
    void visitType(CanType destType, RValue &&src) {
      assert(isa<LValueType>(destType));

      Optional<LValue> &&next = getNextDest();

      // If the destination is a discard, do nothing.
      if (!next.hasValue())
        return;

      // Otherwise, emit the scalar assignment.
      SGF.emitAssignToLValue(AssignLoc, std::move(src),
                             std::move(next.getValue()));
    }
  };
} // end anonymous namespace

/// Emit a simple assignment, i.e.
///
///   dest = src
///
/// The destination operand can be an arbitrarily-structured tuple of
/// l-values.
static void emitSimpleAssignment(SILGenFunction &SGF, SILLocation loc,
                                 Expr *dest, Expr *src) {
  // Handle lvalue-to-lvalue assignments with a high-level copy_addr
  // instruction if possible.
  if (auto *srcLoad = dyn_cast<LoadExpr>(src)) {
    // Check that the two l-value expressions have the same type.
    // Compound l-values like (a,b) have tuple type, so this check
    // also prevents us from getting into that case.
    if (dest->getType()->isEqual(srcLoad->getSubExpr()->getType())) {
      assert(!dest->getType()->is<TupleType>());

      dest = dest->getSemanticsProvidingExpr();
      if (isa<DiscardAssignmentExpr>(dest)) {
        // The logical thing to do here would be emitIgnoredExpr, but that
        // changed some test results in a way I wanted to avoid, so instead
        // we're doing this.
        FormalEvaluationScope writeback(SGF);
        auto srcLV = SGF.emitLValue(srcLoad->getSubExpr(),
                                    SGFAccessKind::IgnoredRead);
        (void) SGF.emitLoadOfLValue(loc, std::move(srcLV), SGFContext());
        return;
      }

      FormalEvaluationScope writeback(SGF);
      auto destLV = SGF.emitLValue(dest, SGFAccessKind::Write);
      auto srcLV = SGF.emitLValue(srcLoad->getSubExpr(),
                                  SGFAccessKind::BorrowedAddressRead);
      SGF.emitAssignLValueToLValue(loc, std::move(srcLV), std::move(destLV));
      return;
    }
  }

  // Handle tuple destinations by destructuring them if present.
  CanType destType = dest->getType()->getCanonicalType();

  // But avoid this in the common case.
  if (!isa<TupleType>(destType)) {
    // If we're assigning to a discard, just emit the operand as ignored.
    dest = dest->getSemanticsProvidingExpr();
    if (isa<DiscardAssignmentExpr>(dest)) {
      SGF.emitIgnoredExpr(src);
      return;
    }
    
    FormalEvaluationScope writeback(SGF);
    LValue destLV = SGF.emitLValue(dest, SGFAccessKind::Write);
    SGF.emitAssignToLValue(loc, src, std::move(destLV));
    return;
  }

  FormalEvaluationScope writeback(SGF);

  // Produce a flattened queue of LValues.
  SmallVector<Optional<LValue>, 4> destLVs;
  TupleLValueEmitter(SGF, SGFAccessKind::Write, destLVs).visit(dest);

  // Emit the r-value.
  RValue srcRV = SGF.emitRValue(src);

  // Recurse on the type of the destination, pulling LValues as
  // needed from the queue we built up before.
  TupleLValueAssigner(SGF, loc, destLVs).emit(destType, std::move(srcRV));
}

RValue RValueEmitter::visitAssignExpr(AssignExpr *E, SGFContext C) {
  FullExpr scope(SGF.Cleanups, CleanupLocation(E));
  emitSimpleAssignment(SGF, E, E->getDest(), E->getSrc());
  return SGF.emitEmptyTupleRValue(E, C);
}

void SILGenFunction::emitBindOptionalAddress(SILLocation loc,
                                             ManagedValue optAddress,
                                             unsigned depth) {
  assert(optAddress.getType().isAddress() && "Expected an address here");
  assert(depth < BindOptionalFailureDests.size());
  auto failureDest =
      BindOptionalFailureDests[BindOptionalFailureDests.size() - depth - 1];
  assert(failureDest.isValid() && "too big to fail");

  // Since we know that we have an address, we do not need to worry about
  // ownership invariants. Instead just use a select_enum_addr.
  SILBasicBlock *someBB = createBasicBlock();
  SILValue hasValue = emitDoesOptionalHaveValue(loc, optAddress.getValue());

  auto noneBB = Cleanups.emitBlockForCleanups(failureDest, loc);
  B.createCondBranch(loc, hasValue, someBB, noneBB);

  // Reset the insertion point at the end of hasValueBB so we can
  // continue to emit code there.
  B.setInsertionPoint(someBB);
}

ManagedValue SILGenFunction::emitBindOptional(SILLocation loc,
                                              ManagedValue optValue,
                                              unsigned depth) {
  assert(optValue.isPlusOne(*this) && "Can only bind plus one values");
  assert(depth < BindOptionalFailureDests.size());
  auto failureDest = BindOptionalFailureDests[BindOptionalFailureDests.size()
                                                - depth - 1];

  SILBasicBlock *hasValueBB = createBasicBlock();
  SILBasicBlock *hasNoValueBB = createBasicBlock();

  SILType optValueTy = optValue.getType();
  SwitchEnumBuilder SEB(B, loc, optValue);
  SEB.addOptionalSomeCase(hasValueBB, nullptr,
                          [&](ManagedValue mv, SwitchCaseFullExpr &&expr) {
                            // If mv is not an address, forward it. We will
                            // recreate the cleanup outside when we return the
                            // argument.
                            if (mv.getType().isObject()) {
                              mv.forward(*this);
                            }
                            expr.exit();
                          });
  // If not, thread out through a bunch of cleanups.
  SEB.addOptionalNoneCase(hasNoValueBB, failureDest,
                          [&](ManagedValue mv, SwitchCaseFullExpr &&expr) {
                            expr.exitAndBranch(loc);
                          });
  std::move(SEB).emit();

  // Reset the insertion point at the end of hasValueBB so we can
  // continue to emit code there.
  B.setInsertionPoint(hasValueBB);

  // If optValue was loadable, we emitted a switch_enum. In such a case, return
  // the argument from hasValueBB.
  if (optValue.getType().isLoadable(F)) {
    return emitManagedRValueWithCleanup(hasValueBB->getArgument(0));
  }

  // Otherwise, if we had an address only value, we emitted the value at +0. In
  // such a case, since we want to model this as a consuming operation. Use
  // ensure_plus_one and extract out the value from there.
  auto *someDecl = getASTContext().getOptionalSomeDecl();
  auto eltTy =
      optValueTy.getObjectType().getOptionalObjectType().getAddressType();
  assert(eltTy);
  SILValue address = optValue.forward(*this);
  return emitManagedBufferWithCleanup(
      B.createUncheckedTakeEnumDataAddr(loc, address, someDecl, eltTy));
}

RValue RValueEmitter::visitBindOptionalExpr(BindOptionalExpr *E, SGFContext C) {
  // Create a temporary of type Optional<T> if it is address-only.
  auto &optTL = SGF.getTypeLowering(E->getSubExpr()->getType());
  
  ManagedValue optValue;
  if (!SGF.silConv.useLoweredAddresses() || optTL.isLoadable()
      || E->getType()->hasOpenedExistential()) {
    optValue = SGF.emitRValueAsSingleValue(E->getSubExpr());
  } else {
    auto temp = SGF.emitTemporary(E, optTL);

    // Emit the operand into the temporary.
    SGF.emitExprInto(E->getSubExpr(), temp.get());

    // And then grab the managed address.
    optValue = temp->getManagedAddress();
  }

  // Check to see whether the optional is present, if not, jump to the current
  // nil handler block. Otherwise, return the value as the result of the
  // expression.
  optValue = SGF.emitBindOptional(E, optValue, E->getDepth());
  return RValue(SGF, E, optValue);
}

namespace {
  /// A RAII object to save and restore BindOptionalFailureDest.
  class RestoreOptionalFailureDest {
    SILGenFunction &SGF;
#ifndef NDEBUG
    unsigned Depth;
#endif
  public:
    RestoreOptionalFailureDest(SILGenFunction &SGF, JumpDest &&dest)
      : SGF(SGF)
#ifndef NDEBUG
      , Depth(SGF.BindOptionalFailureDests.size())
#endif
    {
      SGF.BindOptionalFailureDests.push_back(std::move(dest));
    }
    ~RestoreOptionalFailureDest() {
      assert(SGF.BindOptionalFailureDests.size() == Depth + 1);
      SGF.BindOptionalFailureDests.pop_back();
    }
  };
} // end anonymous namespace

/// emitOptimizedOptionalEvaluation - Look for cases where we can short-circuit
/// evaluation of an OptionalEvaluationExpr by pattern matching the AST.
///
static bool emitOptimizedOptionalEvaluation(SILGenFunction &SGF,
                                            OptionalEvaluationExpr *E,
                                            ManagedValue &result,
                                            SGFContext ctx) {
  // It is a common occurrence to get conversions back and forth from T! to T?.
  // Peephole these by looking for a subexpression that is a BindOptionalExpr.
  // If we see one, we can produce a single instruction, which doesn't require
  // a CFG diamond.
  //
  // Check for:
  // (optional_evaluation_expr type='T?'
  //   (inject_into_optional type='T?'
  //     (bind_optional_expr type='T'
  //       (whatever type='T?' ...)
  auto *IIO = dyn_cast<InjectIntoOptionalExpr>(E->getSubExpr()
                                               ->getSemanticsProvidingExpr());
  if (!IIO) return false;
  
  // Make sure the bind is to the OptionalEvaluationExpr we're emitting.
  auto *BO = dyn_cast<BindOptionalExpr>(IIO->getSubExpr()
                                        ->getSemanticsProvidingExpr());
  if (!BO || BO->getDepth() != 0) return false;

  // SIL defines away abstraction differences between T? and T!,
  // so we can just emit the sub-initialization normally.
  result = SGF.emitRValueAsSingleValue(BO->getSubExpr(), ctx);
  return true;
}

RValue RValueEmitter::visitOptionalEvaluationExpr(OptionalEvaluationExpr *E,
                                                  SGFContext C) {
  if (auto result = tryEmitAsBridgingConversion(SGF, E, false, C)) {
    return RValue(SGF, E, *result);
  }

  SmallVector<ManagedValue, 1> results;
  SGF.emitOptionalEvaluation(E, E->getType(), results, C,
    [&](SmallVectorImpl<ManagedValue> &results, SGFContext primaryC) {
      ManagedValue result;
      if (!emitOptimizedOptionalEvaluation(SGF, E, result, primaryC)) {
        result = SGF.emitRValueAsSingleValue(E->getSubExpr(), primaryC);
      }

      assert(results.empty());
      results.push_back(result);
    });

  assert(results.size() == 1);
  if (results[0].isInContext()) {
    return RValue::forInContext();
  } else {
    return RValue(SGF, E, results[0]);
  }
}

void SILGenFunction::emitOptionalEvaluation(SILLocation loc, Type optType,
                                       SmallVectorImpl<ManagedValue> &results,
                                            SGFContext C,
                        llvm::function_ref<void(SmallVectorImpl<ManagedValue> &,
                                                SGFContext primaryC)>
                                              generateNormalResults) {
  assert(results.empty());

  auto &optTL = getTypeLowering(optType);

  Initialization *optInit = C.getEmitInto();
  bool usingProvidedContext =
    optInit && optInit->canPerformInPlaceInitialization();

  // Form the optional using address operations if the type is address-only or
  // if we already have an address to use.
  bool isByAddress = ((usingProvidedContext || optTL.isAddressOnly()) &&
                      silConv.useLoweredAddresses());

  std::unique_ptr<TemporaryInitialization> optTemp;
  if (!isByAddress) {
    // If the caller produced a context for us, but we're not going
    // to use it, make sure we don't.
    optInit = nullptr;
  } else if (!usingProvidedContext) {
    // Allocate the temporary for the Optional<T> if we didn't get one from the
    // context.  This needs to happen outside of the cleanups scope we're about
    // to push.
    optTemp = emitTemporary(loc, optTL);
    optInit = optTemp.get();
  }
  assert(isByAddress == (optInit != nullptr));

  // Acquire the address to emit into outside of the cleanups scope.
  SILValue optAddr;
  if (isByAddress)
    optAddr = optInit->getAddressForInPlaceInitialization(*this, loc);

  // Enter a cleanups scope.
  FullExpr scope(Cleanups, CleanupLocation::get(loc));

  // Inside of the cleanups scope, create a new initialization to
  // emit into optAddr.
  std::unique_ptr<TemporaryInitialization> normalInit;
  if (isByAddress) {
    normalInit = useBufferAsTemporary(optAddr, optTL);
  }

  // Install a new optional-failure destination just outside of the
  // cleanups scope.
  SILBasicBlock *failureBB = createBasicBlock();
  RestoreOptionalFailureDest
    restoreFailureDest(*this, JumpDest(failureBB, Cleanups.getCleanupsDepth(),
                                       CleanupLocation::get(loc)));

  generateNormalResults(results, SGFContext(normalInit.get()));
  assert(results.size() >= 1 && "didn't include a normal result");
  assert(results[0].isInContext() ||
         results[0].getType().getObjectType()
           == optTL.getLoweredType().getObjectType());

  // If we're emitting into the context, make sure the normal value is there.
  if (normalInit && !results[0].isInContext()) {
    normalInit->copyOrInitValueInto(*this, loc, results[0], /*init*/ true);
    normalInit->finishInitialization(*this);
    results[0] = ManagedValue::forInContext();
  }

  // We fell out of the normal result, which generated a T? as either
  // a scalar in normalArgument or directly into normalInit.

  // If we're using by-address initialization, we must've emitted into
  // normalInit.  Forward its cleanup before popping the scope.
  if (isByAddress) {
    normalInit->getManagedAddress().forward(*this);
    normalInit.reset(); // Make sure we don't use this anymore.
  } else {
    assert(!results[0].isInContext());
    results[0].forward(*this);
  }

  // For all the secondary results, forward their cleanups and make sure
  // they're of optional type so that we can inject nil into them in
  // the failure path.
  // (Should this be controllable by the client?)
  for (auto &result : MutableArrayRef<ManagedValue>(results).slice(1)) {
    assert(!result.isInContext() && "secondary result was in context");
    auto resultTy = result.getType();
    assert(resultTy.isObject() && "secondary result wasn't an object");

    // Forward the cleanup.
    SILValue value = result.forward(*this);

    // If it's not already an optional type, make it optional.
    if (!resultTy.getOptionalObjectType()) {
      resultTy = SILType::getOptionalType(resultTy);
      value = B.createOptionalSome(loc, value, resultTy);
      result = ManagedValue::forUnmanaged(value);
    }
  }

  // This concludes the conditional scope.
  scope.pop();
  
  // In the usual case, the code will have emitted one or more branches to the
  // failure block.  However, if the body is simple enough, we can end up with
  // no branches to the failureBB.  Detect this and simplify the generated code
  // if so.
  if (failureBB->pred_empty()) {
    // Remove the dead failureBB.
    failureBB->eraseFromParent();

    // Just re-manage all the secondary results.
    for (auto &result : MutableArrayRef<ManagedValue>(results).slice(1)) {
      result = emitManagedRValueWithCleanup(result.getValue());
    }

    // Just re-manage the main result if we're not using address-based IRGen.
    if (!isByAddress) {
      results[0] = emitManagedRValueWithCleanup(results[0].getValue(), optTL);
      return;
    }

    // Otherwise, we must have emitted into normalInit, which means that,
    // now that we're out of the cleanups scope, we need to finish optInit.
    assert(results[0].isInContext());
    optInit->finishInitialization(*this);

    // If optInit came from the SGFContext, then we've successfully emitted
    // into that.
    if (usingProvidedContext) return;

    // Otherwise, we must have emitted into optTemp.
    assert(optTemp);
    results[0] = optTemp->getManagedAddress();
    return;
  }
  
  // Okay, we do have uses of the failure block, so we'll need to merge
  // control paths.

  SILBasicBlock *contBB = createBasicBlock();

  // Branch to the continuation block.
  SmallVector<SILValue, 4> bbArgs;
  if (!isByAddress)
    bbArgs.push_back(results[0].getValue());
  for (const auto &result : llvm::makeArrayRef(results).slice(1))
    bbArgs.push_back(result.getValue());

  // Branch to the continuation block.
  B.createBranch(loc, contBB, bbArgs);

  // In the failure block, inject nil into the result.
  B.emitBlock(failureBB);

  // Note that none of the code here introduces any cleanups.
  // If it did, we'd need to push a scope.
  bbArgs.clear();
  if (isByAddress) {
    emitInjectOptionalNothingInto(loc, optAddr, optTL);
  } else {
    bbArgs.push_back(getOptionalNoneValue(loc, optTL));
  }
  for (const auto &result : llvm::makeArrayRef(results).slice(1)) {
    auto resultTy = result.getType();
    bbArgs.push_back(getOptionalNoneValue(loc, getTypeLowering(resultTy)));
  }
  B.createBranch(loc, contBB, bbArgs);

  // Emit the continuation block.
  B.emitBlock(contBB);

  // Create a PHI for the optional result if desired.
  if (isByAddress) {
    assert(results[0].isInContext());
  } else {
    auto arg = contBB->createPhiArgument(optTL.getLoweredType(),
                                         ValueOwnershipKind::Owned);
    results[0] = emitManagedRValueWithCleanup(arg, optTL);
  }

  // Create PHIs for all the secondary results and manage them.
  for (auto &result : MutableArrayRef<ManagedValue>(results).slice(1)) {
    auto arg = contBB->createPhiArgument(result.getType(),
                                         ValueOwnershipKind::Owned);
    result = emitManagedRValueWithCleanup(arg);
  }

  // We may need to manage the value in optInit.
  if (!isByAddress) return;

  assert(results[0].isInContext());
  optInit->finishInitialization(*this);

  // If we didn't emit into the provided context, the primary result
  // is really a temporary.
  if (usingProvidedContext) return;

  assert(optTemp);
  results[0] = optTemp->getManagedAddress();
}

RValue RValueEmitter::visitForceValueExpr(ForceValueExpr *E, SGFContext C) {
  return emitForceValue(E, E->getSubExpr(), 0, C);
}

/// Emit an expression in a forced context.
///
/// \param loc - the location that is causing the force
/// \param E - the forced expression
/// \param numOptionalEvaluations - the number of enclosing
///   OptionalEvaluationExprs that we've opened.
RValue RValueEmitter::emitForceValue(ForceValueExpr *loc, Expr *E,
                                     unsigned numOptionalEvaluations,
                                     SGFContext C) {
  auto valueType = E->getType()->getOptionalObjectType();
  assert(valueType);
  E = E->getSemanticsProvidingExpr();

  // If the subexpression is a conditional checked cast, emit an unconditional
  // cast, which drastically simplifies the generated SIL for something like:
  //
  //   (x as? Foo)!
  if (auto checkedCast = dyn_cast<ConditionalCheckedCastExpr>(E)) {
    return emitUnconditionalCheckedCast(SGF, loc, checkedCast->getSubExpr(),
                                        valueType, checkedCast->getCastKind(),
                                        C);
  }

  // If the subexpression is a monadic optional operation, peephole
  // the emission of the operation.
  if (auto eval = dyn_cast<OptionalEvaluationExpr>(E)) {
    CleanupLocation cleanupLoc = CleanupLocation::get(loc);
    SILBasicBlock *failureBB;
    JumpDest failureDest(cleanupLoc);

    // Set up an optional-failure scope (which cannot actually return).
    // We can just borrow the enclosing one if we're in a nested context.
    if (numOptionalEvaluations) {
      failureBB = nullptr; // remember that we did this
      failureDest = SGF.BindOptionalFailureDests.back();
    } else {
      failureBB = SGF.createBasicBlock(FunctionSection::Postmatter);
      failureDest = JumpDest(failureBB, SGF.Cleanups.getCleanupsDepth(),
                             cleanupLoc);
    }
    RestoreOptionalFailureDest restoreFailureDest(SGF, std::move(failureDest));
    RValue result = emitForceValue(loc, eval->getSubExpr(),
                                   numOptionalEvaluations + 1, C);

    // Emit the failure destination, but only if actually used.
    if (failureBB) {
      if (failureBB->pred_empty()) {
        SGF.eraseBasicBlock(failureBB);
      } else {
        SILGenBuilder failureBuilder(SGF, failureBB);
        failureBuilder.setTrackingList(SGF.getBuilder().getTrackingList());
        auto boolTy = SILType::getBuiltinIntegerType(1, SGF.getASTContext());
        auto trueV = failureBuilder.createIntegerLiteral(loc, boolTy, 1);
        failureBuilder.createCondFail(loc, trueV, "force unwrapped a nil value");
        failureBuilder.createUnreachable(loc);
      }
    }

    return result;
  }

  // Handle injections.
  if (auto injection = dyn_cast<InjectIntoOptionalExpr>(E)) {
    auto subexpr = injection->getSubExpr()->getSemanticsProvidingExpr();

    // An injection of a bind is the idiom for a conversion between
    // optional types (e.g. ImplicitlyUnwrappedOptional<T> -> Optional<T>).
    // Handle it specially to avoid unnecessary control flow.
    if (auto bindOptional = dyn_cast<BindOptionalExpr>(subexpr)) {
      if (bindOptional->getDepth() < numOptionalEvaluations) {
        return emitForceValue(loc, bindOptional->getSubExpr(),
                              numOptionalEvaluations, C);
      }
    }

    // Otherwise, just emit the injected value directly into the result.
    return SGF.emitRValue(injection->getSubExpr(), C);
  }

  // If this is an implicit force of an ImplicitlyUnwrappedOptional,
  // and we're emitting into an unbridging conversion, try adjusting the
  // context.
  bool isImplicitUnwrap = loc->isImplicit() &&
    loc->isForceOfImplicitlyUnwrappedOptional();
  if (isImplicitUnwrap) {
    if (auto conv = C.getAsConversion()) {
      if (auto adjusted = conv->getConversion().adjustForInitialForceValue()) {
        auto value =
          conv->emitWithAdjustedConversion(SGF, loc, *adjusted,
                       [E](SILGenFunction &SGF, SILLocation loc, SGFContext C) {
          return SGF.emitRValueAsSingleValue(E, C);
        });
        return RValue(SGF, loc, value);
      }
    }
  }

  // Otherwise, emit the optional and force its value out.
  const TypeLowering &optTL = SGF.getTypeLowering(E->getType());
  ManagedValue opt = SGF.emitRValueAsSingleValue(E);
  ManagedValue V =
    SGF.emitCheckedGetOptionalValueFrom(loc, opt, isImplicitUnwrap, optTL, C);
  return RValue(SGF, loc, valueType->getCanonicalType(), V);
}

void SILGenFunction::emitOpenExistentialExprImpl(
       OpenExistentialExpr *E,
       llvm::function_ref<void(Expr *)> emitSubExpr) {
  assert(isInFormalEvaluationScope());

  // Emit the existential value.
  if (E->getExistentialValue()->getType()->is<LValueType>()) {
    bool inserted = OpaqueValueExprs.insert({E->getOpaqueValue(), E}).second;
    (void)inserted;
    assert(inserted && "already have this opened existential?");

    emitSubExpr(E->getSubExpr());
    return;
  }

  auto existentialValue = emitRValueAsSingleValue(
      E->getExistentialValue(),
      SGFContext::AllowGuaranteedPlusZero);

  Type opaqueValueType = E->getOpaqueValue()->getType()->getRValueType();
  auto payload = emitOpenExistential(
      E, existentialValue,
      getLoweredType(opaqueValueType),
      AccessKind::Read);

  // Register the opaque value for the projected existential.
  SILGenFunction::OpaqueValueRAII opaqueValueRAII(
                                    *this, E->getOpaqueValue(), payload);

  emitSubExpr(E->getSubExpr());
}

RValue RValueEmitter::visitOpenExistentialExpr(OpenExistentialExpr *E,
                                               SGFContext C) {
  if (auto result = tryEmitAsBridgingConversion(SGF, E, false, C)) {
    return RValue(SGF, E, *result);
  }

  FormalEvaluationScope writebackScope(SGF);
  return SGF.emitOpenExistentialExpr<RValue>(E,
                                             [&](Expr *subExpr) -> RValue {
                                               return visit(subExpr, C);
                                             });
}

RValue RValueEmitter::visitMakeTemporarilyEscapableExpr(
    MakeTemporarilyEscapableExpr *E, SGFContext C) {
  // Emit the non-escaping function value.
  auto functionValue =
    visit(E->getNonescapingClosureValue()).getAsSingleValue(SGF, E);

  auto escapingFnTy = SGF.getLoweredType(E->getOpaqueValue()->getType());
  auto silFnTy = escapingFnTy.castTo<SILFunctionType>();

  auto visitSubExpr = [&](ManagedValue escapingClosure,
                          bool isClosureConsumable) -> RValue {
    // Bind the opaque value to the escaping function.
    assert(isClosureConsumable == escapingClosure.hasCleanup());
    SILGenFunction::OpaqueValueRAII pushOpaqueValue(SGF, E->getOpaqueValue(),
                                                    escapingClosure);

    // Emit the guarded expression.
    return visit(E->getSubExpr(), C);
  };

  // Handle @convention(block). No withoutActuallyEscaping verification yet.
  if (silFnTy->getExtInfo().getRepresentation() !=
      SILFunctionTypeRepresentation::Thick) {
    auto escapingClosure =
        SGF.B.createConvertFunction(E, functionValue, escapingFnTy,
                                    /*WithoutActuallyEscaping=*/true);
    return visitSubExpr(escapingClosure, true /*isClosureConsumable*/);
  }

  // Convert it to an escaping function value.
  auto escapingClosure =
      SGF.createWithoutActuallyEscapingClosure(E, functionValue, escapingFnTy);
  auto loc = SILLocation(E);
  auto borrowedClosure = escapingClosure.borrow(SGF, loc);
  RValue rvalue = visitSubExpr(borrowedClosure, false /* isClosureConsumable */);

  // Now create the verification of the withoutActuallyEscaping operand.
  // Either we fail the uniquenes check (which means the closure has escaped)
  // and abort or we continue and destroy the ultimate reference.
  auto isEscaping = SGF.B.createIsEscapingClosure(
      loc, borrowedClosure.getValue(),
      IsEscapingClosureInst::WithoutActuallyEscaping);
  SGF.B.createCondFail(loc, isEscaping, "non-escaping closure has escaped");
  return rvalue;
}

RValue RValueEmitter::visitOpaqueValueExpr(OpaqueValueExpr *E, SGFContext C) {
  assert(SGF.OpaqueValues.count(E) && "Didn't bind OpaqueValueExpr");
  auto value = SGF.OpaqueValues[E];
  return RValue(SGF, E, SGF.manageOpaqueValue(value, E, C));
}

ProtocolDecl *SILGenFunction::getPointerProtocol() {
  if (SGM.PointerProtocol)
    return *SGM.PointerProtocol;
  
  SmallVector<ValueDecl*, 1> lookup;
  getASTContext().lookupInSwiftModule("_Pointer", lookup);
  // FIXME: Should check for protocol in Sema
  assert(lookup.size() == 1 && "no _Pointer protocol");
  assert(isa<ProtocolDecl>(lookup[0]) && "_Pointer is not a protocol");
  SGM.PointerProtocol = cast<ProtocolDecl>(lookup[0]);
  return cast<ProtocolDecl>(lookup[0]);
}

namespace {
class AutoreleasingWritebackComponent : public LogicalPathComponent {
public:
  AutoreleasingWritebackComponent(LValueTypeData typeData)
    : LogicalPathComponent(typeData, AutoreleasingWritebackKind)
  {}
  
  std::unique_ptr<LogicalPathComponent>
  clone(SILGenFunction &SGF, SILLocation l) const override {
    return std::unique_ptr<LogicalPathComponent>(
      new AutoreleasingWritebackComponent(getTypeData()));
  }

  virtual bool isLoadingPure() const override { return true; }
  
  void set(SILGenFunction &SGF, SILLocation loc,
           ArgumentSource &&value, ManagedValue base) && override {
    // Convert the value back to a +1 strong reference.
    auto unowned = std::move(value).getAsSingleValue(SGF).getUnmanagedValue();
    auto strongType = SILType::getPrimitiveObjectType(
              unowned->getType().castTo<UnmanagedStorageType>().getReferentType());
    auto owned = SGF.B.createUnmanagedToRef(loc, unowned, strongType);
    auto ownedMV = SGF.emitManagedRetain(loc, owned);
    
    // Reassign the +1 storage with it.
    ownedMV.assignInto(SGF, loc, base.getUnmanagedValue());
  }
  
  RValue get(SILGenFunction &SGF, SILLocation loc,
             ManagedValue base, SGFContext c) && override {
    FullExpr TightBorrowScope(SGF.Cleanups, CleanupLocation::get(loc));

    // Load the value at +0.
    ManagedValue loadedBase = SGF.B.createLoadBorrow(loc, base);

    // Convert it to unowned.
    auto refType = loadedBase.getType().getASTType();
    auto unownedType = SILType::getPrimitiveObjectType(
                                        CanUnmanagedStorageType::get(refType));
    SILValue unowned = SGF.B.createRefToUnmanaged(
        loc, loadedBase.getUnmanagedValue(), unownedType);

    // A reference type should never be exploded.
    return RValue(SGF, ManagedValue::forUnmanaged(unowned), refType);
  }

  Optional<AccessedStorage> getAccessedStorage() const override {
    return None;
  }

  void dump(raw_ostream &OS, unsigned indent) const override {
    OS.indent(indent) << "AutoreleasingWritebackComponent()\n";
  }
};
} // end anonymous namespace

SILGenFunction::PointerAccessInfo
SILGenFunction::getPointerAccessInfo(Type type) {
  PointerTypeKind pointerKind;
  Type elt = type->getAnyPointerElementType(pointerKind);
  assert(elt && "not a pointer");
  (void)elt;

  SGFAccessKind accessKind =
    ((pointerKind == PTK_UnsafePointer || pointerKind == PTK_UnsafeRawPointer)
       ? SGFAccessKind::BorrowedAddressRead : SGFAccessKind::ReadWrite);

  return { type->getCanonicalType(), pointerKind, accessKind };
}

RValue RValueEmitter::visitInOutToPointerExpr(InOutToPointerExpr *E,
                                              SGFContext C) {
  // If we're converting on the behalf of an
  // AutoreleasingUnsafeMutablePointer, convert the lvalue to
  // unowned(unsafe), so we can point at +0 storage.
  auto accessInfo = SGF.getPointerAccessInfo(E->getType());

  // Get the original lvalue.
  LValue lv = SGF.emitLValue(E->getSubExpr(), accessInfo.AccessKind);

  auto ptr = SGF.emitLValueToPointer(E, std::move(lv), accessInfo);
  return RValue(SGF, E, ptr);
}

/// Convert an l-value to a pointer type: unsafe, unsafe-mutable, or
/// autoreleasing-unsafe-mutable.
ManagedValue SILGenFunction::emitLValueToPointer(SILLocation loc, LValue &&lv,
                                                PointerAccessInfo pointerInfo) {
  assert(pointerInfo.AccessKind == lv.getAccessKind());

  // The incoming lvalue should be at the abstraction level of T in
  // Unsafe*Pointer<T>. Reabstract it if necessary.
  auto opaqueTy = AbstractionPattern::getOpaque();
  auto loweredTy = getLoweredType(opaqueTy, lv.getSubstFormalType());
  if (lv.getTypeOfRValue().getASTType() != loweredTy.getASTType()) {
    lv.addSubstToOrigComponent(opaqueTy, loweredTy);
  }
  switch (pointerInfo.PointerKind) {
  case PTK_UnsafeMutablePointer:
  case PTK_UnsafePointer:
  case PTK_UnsafeMutableRawPointer:
  case PTK_UnsafeRawPointer:
    // +1 is fine.
    break;

  case PTK_AutoreleasingUnsafeMutablePointer: {
    // Set up a writeback through a +0 buffer.
    LValueTypeData typeData = lv.getTypeData();
    auto rvalueType = CanUnmanagedStorageType::get(typeData.TypeOfRValue);

    LValueTypeData unownedTypeData(
      lv.getAccessKind(),
      AbstractionPattern(
        typeData.OrigFormalType.getGenericSignature(),
        CanUnmanagedStorageType::get(typeData.OrigFormalType.getType())),
      CanUnmanagedStorageType::get(typeData.SubstFormalType),
      rvalueType);
    lv.add<AutoreleasingWritebackComponent>(unownedTypeData);
    break;
  }
  }

  // Get the lvalue address as a raw pointer.
  SILValue address =
    emitAddressOfLValue(loc, std::move(lv)).getUnmanagedValue();
  address = B.createAddressToPointer(loc, address,
                               SILType::getRawPointerType(getASTContext()));
  
  // Disable nested writeback scopes for any calls evaluated during the
  // conversion intrinsic.
  InOutConversionScope scope(*this);
  
  // Invoke the conversion intrinsic.
  FuncDecl *converter =
    getASTContext().getConvertInOutToPointerArgument();

  auto pointerType = pointerInfo.PointerType;
  auto subMap = pointerType->getContextSubstitutionMap(SGM.M.getSwiftModule(),
                                                       getPointerProtocol());
  return emitApplyOfLibraryIntrinsic(loc, converter, subMap,
                                     ManagedValue::forUnmanaged(address),
                                     SGFContext())
           .getAsSingleValue(*this, loc);
}

RValue RValueEmitter::visitArrayToPointerExpr(ArrayToPointerExpr *E,
                                              SGFContext C) {
  FormalEvaluationScope writeback(SGF);

  auto subExpr = E->getSubExpr();
  auto accessInfo = SGF.getArrayAccessInfo(E->getType(),
                                     subExpr->getType()->getInOutObjectType());

  // Convert the array mutably if it's being passed inout.
  ManagedValue array;
  if (accessInfo.AccessKind == SGFAccessKind::ReadWrite) {
    array = SGF.emitAddressOfLValue(subExpr,
                  SGF.emitLValue(subExpr, SGFAccessKind::ReadWrite));
  } else {
    assert(isReadAccess(accessInfo.AccessKind));
    array = SGF.emitRValueAsSingleValue(subExpr);
  }

  auto pointer = SGF.emitArrayToPointer(E, array, accessInfo).first;
  return RValue(SGF, E, pointer);
}

SILGenFunction::ArrayAccessInfo
SILGenFunction::getArrayAccessInfo(Type pointerType, Type arrayType) {
  auto pointerAccessInfo = getPointerAccessInfo(pointerType);
  return { pointerType, arrayType, pointerAccessInfo.AccessKind };
}

std::pair<ManagedValue, ManagedValue>
SILGenFunction::emitArrayToPointer(SILLocation loc, LValue &&lv,
                                   ArrayAccessInfo accessInfo) {
  auto array = emitAddressOfLValue(loc, std::move(lv));
  return emitArrayToPointer(loc, array, accessInfo);
}

std::pair<ManagedValue, ManagedValue>
SILGenFunction::emitArrayToPointer(SILLocation loc, ManagedValue array,
                                   ArrayAccessInfo accessInfo) {
  auto &ctx = getASTContext();

  FuncDecl *converter;
  if (accessInfo.AccessKind != SGFAccessKind::ReadWrite) {
    assert(isReadAccess(accessInfo.AccessKind));
    converter = ctx.getConvertConstArrayToPointerArgument();
    if (array.isLValue())
      array = B.createLoadCopy(loc, array);

  } else {
    converter = ctx.getConvertMutableArrayToPointerArgument();
    assert(array.isLValue());
  }

  // Invoke the conversion intrinsic, which will produce an owner-pointer pair.
  auto *M = SGM.M.getSwiftModule();
  auto firstSubMap =
      accessInfo.ArrayType->getContextSubstitutionMap(M, ctx.getArrayDecl());
  auto secondSubMap = accessInfo.PointerType->getContextSubstitutionMap(
      M, getPointerProtocol());

  auto genericSig = converter->getGenericSignature();
  auto subMap = SubstitutionMap::combineSubstitutionMaps(
      firstSubMap, secondSubMap, CombineSubstitutionMaps::AtIndex, 1, 0,
      genericSig);

  SmallVector<ManagedValue, 2> resultScalars;
  emitApplyOfLibraryIntrinsic(loc, converter, subMap, array, SGFContext())
      .getAll(resultScalars);
  assert(resultScalars.size() == 2);

  // Mark the dependence of the pointer on the owner value.
  auto owner = resultScalars[0];
  auto pointer = resultScalars[1].forward(*this);
  pointer = B.createMarkDependence(loc, pointer, owner.getValue());

  // The owner's already in its own cleanup.  Return the pointer.
  return {ManagedValue::forTrivialObjectRValue(pointer), owner};
}

RValue RValueEmitter::visitStringToPointerExpr(StringToPointerExpr *E,
                                               SGFContext C) {
  // Get the original value.
  ManagedValue orig = SGF.emitRValueAsSingleValue(E->getSubExpr());

  // Perform the conversion.
  auto results = SGF.emitStringToPointer(E, orig, E->getType());

  // Implicitly leave the owner managed and return the pointer.
  return RValue(SGF, E, results.first);
}

std::pair<ManagedValue, ManagedValue>
SILGenFunction::emitStringToPointer(SILLocation loc, ManagedValue stringValue,
                                    Type pointerType) {
  auto &Ctx = getASTContext();
  FuncDecl *converter = Ctx.getConvertConstStringToUTF8PointerArgument();
  
  // Invoke the conversion intrinsic, which will produce an owner-pointer pair.
  auto subMap = pointerType->getContextSubstitutionMap(SGM.M.getSwiftModule(),
                                                       getPointerProtocol());
  SmallVector<ManagedValue, 2> results;
  emitApplyOfLibraryIntrinsic(loc, converter, subMap, stringValue, SGFContext())
    .getAll(results);
  assert(results.size() == 2);

  // Mark the dependence of the pointer on the owner value.
  auto owner = results[0];
  auto pointer = results[1].forward(*this);
  pointer = B.createMarkDependence(loc, pointer, owner.getValue());

  return {ManagedValue::forTrivialObjectRValue(pointer), owner};
}

RValue RValueEmitter::visitPointerToPointerExpr(PointerToPointerExpr *E,
                                                SGFContext C) {
  auto &Ctx = SGF.getASTContext();
  auto converter = Ctx.getConvertPointerToPointerArgument();

  // Get the original pointer value, abstracted to the converter function's
  // expected level.
  AbstractionPattern origTy(converter->getInterfaceType());
  origTy = origTy.getFunctionParamType(0);

  CanType inputTy = E->getSubExpr()->getType()->getCanonicalType();
  auto &origTL = SGF.getTypeLowering(origTy, inputTy);
  ManagedValue orig = SGF.emitRValueAsOrig(E->getSubExpr(), origTy, origTL);

  CanType outputTy = E->getType()->getCanonicalType();
  return SGF.emitPointerToPointer(E, orig, inputTy, outputTy, C);
}

RValue RValueEmitter::visitForeignObjectConversionExpr(
         ForeignObjectConversionExpr *E,
         SGFContext C) {
  // Get the original value.
  ManagedValue orig = SGF.emitRValueAsSingleValue(E->getSubExpr());
  ManagedValue result = SGF.B.createUncheckedRefCast(
                        E, orig, SGF.getLoweredType(E->getType()));
  return RValue(SGF, E, E->getType()->getCanonicalType(), result);
}

RValue RValueEmitter::visitUnevaluatedInstanceExpr(UnevaluatedInstanceExpr *E,
                                                   SGFContext C) {
  llvm_unreachable("unevaluated_instance expression can never be evaluated");
}

// SWIFT_ENABLE_TENSORFLOW
RValue RValueEmitter::visitDifferentiableFunctionExpr(
    DifferentiableFunctionExpr *E, SGFContext C) {
  auto origFunc = SGF.emitRValueAsSingleValue(E->getSubExpr());
  auto destTy = SGF.getLoweredType(E->getType()).castTo<SILFunctionType>();
  auto *diffFunc = SGF.B.createDifferentiableFunction(
      E, destTy->getDifferentiationParameterIndices(), origFunc.forward(SGF));
  return RValue(SGF, E, SGF.emitManagedRValueWithCleanup(diffFunc));
}

RValue RValueEmitter::visitLinearFunctionExpr(
    LinearFunctionExpr *E, SGFContext C) {
  auto origFunc = SGF.emitRValueAsSingleValue(E->getSubExpr());
  auto destTy = SGF.getLoweredType(E->getType()).castTo<SILFunctionType>();
  auto *diffFunc = SGF.B.createLinearFunction(
      E, destTy->getDifferentiationParameterIndices(), origFunc.forward(SGF));
  return RValue(SGF, E, SGF.emitManagedRValueWithCleanup(diffFunc));
}

RValue RValueEmitter::visitDifferentiableFunctionExtractOriginalExpr(
    DifferentiableFunctionExtractOriginalExpr *E, SGFContext C) {
  auto diffFunc = SGF.emitRValueAsSingleValue(E->getSubExpr());
  auto borrowedDiffFunc = diffFunc.borrow(SGF, E);
  auto *borrowedOrigFunc = SGF.B.createDifferentiableFunctionExtractOriginal(
      E, borrowedDiffFunc.getValue());
  auto ownedOrigFunc = SGF.B.emitCopyValueOperation(E, borrowedOrigFunc);
  return RValue(SGF, E, SGF.emitManagedRValueWithCleanup(ownedOrigFunc));
}

RValue RValueEmitter::visitLinearFunctionExtractOriginalExpr(
    LinearFunctionExtractOriginalExpr *E, SGFContext C) {
  auto diffFunc = SGF.emitRValueAsSingleValue(E->getSubExpr());
  auto borrowedDiffFunc = diffFunc.borrow(SGF, E);
  auto *borrowedOrigFunc = SGF.B.createLinearFunctionExtract(
      E, LinearDifferentiableFunctionTypeComponent::Original,
      borrowedDiffFunc.getValue());
  auto ownedOrigFunc = SGF.B.emitCopyValueOperation(E, borrowedOrigFunc);
  return RValue(SGF, E, SGF.emitManagedRValueWithCleanup(ownedOrigFunc));
}

RValue RValueEmitter::visitLinearToDifferentiableFunctionExpr(
    LinearToDifferentiableFunctionExpr *E, SGFContext C) {
  // TODO: Implement this.
  llvm_unreachable("Unsupported!");
}
// SWIFT_ENABLE_TENSORFLOW END

RValue RValueEmitter::visitTapExpr(TapExpr *E, SGFContext C) {
  // This implementation is not very robust; if TapExpr were to ever become
  // user-accessible (as some sort of "with" statement), it should probably
  // permit a full pattern binding, saving the unused parts and "re-structuring"
  // them to return the modified value.

  auto Var = E->getVar();
  auto VarType = E->getType()->getCanonicalType();

  Scope outerScope(SGF, CleanupLocation(E));

  // Initialize the var with our SubExpr.
  auto VarInit =
    SGF.emitInitializationForVarDecl(Var, /*forceImmutable=*/false);
  SGF.emitExprInto(E->getSubExpr(), VarInit.get(), SILLocation(E));

  // Emit the body and let it mutate the var if it chooses.
  SGF.emitStmt(E->getBody());

  // Retrieve and return the var, making it +1 so it survives the scope.
  auto result = SGF.emitRValueForDecl(SILLocation(E), Var, 
                                      VarType, AccessSemantics::Ordinary, C);
  result = std::move(result).ensurePlusOne(SGF, SILLocation(E));
  return outerScope.popPreservingValue(std::move(result));
}

RValue RValueEmitter::visitDefaultArgumentExpr(DefaultArgumentExpr *E,
                                               SGFContext C) {
  // We should only be emitting this as an rvalue for caller-side default
  // arguments such as magic literals. Other default arguments get handled
  // specially.
  return SGF.emitRValue(E->getCallerSideDefaultExpr());
}

RValue RValueEmitter::visitErrorExpr(ErrorExpr *E, SGFContext C) {
  // Running into an ErrorExpr here means we've failed to lazily typecheck
  // something. Just emit an undef of the appropriate type and carry on.
  if (SGF.getASTContext().Diags.hadAnyError())
    return SGF.emitUndefRValue(E, E->getType());

  // Use report_fatal_error to ensure we trap in release builds instead of
  // miscompiling.
  llvm::report_fatal_error("Found an ErrorExpr but didn't emit an error?");
}

RValue SILGenFunction::emitRValue(Expr *E, SGFContext C) {
  assert(!E->getType()->hasLValueType() &&
         "l-values must be emitted with emitLValue");
  return RValueEmitter(*this).visit(E, C);
}

RValue SILGenFunction::emitPlusOneRValue(Expr *E, SGFContext C) {
  Scope S(*this, SILLocation(E));
  assert(!E->getType()->hasLValueType() &&
         "l-values must be emitted with emitLValue");
  return S.popPreservingValue(
      RValueEmitter(*this).visit(E, C.withSubExprSideEffects()));
}

RValue SILGenFunction::emitPlusZeroRValue(Expr *E) {
  // Check if E is a case that we know how to emit at plus zero. If so, handle
  // it here.
  //
  // TODO: Fill this in.

  // Otherwise, we go through the +1 path and borrow the result.
  return emitPlusOneRValue(E).borrow(*this, SILLocation(E));
}

// Evaluate the expression as an lvalue or rvalue, discarding the result.
void SILGenFunction::emitIgnoredExpr(Expr *E) {
  // If this is a tuple expression, recursively ignore its elements.
  // This may let us recursively avoid work.
  if (auto *TE = dyn_cast<TupleExpr>(E)) {
    for (auto *elt : TE->getElements())
      emitIgnoredExpr(elt);
    return;
  }
  
  // TODO: Could look through arbitrary implicit conversions that don't have
  // side effects, or through tuple shuffles, by emitting ignored default
  // arguments.
  
  FullExpr scope(Cleanups, CleanupLocation(E));
  if (E->getType()->hasLValueType()) {
    // Emit the l-value, but don't perform an access.
    FormalEvaluationScope scope(*this);
    emitLValue(E, SGFAccessKind::IgnoredRead);
    return;
  }

  // If this is a load expression, we try hard not to actually do the load
  // (which could materialize a potentially expensive value with cleanups).
  if (auto *LE = dyn_cast<LoadExpr>(E)) {
    FormalEvaluationScope scope(*this);
    LValue lv = emitLValue(LE->getSubExpr(), SGFAccessKind::IgnoredRead);

    // If loading from the lvalue is guaranteed to have no side effects, we
    // don't need to drill into it.
    if (lv.isLoadingPure())
      return;

    // If the last component is physical, then we just need to drill through
    // side effects in the lvalue, but don't need to perform the final load.
    if (lv.isLastComponentPhysical()) {
      emitAddressOfLValue(E, std::move(lv));
      return;
    }

    // Otherwise, we must call the ultimate getter to get its potential side
    // effect.
    emitLoadOfLValue(E, std::move(lv), SGFContext::AllowImmediatePlusZero);
    return;
  }

  auto findLoadThroughForceValueExprs = [](Expr *E,
                                           SmallVectorImpl<ForceValueExpr *>
                                             &forceValueExprs) -> LoadExpr * {
    while (auto FVE = dyn_cast<ForceValueExpr>(E)) {
      forceValueExprs.push_back(FVE);
      E = FVE->getSubExpr();
    }
    return dyn_cast<LoadExpr>(E);
  };

  // Look through force unwrap(s) of an lvalue. If possible, we want to just to
  // emit the precondition(s) without having to load the value.
  SmallVector<ForceValueExpr *, 4> forceValueExprs;
  if (auto *LE = findLoadThroughForceValueExprs(E, forceValueExprs)) {
    FormalEvaluationScope scope(*this);
    LValue lv = emitLValue(LE->getSubExpr(), SGFAccessKind::IgnoredRead);

    ManagedValue value;
    if (lv.isLastComponentPhysical()) {
      value = emitAddressOfLValue(LE, std::move(lv));
    } else {
      value = emitLoadOfLValue(LE, std::move(lv),
          SGFContext::AllowImmediatePlusZero).getAsSingleValue(*this, LE);
    }

    for (auto &FVE : llvm::reverse(forceValueExprs)) {
      const TypeLowering &optTL = getTypeLowering(FVE->getSubExpr()->getType());
      bool isImplicitUnwrap = FVE->isImplicit() &&
          FVE->isForceOfImplicitlyUnwrappedOptional();
      value = emitCheckedGetOptionalValueFrom(
          FVE, value, isImplicitUnwrap, optTL, SGFContext::AllowImmediatePlusZero);
    }
    return;
  }

  // Otherwise, emit the result (to get any side effects), but produce it at +0
  // if that allows simplification.
  emitRValue(E, SGFContext::AllowImmediatePlusZero);
}

/// Emit the given expression as an r-value, then (if it is a tuple), combine
/// it together into a single ManagedValue.
ManagedValue SILGenFunction::emitRValueAsSingleValue(Expr *E, SGFContext C) {
  return emitRValue(E, C).getAsSingleValue(*this, E);
}

RValue SILGenFunction::emitUndefRValue(SILLocation loc, Type type) {
  return RValue(*this, loc, type->getCanonicalType(),
                emitUndef(getLoweredType(type)));
}

ManagedValue SILGenFunction::emitUndef(Type type) {
  return emitUndef(getLoweredType(type));
}

ManagedValue SILGenFunction::emitUndef(SILType type) {
  SILValue undef = SILUndef::get(type, F);
  return ManagedValue::forUnmanaged(undef);
}<|MERGE_RESOLUTION|>--- conflicted
+++ resolved
@@ -2689,20 +2689,11 @@
   CanType loweredBaseTy, loweredPropTy;
   AbstractionPattern opaque = AbstractionPattern::getOpaque();
 
-<<<<<<< HEAD
-    loweredBaseTy = SGM.Types.getLoweredRValueType(
-        TypeExpansionContext::minimal(), opaque, baseType);
-    loweredPropTy = SGM.Types.getLoweredRValueType(
-        TypeExpansionContext::minimal(), opaque, propertyType);
-  }
-
-=======
   loweredBaseTy = SGM.Types.getLoweredRValueType(
       TypeExpansionContext::minimal(), opaque, baseType);
   loweredPropTy = SGM.Types.getLoweredRValueType(
       TypeExpansionContext::minimal(), opaque, propertyType);
   
->>>>>>> 3cc452ee
   auto paramConvention = ParameterConvention::Indirect_In_Guaranteed;
 
   SmallVector<SILParameterInfo, 2> params;
